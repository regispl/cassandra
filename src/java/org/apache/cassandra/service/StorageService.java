--- conflicted
+++ resolved
@@ -2428,24 +2428,14 @@
         sendNotification(jmxNotification);
     }
 
-<<<<<<< HEAD
-    public int forceRepairAsync(final String keyspace, final boolean isSequential, final Collection<String> dataCenters, final boolean primaryRange, final boolean fullRepair, final String... columnFamilies) throws IOException
+    public int forceRepairAsync(final String keyspace, final boolean isSequential, final Collection<String> dataCenters, Collection<String> hosts, final boolean primaryRange, final boolean fullRepair, final String... columnFamilies) throws IOException
     {
         final Collection<Range<Token>> ranges = primaryRange ? getLocalPrimaryRanges(keyspace) : getLocalRanges(keyspace);
 
-        return forceRepairAsync(keyspace, isSequential, dataCenters, ranges, fullRepair, columnFamilies);
-    }
-
-    public int forceRepairAsync(final String keyspace, final boolean isSequential, final Collection<String> dataCenters, final Collection<Range<Token>> ranges, final boolean fullRepair, final String... columnFamilies) throws IOException
-=======
-    public int forceRepairAsync(final String keyspace, final boolean isSequential, final Collection<String> dataCenters, final Collection<String> hosts, final boolean primaryRange, final String... columnFamilies)
-    {
-        final Collection<Range<Token>> ranges = primaryRange ? getLocalPrimaryRanges(keyspace) : getLocalRanges(keyspace);
-        return forceRepairAsync(keyspace, isSequential, dataCenters, hosts, ranges, columnFamilies);
-    }
-
-    public int forceRepairAsync(final String keyspace, final boolean isSequential, final Collection<String> dataCenters, final Collection<String> hosts,  final Collection<Range<Token>> ranges, final String... columnFamilies)
->>>>>>> f30b7720
+        return forceRepairAsync(keyspace, isSequential, dataCenters, hosts, ranges, fullRepair, columnFamilies);
+    }
+
+    public int forceRepairAsync(final String keyspace, final boolean isSequential, final Collection<String> dataCenters, Collection<String> hosts, final Collection<Range<Token>> ranges, final boolean fullRepair, final String... columnFamilies) throws IOException
     {
         if (Keyspace.SYSTEM_KS.equals(keyspace) || ranges.isEmpty())
             return 0;
@@ -2453,11 +2443,7 @@
         final int cmd = nextRepairCommand.incrementAndGet();
         if (ranges.size() > 0)
         {
-<<<<<<< HEAD
-            new Thread(createRepairTask(cmd, keyspace, ranges, isSequential, dataCenters, fullRepair, columnFamilies)).start();
-=======
-            new Thread(createRepairTask(cmd, keyspace, ranges, isSequential, dataCenters, hosts, columnFamilies)).start();
->>>>>>> f30b7720
+            new Thread(createRepairTask(cmd, keyspace, ranges, isSequential, dataCenters, hosts, fullRepair, columnFamilies)).start();
         }
         return cmd;
     }
@@ -2481,22 +2467,14 @@
         return cmd;
     }
 
-<<<<<<< HEAD
-    public int forceRepairRangeAsync(String beginToken, String endToken, final String keyspaceName, boolean isSequential, Collection<String> dataCenters, boolean fullRepair, final String... columnFamilies) throws IOException
-=======
-    public int forceRepairRangeAsync(String beginToken, String endToken, final String keyspaceName, boolean isSequential, Collection<String> dataCenters, final Collection<String> hosts, final String... columnFamilies)
->>>>>>> f30b7720
+    public int forceRepairRangeAsync(String beginToken, String endToken, final String keyspaceName, boolean isSequential, Collection<String> dataCenters, Collection<String> hosts, boolean fullRepair, final String... columnFamilies) throws IOException
     {
         Token parsedBeginToken = getPartitioner().getTokenFactory().fromString(beginToken);
         Token parsedEndToken = getPartitioner().getTokenFactory().fromString(endToken);
 
         logger.info("starting user-requested repair of range ({}, {}] for keyspace {} and column families {}",
                     parsedBeginToken, parsedEndToken, keyspaceName, columnFamilies);
-<<<<<<< HEAD
-        return forceRepairAsync(keyspaceName, isSequential, dataCenters, Collections.singleton(new Range<Token>(parsedBeginToken, parsedEndToken)), fullRepair, columnFamilies);
-=======
-        return forceRepairAsync(keyspaceName, isSequential, dataCenters, hosts, Collections.singleton(new Range<Token>(parsedBeginToken, parsedEndToken)), columnFamilies);
->>>>>>> f30b7720
+        return forceRepairAsync(keyspaceName, isSequential, dataCenters, hosts, Collections.singleton(new Range<Token>(parsedBeginToken, parsedEndToken)), fullRepair, columnFamilies);
     }
 
     public int forceRepairRangeAsync(String beginToken, String endToken, final String keyspaceName, boolean isSequential, boolean isLocal, boolean fullRepair, final String... columnFamilies)
@@ -2556,8 +2534,7 @@
         {
             dataCenters = Sets.newHashSet(DatabaseDescriptor.getLocalDataCenter());
         }
-<<<<<<< HEAD
-        return createRepairTask(cmd, keyspace, ranges, isSequential, dataCenters, fullRepair, columnFamilies);
+        return createRepairTask(cmd, keyspace, ranges, isSequential, dataCenters, null, fullRepair, columnFamilies);
     }
 
     private FutureTask<Object> createRepairTask(final int cmd,
@@ -2565,14 +2542,9 @@
                                                 final Collection<Range<Token>> ranges,
                                                 final boolean isSequential,
                                                 final Collection<String> dataCenters,
+                                                final Collection<String> hosts,
                                                 final boolean fullRepair,
                                                 final String... columnFamilies)
-=======
-        return createRepairTask(cmd, keyspace, ranges, isSequential, dataCenters, null, columnFamilies);
-    }
-
-    private FutureTask<Object> createRepairTask(final int cmd, final String keyspace, final Collection<Range<Token>> ranges, final boolean isSequential, final Collection<String> dataCenters, final Collection<String> hosts, final String... columnFamilies)
->>>>>>> f30b7720
     {
         return new FutureTask<>(new WrappedRunnable()
         {
@@ -2599,7 +2571,7 @@
 
                 Set<InetAddress> neighbours = new HashSet<>();
                 for (Range<Token> range : ranges)
-                    neighbours.addAll(ActiveRepairService.getNeighbors(keyspace, range, dataCenters));
+                    neighbours.addAll(ActiveRepairService.getNeighbors(keyspace, range, dataCenters, hosts));
 
                 List<ColumnFamilyStore> columnFamilyStores = new ArrayList<>();
                 for (ColumnFamilyStore cfs : getValidColumnFamilies(false, false, keyspace, columnFamilies))
@@ -2615,11 +2587,7 @@
                     RepairFuture future;
                     try
                     {
-<<<<<<< HEAD
                         future = forceKeyspaceRepair(parentSession, range, keyspace, isSequential, neighbours, columnFamilies);
-=======
-                        future = forceKeyspaceRepair(range, keyspace, isSequential, dataCenters, hosts, columnFamilies);
->>>>>>> f30b7720
                     }
                     catch (IllegalArgumentException e)
                     {
@@ -2672,7 +2640,6 @@
         }, null);
     }
 
-<<<<<<< HEAD
 
     public RepairFuture forceKeyspaceRepair(final UUID parentRepairSession,
                                             final Range<Token> range,
@@ -2680,9 +2647,6 @@
                                             boolean isSequential,
                                             Set<InetAddress> endpoints,
                                             String ... columnFamilies) throws IOException
-=======
-    public RepairFuture forceKeyspaceRepair(final Range<Token> range, final String keyspaceName, boolean isSequential, Collection<String> dataCenters, Collection<String> hosts, final String... columnFamilies) throws IOException
->>>>>>> f30b7720
     {
         ArrayList<String> names = new ArrayList<>();
         for (ColumnFamilyStore cfStore : getValidColumnFamilies(false, false, keyspaceName, columnFamilies))
@@ -2696,11 +2660,7 @@
             return null;
         }
 
-<<<<<<< HEAD
         return ActiveRepairService.instance.submitRepairSession(parentRepairSession, range, keyspaceName, isSequential, endpoints, names.toArray(new String[names.size()]));
-=======
-        return ActiveRepairService.instance.submitRepairSession(range, keyspaceName, isSequential, dataCenters, hosts, names.toArray(new String[names.size()]));
->>>>>>> f30b7720
     }
 
     public void forceTerminateAllRepairSessions() {
