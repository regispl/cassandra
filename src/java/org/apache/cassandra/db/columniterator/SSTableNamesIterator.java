/*
 * Licensed to the Apache Software Foundation (ASF) under one
 * or more contributor license agreements.  See the NOTICE file
 * distributed with this work for additional information
 * regarding copyright ownership.  The ASF licenses this file
 * to you under the Apache License, Version 2.0 (the
 * "License"); you may not use this file except in compliance
 * with the License.  You may obtain a copy of the License at
 *
 *     http://www.apache.org/licenses/LICENSE-2.0
 *
 * Unless required by applicable law or agreed to in writing, software
 * distributed under the License is distributed on an "AS IS" BASIS,
 * WITHOUT WARRANTIES OR CONDITIONS OF ANY KIND, either express or implied.
 * See the License for the specific language governing permissions and
 * limitations under the License.
 */
package org.apache.cassandra.db.columniterator;

import java.io.IOException;
import java.nio.ByteBuffer;
import java.util.ArrayList;
import java.util.Iterator;
import java.util.List;
import java.util.SortedSet;

import com.google.common.collect.AbstractIterator;

import org.apache.cassandra.config.CFMetaData;
import org.apache.cassandra.db.*;
import org.apache.cassandra.db.marshal.AbstractType;
import org.apache.cassandra.io.sstable.CorruptSSTableException;
import org.apache.cassandra.io.sstable.IndexHelper;
import org.apache.cassandra.io.sstable.SSTableReader;
import org.apache.cassandra.io.util.FileDataInput;
import org.apache.cassandra.io.util.FileMark;
import org.apache.cassandra.io.util.FileUtils;
import org.apache.cassandra.utils.ByteBufferUtil;

public class SSTableNamesIterator extends AbstractIterator<OnDiskAtom> implements OnDiskAtomIterator
{
    private ColumnFamily cf;
    private final SSTableReader sstable;
    private FileDataInput fileToClose;
    private Iterator<OnDiskAtom> iter;
    public final SortedSet<ByteBuffer> columns;
    public final DecoratedKey key;

    public SSTableNamesIterator(SSTableReader sstable, DecoratedKey key, SortedSet<ByteBuffer> columns)
    {
        assert columns != null;
        this.sstable = sstable;
        this.columns = columns;
        this.key = key;

        RowIndexEntry indexEntry = sstable.getPosition(key, SSTableReader.Operator.EQ);
        if (indexEntry == null)
            return;

        try
        {
            read(sstable, null, indexEntry);
        }
        catch (IOException e)
        {
            sstable.markSuspect();
            throw new CorruptSSTableException(e, sstable.getFilename());
        }
        finally
        {
            if (fileToClose != null)
                FileUtils.closeQuietly(fileToClose);
        }
    }

    public SSTableNamesIterator(SSTableReader sstable, FileDataInput file, DecoratedKey key, SortedSet<ByteBuffer> columns, RowIndexEntry indexEntry)
    {
        assert columns != null;
        this.sstable = sstable;
        this.columns = columns;
        this.key = key;

        try
        {
            read(sstable, file, indexEntry);
        }
        catch (IOException e)
        {
            sstable.markSuspect();
            throw new CorruptSSTableException(e, sstable.getFilename());
        }
    }

    private FileDataInput createFileDataInput(long position)
    {
        fileToClose = sstable.getFileDataInput(position);
        return fileToClose;
    }

    private void read(SSTableReader sstable, FileDataInput file, RowIndexEntry indexEntry)
    throws IOException
    {
        List<IndexHelper.IndexInfo> indexList;

        // If the entry is not indexed or the index is not promoted, read from the row start
        if (!indexEntry.isIndexed())
        {
            if (file == null)
                file = createFileDataInput(indexEntry.position);
            else
                file.seek(indexEntry.position);

            DecoratedKey keyInDisk = sstable.partitioner.decorateKey(ByteBufferUtil.readWithShortLength(file));
            assert keyInDisk.equals(key) : String.format("%s != %s in %s", keyInDisk, key, file.getPath());
            if (sstable.descriptor.version.hasRowSizeAndColumnCount)
                file.readLong();
        }

        indexList = indexEntry.columnsIndex();

        if (!indexEntry.isIndexed())
        {
            ColumnFamilySerializer serializer = ColumnFamily.serializer;
            try
            {
                cf = ArrayBackedSortedColumns.factory.create(sstable.metadata);
                cf.delete(DeletionTime.serializer.deserialize(file));
            }
            catch (Exception e)
            {
                throw new IOException(serializer + " failed to deserialize " + sstable.getColumnFamilyName() + " with " + sstable.metadata + " from " + file, e);
            }
        }
        else
        {
            cf = ArrayBackedSortedColumns.factory.create(sstable.metadata);
            cf.delete(indexEntry.deletionTime());
        }

        List<OnDiskAtom> result = new ArrayList<OnDiskAtom>();
        if (indexList.isEmpty())
        {
<<<<<<< HEAD
            int columnCount = sstable.descriptor.version.hasRowSizeAndColumnCount ? file.readInt() : Integer.MAX_VALUE;
            readSimpleColumns(sstable.metadata, file, columns, result, columnCount);
=======
            readSimpleColumns(file, columns, result);
>>>>>>> d19f802a
        }
        else
        {
            readIndexedColumns(sstable.metadata, file, columns, indexList, indexEntry.position, result);
        }

        // create an iterator view of the columns we read
        iter = result.iterator();
    }

<<<<<<< HEAD
    private void readSimpleColumns(CFMetaData metadata,
                                   FileDataInput file,
                                   SortedSet<ByteBuffer> columnNames,
                                   List<OnDiskAtom> result,
                                   int columnCount)
    {
        AbstractType<?> comparator = metadata.comparator;
        Iterator<OnDiskAtom> atomIterator = cf.metadata().getOnDiskIterator(file, columnCount, sstable.descriptor.version);
        ByteBuffer maximalColumnName = columnNames.last();
        while (atomIterator.hasNext())
        {
            OnDiskAtom column = atomIterator.next();
            ByteBuffer columnName = column.name();
            if (column instanceof Column)
=======
    private void readSimpleColumns(FileDataInput file, SortedSet<ByteBuffer> columnNames, List<OnDiskAtom> result) throws IOException
    {
        OnDiskAtom.Serializer atomSerializer = cf.getOnDiskSerializer();
        int count = file.readInt();
        int n = 0;
        for (int i = 0; i < count; i++)
        {
            OnDiskAtom column = atomSerializer.deserializeFromSSTable(file, sstable.descriptor.version);
            if (column instanceof IColumn)
>>>>>>> d19f802a
            {
                if (columnNames.contains(column.name()))
                {
                    result.add(column);
                    if (++n >= columns.size())
                        break;
                }
            }
            else
            {
                result.add(column);
            }
        }
    }

    private void readIndexedColumns(CFMetaData metadata,
                                    FileDataInput file,
                                    SortedSet<ByteBuffer> columnNames,
                                    List<IndexHelper.IndexInfo> indexList,
                                    long basePosition,
                                    List<OnDiskAtom> result)
    throws IOException
    {
        /* get the various column ranges we have to read */
        AbstractType<?> comparator = metadata.comparator;
        List<IndexHelper.IndexInfo> ranges = new ArrayList<IndexHelper.IndexInfo>();
        int lastIndexIdx = -1;
        for (ByteBuffer name : columns)
        {
            int index = IndexHelper.indexFor(name, indexList, comparator, false, lastIndexIdx);
            if (index < 0 || index == indexList.size())
                continue;
            IndexHelper.IndexInfo indexInfo = indexList.get(index);
            // Check the index block does contain the column names and that we haven't inserted this block yet.
            if (comparator.compare(name, indexInfo.firstName) < 0 || index == lastIndexIdx)
                continue;
            ranges.add(indexInfo);
            lastIndexIdx = index;
        }

        if (ranges.isEmpty())
            return;

        for (IndexHelper.IndexInfo indexInfo : ranges)
        {
            long positionToSeek = basePosition + indexInfo.offset;

            // With new promoted indexes, our first seek in the data file will happen at that point.
            if (file == null)
                file = createFileDataInput(positionToSeek);

            // We'll read as much atom as there is in the index block, so provide a bogus atom count
            Iterator<OnDiskAtom> atomIterator = cf.metadata().getOnDiskIterator(file, Integer.MAX_VALUE, sstable.descriptor.version);
            file.seek(positionToSeek);
            FileMark mark = file.mark();
            // TODO only completely deserialize columns we are interested in
            while (file.bytesPastMark(mark) < indexInfo.width)
            {
<<<<<<< HEAD
                OnDiskAtom column = atomIterator.next();
                ByteBuffer columnName = column.name();
                // we check vs the original Set, not the filtered List, for efficiency
                if (!(column instanceof Column) || columnNames.contains(columnName))
=======
                OnDiskAtom column = atomSerializer.deserializeFromSSTable(file, sstable.descriptor.version);
                // we check vs the original Set, not the filtered List, for efficiency
                if (!(column instanceof IColumn) || columnNames.contains(column.name()))
>>>>>>> d19f802a
                    result.add(column);
            }
        }
    }

    public DecoratedKey getKey()
    {
        return key;
    }

    public ColumnFamily getColumnFamily()
    {
        return cf;
    }

    protected OnDiskAtom computeNext()
    {
        if (iter == null || !iter.hasNext())
            return endOfData();
        return iter.next();
    }

    public void close() throws IOException { }
}<|MERGE_RESOLUTION|>--- conflicted
+++ resolved
@@ -140,12 +140,8 @@
         List<OnDiskAtom> result = new ArrayList<OnDiskAtom>();
         if (indexList.isEmpty())
         {
-<<<<<<< HEAD
             int columnCount = sstable.descriptor.version.hasRowSizeAndColumnCount ? file.readInt() : Integer.MAX_VALUE;
-            readSimpleColumns(sstable.metadata, file, columns, result, columnCount);
-=======
-            readSimpleColumns(file, columns, result);
->>>>>>> d19f802a
+            readSimpleColumns(file, columns, result, columnCount);
         }
         else
         {
@@ -156,32 +152,14 @@
         iter = result.iterator();
     }
 
-<<<<<<< HEAD
-    private void readSimpleColumns(CFMetaData metadata,
-                                   FileDataInput file,
-                                   SortedSet<ByteBuffer> columnNames,
-                                   List<OnDiskAtom> result,
-                                   int columnCount)
-    {
-        AbstractType<?> comparator = metadata.comparator;
+    private void readSimpleColumns(FileDataInput file, SortedSet<ByteBuffer> columnNames, List<OnDiskAtom> result, int columnCount)
+    {
         Iterator<OnDiskAtom> atomIterator = cf.metadata().getOnDiskIterator(file, columnCount, sstable.descriptor.version);
-        ByteBuffer maximalColumnName = columnNames.last();
+        int n = 0;
         while (atomIterator.hasNext())
         {
             OnDiskAtom column = atomIterator.next();
-            ByteBuffer columnName = column.name();
             if (column instanceof Column)
-=======
-    private void readSimpleColumns(FileDataInput file, SortedSet<ByteBuffer> columnNames, List<OnDiskAtom> result) throws IOException
-    {
-        OnDiskAtom.Serializer atomSerializer = cf.getOnDiskSerializer();
-        int count = file.readInt();
-        int n = 0;
-        for (int i = 0; i < count; i++)
-        {
-            OnDiskAtom column = atomSerializer.deserializeFromSSTable(file, sstable.descriptor.version);
-            if (column instanceof IColumn)
->>>>>>> d19f802a
             {
                 if (columnNames.contains(column.name()))
                 {
@@ -240,16 +218,9 @@
             // TODO only completely deserialize columns we are interested in
             while (file.bytesPastMark(mark) < indexInfo.width)
             {
-<<<<<<< HEAD
                 OnDiskAtom column = atomIterator.next();
-                ByteBuffer columnName = column.name();
                 // we check vs the original Set, not the filtered List, for efficiency
-                if (!(column instanceof Column) || columnNames.contains(columnName))
-=======
-                OnDiskAtom column = atomSerializer.deserializeFromSSTable(file, sstable.descriptor.version);
-                // we check vs the original Set, not the filtered List, for efficiency
-                if (!(column instanceof IColumn) || columnNames.contains(column.name()))
->>>>>>> d19f802a
+                if (!(column instanceof Column) || columnNames.contains(column.name()))
                     result.add(column);
             }
         }
