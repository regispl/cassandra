/*
 * Licensed to the Apache Software Foundation (ASF) under one
 * or more contributor license agreements.  See the NOTICE file
 * distributed with this work for additional information
 * regarding copyright ownership.  The ASF licenses this file
 * to you under the Apache License, Version 2.0 (the
 * "License"); you may not use this file except in compliance
 * with the License.  You may obtain a copy of the License at
 *
 *     http://www.apache.org/licenses/LICENSE-2.0
 *
 * Unless required by applicable law or agreed to in writing, software
 * distributed under the License is distributed on an "AS IS" BASIS,
 * WITHOUT WARRANTIES OR CONDITIONS OF ANY KIND, either express or implied.
 * See the License for the specific language governing permissions and
 * limitations under the License.
 */
package org.apache.cassandra.locator;

import java.net.InetAddress;
import java.util.*;
import java.util.concurrent.ConcurrentHashMap;
import java.util.concurrent.ConcurrentMap;
import java.util.concurrent.CopyOnWriteArrayList;
import java.util.concurrent.locks.ReadWriteLock;
import java.util.concurrent.locks.ReentrantReadWriteLock;

import com.google.common.collect.*;

import org.apache.cassandra.utils.Pair;
import org.apache.commons.lang.StringUtils;
import org.slf4j.Logger;
import org.slf4j.LoggerFactory;

import org.apache.cassandra.config.DatabaseDescriptor;
import org.apache.cassandra.dht.Range;
import org.apache.cassandra.dht.Token;
import org.apache.cassandra.gms.FailureDetector;
import org.apache.cassandra.service.StorageService;

public class TokenMetadata
{
    private static final Logger logger = LoggerFactory.getLogger(TokenMetadata.class);

    /* Maintains token to endpoint map of every node in the cluster. */
    private final BiMap<Token, InetAddress> tokenToEndpointMap;

    /* Maintains endpoint to host ID map of every node in the cluster */
    private final BiMap<InetAddress, UUID> endpointToHostIdMap;

    // Prior to CASSANDRA-603, we just had <tt>Map<Range, InetAddress> pendingRanges<tt>,
    // which was added to when a node began bootstrap and removed from when it finished.
    //
    // This is inadequate when multiple changes are allowed simultaneously.  For example,
    // suppose that there is a ring of nodes A, C and E, with replication factor 3.
    // Node D bootstraps between C and E, so its pending ranges will be E-A, A-C and C-D.
    // Now suppose node B bootstraps between A and C at the same time. Its pending ranges
    // would be C-E, E-A and A-B. Now both nodes need to be assigned pending range E-A,
    // which we would be unable to represent with the old Map.  The same thing happens
    // even more obviously for any nodes that boot simultaneously between same two nodes.
    //
    // So, we made two changes:
    //
    // First, we changed pendingRanges to a <tt>Multimap<Range, InetAddress></tt> (now
    // <tt>Map<String, Multimap<Range, InetAddress>></tt>, because replication strategy
    // and options are per-KeySpace).
    //
    // Second, we added the bootstrapTokens and leavingEndpoints collections, so we can
    // rebuild pendingRanges from the complete information of what is going on, when
    // additional changes are made mid-operation.
    //
    // Finally, note that recording the tokens of joining nodes in bootstrapTokens also
    // means we can detect and reject the addition of multiple nodes at the same token
    // before one becomes part of the ring.
    private final BiMap<Token, InetAddress> bootstrapTokens = HashBiMap.<Token, InetAddress>create();
    // (don't need to record Token here since it's still part of tokenToEndpointMap until it's done leaving)
    private final Set<InetAddress> leavingEndpoints = new HashSet<InetAddress>();
    // this is a cache of the calculation from {tokenToEndpointMap, bootstrapTokens, leavingEndpoints}
    private final ConcurrentMap<String, Multimap<Range<Token>, InetAddress>> pendingRanges = new ConcurrentHashMap<String, Multimap<Range<Token>, InetAddress>>();

    // nodes which are migrating to the new tokens in the ring
    private final Set<Pair<Token, InetAddress>> movingEndpoints = new HashSet<Pair<Token, InetAddress>>();


    /* Use this lock for manipulating the token map */
    private final ReadWriteLock lock = new ReentrantReadWriteLock(true);
    private volatile ArrayList<Token> sortedTokens;

    private final Topology topology;
    /* list of subscribers that are notified when the tokenToEndpointMap changed */
    private final CopyOnWriteArrayList<AbstractReplicationStrategy> subscribers = new CopyOnWriteArrayList<AbstractReplicationStrategy>();

    public TokenMetadata()
    {
        this(HashBiMap.<Token, InetAddress>create(), new Topology());
    }

    public TokenMetadata(BiMap<Token, InetAddress> tokenToEndpointMap, Topology topology)
    {
        this.tokenToEndpointMap = tokenToEndpointMap;
        this.topology = topology;
        endpointToHostIdMap = HashBiMap.create();
        sortedTokens = sortTokens();
    }

    private ArrayList<Token> sortTokens()
    {
        ArrayList<Token> tokens = new ArrayList<Token>(tokenToEndpointMap.keySet());
        Collections.sort(tokens);
        return tokens;
    }

    /** @return the number of nodes bootstrapping into source's primary range */
    public int pendingRangeChanges(InetAddress source)
    {
        int n = 0;
        Range<Token> sourceRange = getPrimaryRangeFor(getToken(source));
        lock.readLock().lock();
        try
        {
            for (Token token : bootstrapTokens.keySet())
                if (sourceRange.contains(token))
                    n++;
        }
        finally
        {
            lock.readLock().unlock();
        }
        return n;
    }

    /**
     * Update token map with a single token/endpoint pair in normal state.
     */
    public void updateNormalToken(Token token, InetAddress endpoint)
    {
        updateNormalTokens(Collections.singleton(Pair.create(token, endpoint)));
    }

    /**
     * Update token map with a set of token/endpoint pairs in normal state.
     *
     * Prefer this whenever there are multiple pairs to update, as each update (whether a single or multiple)
     * is expensive (CASSANDRA-3831).
     *
     * @param tokenPairs
     */
    public void updateNormalTokens(Set<Pair<Token, InetAddress>> tokenPairs)
    {
        if (tokenPairs.isEmpty())
            return;

        lock.writeLock().lock();
        try
        {
            boolean shouldSortTokens = false;
            for (Pair<Token, InetAddress> tokenEndpointPair : tokenPairs)
            {
                Token token = tokenEndpointPair.left;
                InetAddress endpoint = tokenEndpointPair.right;

                assert token != null;
                assert endpoint != null;

                bootstrapTokens.inverse().remove(endpoint);
                tokenToEndpointMap.inverse().remove(endpoint);
                InetAddress prev = tokenToEndpointMap.put(token, endpoint);
                if (!endpoint.equals(prev))
                {
                    if (prev != null)
                    {
                        logger.warn("Token " + token + " changing ownership from " + prev + " to " + endpoint);
                        topology.removeEndpoint(prev);
                    }
                    shouldSortTokens = true;
                }
                topology.addEndpoint(endpoint);
                leavingEndpoints.remove(endpoint);
                removeFromMoving(endpoint); // also removing this endpoint from moving
            }

            if (shouldSortTokens)
                sortedTokens = sortTokens();
        }
        finally
        {
            lock.writeLock().unlock();
        }
    }

    /**
     * Store an end-point to host ID mapping.  Each ID must be unique, and
     * cannot be changed after the fact.
     *
     * @param hostId
     * @param endpoint
     */
    public void updateHostId(UUID hostId, InetAddress endpoint)
    {
        assert hostId != null;
        assert endpoint != null;

        InetAddress storedEp = endpointToHostIdMap.inverse().get(hostId);
        if (storedEp != null)
        {
            if (!storedEp.equals(endpoint) && (FailureDetector.instance.isAlive(storedEp)))
            {
                throw new RuntimeException(String.format("Host ID collision between active endpoint %s and %s (id=%s)",
                                                         storedEp,
                                                         endpoint,
                                                         hostId));
            }
        }

        UUID storedId = endpointToHostIdMap.get(endpoint);
        if ((storedId != null) && (!storedId.equals(hostId)))
            logger.warn("Changing {}'s host ID from {} to {}", new Object[] {endpoint, storedId, hostId});

        endpointToHostIdMap.forcePut(endpoint, hostId);
    }

    /** Return the unique host ID for an end-point. */
    public UUID getHostId(InetAddress endpoint)
    {
        return endpointToHostIdMap.get(endpoint);
    }

    /** Return the end-point for a unique host ID */
    public InetAddress getEndpointForHostId(UUID hostId)
    {
        return endpointToHostIdMap.inverse().get(hostId);
    }

    /** @return a copy of the endpoint-to-id map for read-only operations */
    public Map<InetAddress, UUID> getEndpointToHostIdMapForReading()
    {
        Map<InetAddress, UUID> readMap = new HashMap<InetAddress, UUID>();
        readMap.putAll(endpointToHostIdMap);
        return readMap;
    }

    public void addBootstrapToken(Token token, InetAddress endpoint)
    {
        assert token != null;
        assert endpoint != null;

        lock.writeLock().lock();
        try
        {
            InetAddress oldEndpoint;

            oldEndpoint = bootstrapTokens.get(token);
            if (oldEndpoint != null && !oldEndpoint.equals(endpoint))
                throw new RuntimeException("Bootstrap Token collision between " + oldEndpoint + " and " + endpoint + " (token " + token);

            oldEndpoint = tokenToEndpointMap.get(token);
            if (oldEndpoint != null && !oldEndpoint.equals(endpoint))
                throw new RuntimeException("Bootstrap Token collision between " + oldEndpoint + " and " + endpoint + " (token " + token);

            bootstrapTokens.inverse().remove(endpoint);
            bootstrapTokens.put(token, endpoint);
        }
        finally
        {
            lock.writeLock().unlock();
        }
    }

    public void removeBootstrapToken(Token token)
    {
        assert token != null;

        lock.writeLock().lock();
        try
        {
            bootstrapTokens.remove(token);
        }
        finally
        {
            lock.writeLock().unlock();
        }
    }

    public void addLeavingEndpoint(InetAddress endpoint)
    {
        assert endpoint != null;

        lock.writeLock().lock();
        try
        {
            leavingEndpoints.add(endpoint);
        }
        finally
        {
            lock.writeLock().unlock();
        }
    }

    /**
     * Add a new moving endpoint
     * @param token token which is node moving to
     * @param endpoint address of the moving node
     */
    public void addMovingEndpoint(Token token, InetAddress endpoint)
    {
        assert endpoint != null;

        lock.writeLock().lock();

        try
        {
            movingEndpoints.add(new Pair<Token, InetAddress>(token, endpoint));
        }
        finally
        {
            lock.writeLock().unlock();
        }
    }

    public void removeEndpoint(InetAddress endpoint)
    {
        assert endpoint != null;

        lock.writeLock().lock();
        try
        {
            bootstrapTokens.inverse().remove(endpoint);
            tokenToEndpointMap.inverse().remove(endpoint);
            topology.removeEndpoint(endpoint);
            leavingEndpoints.remove(endpoint);
            endpointToHostIdMap.remove(endpoint);
            sortedTokens = sortTokens();
            invalidateCaches();
        }
        finally
        {
            lock.writeLock().unlock();
        }
    }

    /**
     * Remove pair of token/address from moving endpoints
     * @param endpoint address of the moving node
     */
    public void removeFromMoving(InetAddress endpoint)
    {
        assert endpoint != null;

        lock.writeLock().lock();
        try
        {
            for (Pair<Token, InetAddress> pair : movingEndpoints)
            {
                if (pair.right.equals(endpoint))
                {
                    movingEndpoints.remove(pair);
                    break;
                }
            }

            invalidateCaches();
        }
        finally
        {
            lock.writeLock().unlock();
        }
    }

    public Token getToken(InetAddress endpoint)
    {
        assert endpoint != null;
        assert isMember(endpoint); // don't want to return nulls

        lock.readLock().lock();
        try
        {
            return tokenToEndpointMap.inverse().get(endpoint);
        }
        finally
        {
            lock.readLock().unlock();
        }
    }

    public boolean isMember(InetAddress endpoint)
    {
        assert endpoint != null;

        lock.readLock().lock();
        try
        {
            return tokenToEndpointMap.inverse().containsKey(endpoint);
        }
        finally
        {
            lock.readLock().unlock();
        }
    }

    public boolean isLeaving(InetAddress endpoint)
    {
        assert endpoint != null;

        lock.readLock().lock();
        try
        {
            return leavingEndpoints.contains(endpoint);
        }
        finally
        {
            lock.readLock().unlock();
        }
    }

    public boolean isMoving(InetAddress endpoint)
    {
        assert endpoint != null;

        lock.readLock().lock();

        try
        {
            for (Pair<Token, InetAddress> pair : movingEndpoints)
            {
                if (pair.right.equals(endpoint))
                    return true;
            }

            return false;
        }
        finally
        {
            lock.readLock().unlock();
        }
    }

    /**
     * Create a copy of TokenMetadata with only tokenToEndpointMap. That is, pending ranges,
     * bootstrap tokens and leaving endpoints are not included in the copy.
     */
    public TokenMetadata cloneOnlyTokenMap()
    {
        lock.readLock().lock();
        try
        {
            return new TokenMetadata(HashBiMap.create(tokenToEndpointMap), new Topology(topology));
        }
        finally
        {
            lock.readLock().unlock();
        }
    }

    /**
     * Create a copy of TokenMetadata with tokenToEndpointMap reflecting situation after all
     * current leave operations have finished.
     *
     * @return new token metadata
     */
    public TokenMetadata cloneAfterAllLeft()
    {
        lock.readLock().lock();
        try
        {
            TokenMetadata allLeftMetadata = cloneOnlyTokenMap();

            for (InetAddress endpoint : leavingEndpoints)
                allLeftMetadata.removeEndpoint(endpoint);

            return allLeftMetadata;
        }
        finally
        {
            lock.readLock().unlock();
        }
    }

    /**
     * Create a copy of TokenMetadata with tokenToEndpointMap reflecting situation after all
     * current leave and move operations have finished.
     *
     * @return new token metadata
     */
    public TokenMetadata cloneAfterAllSettled()
    {
        lock.readLock().lock();

        try
        {
            TokenMetadata metadata = cloneOnlyTokenMap();

            for (InetAddress endpoint : leavingEndpoints)
                metadata.removeEndpoint(endpoint);


            for (Pair<Token, InetAddress> pair : movingEndpoints)
                metadata.updateNormalToken(pair.left, pair.right);

            return metadata;
        }
        finally
        {
            lock.readLock().unlock();
        }
    }

    public InetAddress getEndpoint(Token token)
    {
        lock.readLock().lock();
        try
        {
            return tokenToEndpointMap.get(token);
        }
        finally
        {
            lock.readLock().unlock();
        }
    }

    public Range<Token> getPrimaryRangeFor(Token right)
    {
        return new Range<Token>(getPredecessor(right), right);
    }

    public ArrayList<Token> sortedTokens()
    {
        return sortedTokens;
    }

    private Multimap<Range<Token>, InetAddress> getPendingRangesMM(String table)
    {
        Multimap<Range<Token>, InetAddress> map = pendingRanges.get(table);
        if (map == null)
        {
            map = HashMultimap.create();
            Multimap<Range<Token>, InetAddress> priorMap = pendingRanges.putIfAbsent(table, map);
            if (priorMap != null)
                map = priorMap;
        }
        return map;
    }

    /** a mutable map may be returned but caller should not modify it */
    public Map<Range<Token>, Collection<InetAddress>> getPendingRanges(String table)
    {
        return getPendingRangesMM(table).asMap();
    }

    public List<Range<Token>> getPendingRanges(String table, InetAddress endpoint)
    {
        List<Range<Token>> ranges = new ArrayList<Range<Token>>();
        for (Map.Entry<Range<Token>, InetAddress> entry : getPendingRangesMM(table).entries())
        {
            if (entry.getValue().equals(endpoint))
            {
                ranges.add(entry.getKey());
            }
        }
        return ranges;
    }

    public void setPendingRanges(String table, Multimap<Range<Token>, InetAddress> rangeMap)
    {
        pendingRanges.put(table, rangeMap);
    }

    public Token getPredecessor(Token token)
    {
        List tokens = sortedTokens();
        int index = Collections.binarySearch(tokens, token);
        assert index >= 0 : token + " not found in " + StringUtils.join(tokenToEndpointMap.keySet(), ", ");
        return (Token) (index == 0 ? tokens.get(tokens.size() - 1) : tokens.get(index - 1));
    }

    public Token getSuccessor(Token token)
    {
        List tokens = sortedTokens();
        int index = Collections.binarySearch(tokens, token);
        assert index >= 0 : token + " not found in " + StringUtils.join(tokenToEndpointMap.keySet(), ", ");
        return (Token) ((index == (tokens.size() - 1)) ? tokens.get(0) : tokens.get(index + 1));
    }

    /** @return a copy of the bootstrapping tokens map */
    public Map<Token, InetAddress> getBootstrapTokens()
    {
        lock.readLock().lock();
        try
        {
            return ImmutableMap.copyOf(bootstrapTokens);
        }
        finally
        {
            lock.readLock().unlock();
        }
    }

    /** caller should not modify leavingEndpoints */
    public Set<InetAddress> getLeavingEndpoints()
    {
        return leavingEndpoints;
    }

    /**
     * Endpoints which are migrating to the new tokens
     * @return set of addresses of moving endpoints
     */
    public Set<Pair<Token, InetAddress>> getMovingEndpoints()
    {
        return movingEndpoints;
    }

    public static int firstTokenIndex(final ArrayList ring, Token start, boolean insertMin)
    {
        assert ring.size() > 0;
        // insert the minimum token (at index == -1) if we were asked to include it and it isn't a member of the ring
        int i = Collections.binarySearch(ring, start);
        if (i < 0)
        {
            i = (i + 1) * (-1);
            if (i >= ring.size())
                i = insertMin ? -1 : 0;
        }
        return i;
    }

    public static Token firstToken(final ArrayList<Token> ring, Token start)
    {
        return ring.get(firstTokenIndex(ring, start, false));
    }

    /**
     * iterator over the Tokens in the given ring, starting with the token for the node owning start
     * (which does not have to be a Token in the ring)
     * @param includeMin True if the minimum token should be returned in the ring even if it has no owner.
     */
    public static Iterator<Token> ringIterator(final ArrayList<Token> ring, Token start, boolean includeMin)
    {
        if (ring.isEmpty())
            return includeMin ? Iterators.singletonIterator(StorageService.getPartitioner().getMinimumToken())
                              : Iterators.<Token>emptyIterator();

        final boolean insertMin = (includeMin && !ring.get(0).isMinimum()) ? true : false;
        final int startIndex = firstTokenIndex(ring, start, insertMin);
        return new AbstractIterator<Token>()
        {
            int j = startIndex;
            protected Token computeNext()
            {
                if (j < -1)
                    return endOfData();
                try
                {
                    // return minimum for index == -1
                    if (j == -1)
                        return StorageService.getPartitioner().getMinimumToken();
                    // return ring token for other indexes
                    return ring.get(j);
                }
                finally
                {
                    j++;
                    if (j == ring.size())
                        j = insertMin ? -1 : 0;
                    if (j == startIndex)
                        // end iteration
                        j = -2;
                }
            }
        };
    }

    /** used by tests */
    public void clearUnsafe()
    {
        bootstrapTokens.clear();
        tokenToEndpointMap.clear();
        topology.clear();
        leavingEndpoints.clear();
        pendingRanges.clear();
        endpointToHostIdMap.clear();
        invalidateCaches();
    }

    public String toString()
    {
        StringBuilder sb = new StringBuilder();
        lock.readLock().lock();
        try
        {
            Set<InetAddress> eps = tokenToEndpointMap.inverse().keySet();

            if (!eps.isEmpty())
            {
                sb.append("Normal Tokens:");
                sb.append(System.getProperty("line.separator"));
                for (InetAddress ep : eps)
                {
                    sb.append(ep);
                    sb.append(":");
                    sb.append(tokenToEndpointMap.inverse().get(ep));
                    sb.append(System.getProperty("line.separator"));
                }
            }

            if (!bootstrapTokens.isEmpty())
            {
                sb.append("Bootstrapping Tokens:" );
                sb.append(System.getProperty("line.separator"));
                for (Map.Entry<Token, InetAddress> entry : bootstrapTokens.entrySet())
                {
                    sb.append(entry.getValue() + ":" + entry.getKey());
                    sb.append(System.getProperty("line.separator"));
                }
            }

            if (!leavingEndpoints.isEmpty())
            {
                sb.append("Leaving Endpoints:");
                sb.append(System.getProperty("line.separator"));
                for (InetAddress ep : leavingEndpoints)
                {
                    sb.append(ep);
                    sb.append(System.getProperty("line.separator"));
                }
            }

            if (!pendingRanges.isEmpty())
            {
                sb.append("Pending Ranges:");
                sb.append(System.getProperty("line.separator"));
                sb.append(printPendingRanges());
            }
        }
        finally
        {
            lock.readLock().unlock();
        }

        return sb.toString();
    }

    public String printPendingRanges()
    {
        StringBuilder sb = new StringBuilder();

        for (Map.Entry<String, Multimap<Range<Token>, InetAddress>> entry : pendingRanges.entrySet())
        {
            for (Map.Entry<Range<Token>, InetAddress> rmap : entry.getValue().entries())
            {
                sb.append(rmap.getValue() + ":" + rmap.getKey());
                sb.append(System.getProperty("line.separator"));
            }
        }

        return sb.toString();
    }

    public void invalidateCaches()
    {
        for (AbstractReplicationStrategy subscriber : subscribers)
        {
            subscriber.invalidateCachedTokenEndpointValues();
        }
    }

    public void register(AbstractReplicationStrategy subscriber)
    {
        subscribers.add(subscriber);
    }

    public void unregister(AbstractReplicationStrategy subscriber)
    {
        subscribers.remove(subscriber);
    }

    /**
     * write endpoints may be different from read endpoints, because read endpoints only need care about the
     * "natural" nodes for a token, but write endpoints also need to account for nodes that are bootstrapping
     * into the ring, and write data there too so that they stay up to date during the bootstrap process.
     * Thus, this method may return more nodes than the Replication Factor.
     *
     * If possible, will return the same collection it was passed, for efficiency.
     *
     * Only ReplicationStrategy should care about this method (higher level users should only ask for Hinted).
     */
    public Collection<InetAddress> getWriteEndpoints(Token token, String table, Collection<InetAddress> naturalEndpoints)
    {
        Map<Range<Token>, Collection<InetAddress>> ranges = getPendingRanges(table);
        if (ranges.isEmpty())
            return naturalEndpoints;

        Set<InetAddress> endpoints = new HashSet<InetAddress>(naturalEndpoints);

        for (Map.Entry<Range<Token>, Collection<InetAddress>> entry : ranges.entrySet())
        {
            if (entry.getKey().contains(token))
            {
                endpoints.addAll(entry.getValue());
            }
        }

        return endpoints;
    }

    /**
     * @return a token to endpoint map to consider for read operations on the cluster.
     */
    public Map<Token, InetAddress> getTokenToEndpointMapForReading()
    {
        lock.readLock().lock();
        try
        {
            Map<Token, InetAddress> map = new HashMap<Token, InetAddress>(tokenToEndpointMap.size());
            map.putAll(tokenToEndpointMap);
            return map;
        }
        finally
        {
            lock.readLock().unlock();
        }
    }

    /**
     * @return a (stable copy, won't be modified) Token to Endpoint map for all the normal and bootstrapping nodes
     *         in the cluster.
     */
    public Map<Token, InetAddress> getNormalAndBootstrappingTokenToEndpointMap()
    {
        lock.readLock().lock();
        try
        {
            Map<Token, InetAddress> map = new HashMap<Token, InetAddress>(tokenToEndpointMap.size() + bootstrapTokens.size());
            map.putAll(tokenToEndpointMap);
            map.putAll(bootstrapTokens);
            return map;
        }
        finally
        {
            lock.readLock().unlock();
        }
    }

    /**
<<<<<<< HEAD
     * @return the Topology map of nodes to DCs + Racks.
=======
     * @return the Topology map of nodes to DCs + Racks
     *
>>>>>>> d2b60f28
     * This is only allowed when a copy has been made of TokenMetadata, to avoid concurrent modifications
     * when Topology methods are subsequently used by the caller.
     */
    public Topology getTopology()
    {
        assert this != StorageService.instance.getTokenMetadata();
        return topology;
    }

    /**
     * Tracks the assignment of racks and endpoints in each datacenter for all the "normal" endpoints
     * in this TokenMetadata. This allows faster calculation of endpoints in NetworkTopologyStrategy.
     */
    public static class Topology
    {
        /** multi-map of DC to endpoints in that DC */
        private final Multimap<String, InetAddress> dcEndpoints;
        /** map of DC to multi-map of rack to endpoints in that rack */
        private final Map<String, Multimap<String, InetAddress>> dcRacks;
        /** reverse-lookup map for endpoint to current known dc/rack assignment */
        private final Map<InetAddress, Pair<String, String>> currentLocations;

        protected Topology()
        {
            dcEndpoints = HashMultimap.create();
            dcRacks = new HashMap<String, Multimap<String, InetAddress>>();
            currentLocations = new HashMap<InetAddress, Pair<String, String>>();
        }

        protected void clear()
        {
            dcEndpoints.clear();
            dcRacks.clear();
            currentLocations.clear();
        }

        /**
         * construct deep-copy of other
         */
        protected Topology(Topology other)
        {
            dcEndpoints = HashMultimap.create(other.dcEndpoints);
            dcRacks = new HashMap<String, Multimap<String, InetAddress>>();
            for (String dc : other.dcRacks.keySet())
                dcRacks.put(dc, HashMultimap.create(other.dcRacks.get(dc)));
            currentLocations = new HashMap<InetAddress, Pair<String, String>>(other.currentLocations);
        }

        /**
         * Stores current DC/rack assignment for ep
         */
        protected void addEndpoint(InetAddress ep)
        {
            IEndpointSnitch snitch = DatabaseDescriptor.getEndpointSnitch();
            String dc = snitch.getDatacenter(ep);
            String rack = snitch.getRack(ep);
            Pair<String, String> current = currentLocations.get(ep);
            if (current != null)
            {
                if (current.left.equals(dc) && current.right.equals(rack))
                    return;
                dcRacks.get(current.left).remove(current.right, ep);
                dcEndpoints.remove(current.left, ep);
            }

            dcEndpoints.put(dc, ep);

            if (!dcRacks.containsKey(dc))
                dcRacks.put(dc, HashMultimap.<String, InetAddress>create());
            dcRacks.get(dc).put(rack, ep);

            currentLocations.put(ep, new Pair<String, String>(dc, rack));
        }

        /**
         * Removes current DC/rack assignment for ep
         */
        protected void removeEndpoint(InetAddress ep)
        {
            if (!currentLocations.containsKey(ep))
                return;
            Pair<String, String> current = currentLocations.remove(ep);
            dcEndpoints.remove(current.left, ep);
            dcRacks.get(current.left).remove(current.right, ep);
        }

        /**
         * @return multi-map of DC to endpoints in that DC
         */
        public Multimap<String, InetAddress> getDatacenterEndpoints()
        {
            return dcEndpoints;
        }

        /**
         * @return map of DC to multi-map of rack to endpoints in that rack
         */
        public Map<String, Multimap<String, InetAddress>> getDatacenterRacks()
        {
            return dcRacks;
        }
    }
}<|MERGE_RESOLUTION|>--- conflicted
+++ resolved
@@ -841,12 +841,8 @@
     }
 
     /**
-<<<<<<< HEAD
-     * @return the Topology map of nodes to DCs + Racks.
-=======
      * @return the Topology map of nodes to DCs + Racks
      *
->>>>>>> d2b60f28
      * This is only allowed when a copy has been made of TokenMetadata, to avoid concurrent modifications
      * when Topology methods are subsequently used by the caller.
      */
