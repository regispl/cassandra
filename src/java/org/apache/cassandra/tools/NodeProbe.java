--- conflicted
+++ resolved
@@ -235,16 +235,13 @@
         }
     }
 
-<<<<<<< HEAD
-    public void forceTableRepairPrimaryRange(String tableName, boolean isSequential, boolean isLocal, String... columnFamilies) throws IOException
-=======
-    public void forceRepairRangeAsync(final PrintStream out, final String tableName, boolean isSequential, final String startToken, final String endToken, String... columnFamilies) throws IOException
+    public void forceRepairRangeAsync(final PrintStream out, final String tableName, boolean isSequential, boolean isLocal, final String startToken, final String endToken, String... columnFamilies) throws IOException
     {
         RepairRunner runner = new RepairRunner(out, tableName, columnFamilies);
         try
         {
             ssProxy.addNotificationListener(runner, null, null);
-            if (!runner.repairRangeAndWait(ssProxy,  isSequential, startToken, endToken))
+            if (!runner.repairRangeAndWait(ssProxy,  isSequential, isLocal, startToken, endToken))
                 failed = true;
         }
         catch (Exception e)
@@ -261,8 +258,7 @@
         }
     }
 
-    public void forceTableRepairPrimaryRange(String tableName, boolean isSequential, String... columnFamilies) throws IOException
->>>>>>> 00748405
+    public void forceTableRepairPrimaryRange(String tableName, boolean isSequential, boolean isLocal, String... columnFamilies) throws IOException
     {
         ssProxy.forceTableRepairPrimaryRange(tableName, isSequential, isLocal, columnFamilies);
     }
@@ -961,9 +957,9 @@
         return success;
     }
 
-    public boolean repairRangeAndWait(StorageServiceMBean ssProxy, boolean isSequential, String startToken, String endToken) throws InterruptedException
-    {
-        cmd = ssProxy.forceRepairRangeAsync(startToken, endToken, keyspace, isSequential, columnFamilies);
+    public boolean repairRangeAndWait(StorageServiceMBean ssProxy, boolean isSequential, boolean isLocal, String startToken, String endToken) throws InterruptedException
+    {
+        cmd = ssProxy.forceRepairRangeAsync(startToken, endToken, keyspace, isSequential, isLocal, columnFamilies);
         if (cmd > 0)
         {
             condition.await();
