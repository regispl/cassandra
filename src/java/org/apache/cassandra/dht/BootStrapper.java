--- conflicted
+++ resolved
@@ -17,7 +17,6 @@
  */
 package org.apache.cassandra.dht;
 
-<<<<<<< HEAD
 import java.io.DataInput;
 import java.io.DataOutput;
 import java.io.IOException;
@@ -28,50 +27,25 @@
 
 import org.slf4j.Logger;
 import org.slf4j.LoggerFactory;
-=======
- import java.io.IOException;
- import java.net.InetAddress;
- import java.util.*;
- import java.util.concurrent.TimeUnit;
- import java.util.concurrent.locks.Condition;
-
- import com.google.common.base.Charsets;
- import org.apache.cassandra.config.Schema;
- import org.apache.cassandra.gms.*;
-
- import org.apache.commons.lang.ArrayUtils;
- import org.slf4j.Logger;
- import org.slf4j.LoggerFactory;
-
- import org.apache.cassandra.config.ConfigurationException;
- import org.apache.cassandra.config.DatabaseDescriptor;
- import org.apache.cassandra.db.Table;
- import org.apache.cassandra.locator.AbstractReplicationStrategy;
- import org.apache.cassandra.locator.TokenMetadata;
- import org.apache.cassandra.net.IAsyncCallback;
- import org.apache.cassandra.net.IVerbHandler;
- import org.apache.cassandra.net.Message;
- import org.apache.cassandra.net.MessagingService;
- import org.apache.cassandra.service.StorageService;
- import org.apache.cassandra.streaming.OperationType;
- import org.apache.cassandra.utils.FBUtilities;
- import org.apache.cassandra.utils.SimpleCondition;
->>>>>>> 988c4132
+import org.apache.cassandra.config.Schema;
+import org.apache.cassandra.gms.*;
 
 import org.apache.cassandra.config.ConfigurationException;
 import org.apache.cassandra.config.DatabaseDescriptor;
-import org.apache.cassandra.config.Schema;
 import org.apache.cassandra.db.Table;
-import org.apache.cassandra.db.TypeSizes;
-import org.apache.cassandra.gms.FailureDetector;
-import org.apache.cassandra.io.IVersionedSerializer;
 import org.apache.cassandra.locator.AbstractReplicationStrategy;
 import org.apache.cassandra.locator.TokenMetadata;
-import org.apache.cassandra.net.*;
+import org.apache.cassandra.net.IAsyncCallback;
+import org.apache.cassandra.net.IVerbHandler;
+import org.apache.cassandra.net.MessagingService;
 import org.apache.cassandra.service.StorageService;
 import org.apache.cassandra.streaming.OperationType;
 import org.apache.cassandra.utils.FBUtilities;
 import org.apache.cassandra.utils.SimpleCondition;
+import org.apache.cassandra.db.TypeSizes;
+import org.apache.cassandra.gms.FailureDetector;
+import org.apache.cassandra.io.IVersionedSerializer;
+import org.apache.cassandra.net.*;
 
 public class BootStrapper
 {
@@ -119,13 +93,9 @@
      */
     public static Collection<Token> getBootstrapTokens(final TokenMetadata metadata, Map<InetAddress, Double> load) throws IOException, ConfigurationException
     {
-<<<<<<< HEAD
         Collection<String> initialTokens = DatabaseDescriptor.getInitialTokens();
+        // if user specified tokens, use those
         if (initialTokens.size() > 0)
-=======
-        // if user specified a token, use that
-        if (DatabaseDescriptor.getInitialToken() != null)
->>>>>>> 988c4132
         {
             logger.debug("tokens manually specified as {}",  initialTokens);
             List<Token> tokens = new ArrayList<Token>();
@@ -139,7 +109,6 @@
             return tokens;
         }
 
-<<<<<<< HEAD
         int numTokens = DatabaseDescriptor.getNumTokens();
         if (numTokens < 1)
             throw new ConfigurationException("num_tokens must be >= 1");
@@ -147,25 +116,6 @@
             return Collections.singleton(getBalancedToken(metadata, load));
 
         return getRandomTokens(metadata, numTokens);
-=======
-        // if there is a schema, then we're joining an existing cluster so get a "balanced" token
-        for (Map.Entry<InetAddress, EndpointState> entry : Gossiper.instance.getEndpointStates())
-        {
-            if (entry.getKey().equals(FBUtilities.getBroadcastAddress()))
-            {
-                // skip ourselves to avoid confusing the tests, which always load a schema first thing
-                continue;
-            }
-
-            VersionedValue schemaValue = entry.getValue().getApplicationState(ApplicationState.SCHEMA);
-            if (schemaValue != null && !schemaValue.value.equals(Schema.emptyVersion.toString()))
-                return getBalancedToken(metadata, load);
-        }
-
-        // no schema; pick a random token (so multiple non-seeds starting up simultaneously in a new cluster
-        // don't get the same token; see CASSANDRA-3219)
-        return StorageService.getPartitioner().getRandomToken();
->>>>>>> 988c4132
     }
 
     public static Collection<Token> getRandomTokens(TokenMetadata metadata, int numTokens)
