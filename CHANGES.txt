<<<<<<< HEAD
2.1.0-rc1
 * Add snapshot "manifest" describing files included (CASSANDRA-6326)
 * Parallel streaming for sstableloader (CASSANDRA-3668)
 * Fix bugs in supercolumns handling (CASSANDRA-7138)
 * Fix ClassClassException on composite dense tables (CASSANDRA-7112)
 * Cleanup and optimize collation and slice iterators (CASSANDRA-7107)
 * Upgrade NBHM lib (CASSANDRA-7128)
 * Optimize netty server (CASSANDRA-6861)
Merged from 2.0:
=======
2.0.9
 * Warn when 'USING TIMESTAMP' is used on a CAS BATCH (CASSANDRA-7067)
 * Starting threads in OutboundTcpConnectionPool constructor causes race conditions (CASSANDRA-7177)
 * return all cpu values from BackgroundActivityMonitor.readAndCompute (CASSANDRA-7183)
 * fix c* launch issues on Russian os's due to output of linux 'free' cmd (CASSANDRA-6162)
 * Fix disabling autocompaction (CASSANDRA-7187)

2.0.8
>>>>>>> 0490abff
 * Correctly delete scheduled range xfers (CASSANDRA-7143)
 * Make batchlog replica selection rack-aware (CASSANDRA-6551)
 * Suggest CTRL-C or semicolon after three blank lines in cqlsh (CASSANDRA-7142)
 * return all cpu values from BackgroundActivityMonitor.readAndCompute (CASSANDRA-7183)  
 * reduce garbage creation in calculatePendingRanges (CASSANDRA-7191)
 * fix c* launch issues on Russian os's due to output of linux 'free' cmd (CASSANDRA-6162)
Merged from 1.2:
 * Add Cloudstack snitch (CASSANDRA-7147)
 * Update system.peers correctly when relocating tokens (CASSANDRA-7126)
 * Add Google Compute Engine snitch (CASSANDRA-7132)
 * remove duplicate query for local tokens (CASSANDRA-7182)


2.1.0-beta2
 * Increase default CL space to 8GB (CASSANDRA-7031)
 * Add range tombstones to read repair digests (CASSANDRA-6863)
 * Fix BTree.clear for large updates (CASSANDRA-6943)
 * Fail write instead of logging a warning when unable to append to CL
   (CASSANDRA-6764)
 * Eliminate possibility of CL segment appearing twice in active list 
   (CASSANDRA-6557)
 * Apply DONTNEED fadvise to commitlog segments (CASSANDRA-6759)
 * Switch CRC component to Adler and include it for compressed sstables 
   (CASSANDRA-4165)
 * Allow cassandra-stress to set compaction strategy options (CASSANDRA-6451)
 * Add broadcast_rpc_address option to cassandra.yaml (CASSANDRA-5899)
 * Auto reload GossipingPropertyFileSnitch config (CASSANDRA-5897)
 * Fix overflow of memtable_total_space_in_mb (CASSANDRA-6573)
 * Fix ABTC NPE and apply update function correctly (CASSANDRA-6692)
 * Allow nodetool to use a file or prompt for password (CASSANDRA-6660)
 * Fix AIOOBE when concurrently accessing ABSC (CASSANDRA-6742)
 * Fix assertion error in ALTER TYPE RENAME (CASSANDRA-6705)
 * Scrub should not always clear out repaired status (CASSANDRA-5351)
 * Improve handling of range tombstone for wide partitions (CASSANDRA-6446)
 * Fix ClassCastException for compact table with composites (CASSANDRA-6738)
 * Fix potentially repairing with wrong nodes (CASSANDRA-6808)
 * Change caching option syntax (CASSANDRA-6745)
 * Fix stress to do proper counter reads (CASSANDRA-6835)
 * Fix help message for stress counter_write (CASSANDRA-6824)
 * Fix stress smart Thrift client to pick servers correctly (CASSANDRA-6848)
 * Add logging levels (minimal, normal or verbose) to stress tool (CASSANDRA-6849)
 * Fix race condition in Batch CLE (CASSANDRA-6860)
 * Improve cleanup/scrub/upgradesstables failure handling (CASSANDRA-6774)
 * ByteBuffer write() methods for serializing sstables (CASSANDRA-6781)
 * Proper compare function for CollectionType (CASSANDRA-6783)
 * Update native server to Netty 4 (CASSANDRA-6236)
 * Fix off-by-one error in stress (CASSANDRA-6883)
 * Make OpOrder AutoCloseable (CASSANDRA-6901)
 * Remove sync repair JMX interface (CASSANDRA-6900)
 * Add multiple memory allocation options for memtables (CASSANDRA-6689, 6694)
 * Remove adjusted op rate from stress output (CASSANDRA-6921)
 * Add optimized CF.hasColumns() implementations (CASSANDRA-6941)
 * Serialize batchlog mutations with the version of the target node
   (CASSANDRA-6931)
 * Optimize CounterColumn#reconcile() (CASSANDRA-6953)
 * Properly remove 1.2 sstable support in 2.1 (CASSANDRA-6869)
 * Lock counter cells, not partitions (CASSANDRA-6880)
 * Track presence of legacy counter shards in sstables (CASSANDRA-6888)
 * Ensure safe resource cleanup when replacing sstables (CASSANDRA-6912)
 * Add failure handler to async callback (CASSANDRA-6747)
 * Fix AE when closing SSTable without releasing reference (CASSANDRA-7000)
 * Clean up IndexInfo on keyspace/table drops (CASSANDRA-6924)
 * Only snapshot relative SSTables when sequential repair (CASSANDRA-7024)
 * Require nodetool rebuild_index to specify index names (CASSANDRA-7038)
 * fix cassandra stress errors on reads with native protocol (CASSANDRA-7033)
 * Use OpOrder to guard sstable references for reads (CASSANDRA-6919)
 * Preemptive opening of compaction result (CASSANDRA-6916)
 * Multi-threaded scrub/cleanup/upgradesstables (CASSANDRA-5547)
 * Optimize cellname comparison (CASSANDRA-6934)
 * Native protocol v3 (CASSANDRA-6855)
 * Optimize Cell liveness checks and clean up Cell (CASSANDRA-7119)
 * Support consistent range movements (CASSANDRA-2434)
Merged from 2.0:
 * Starting threads in OutboundTcpConnectionPool constructor causes race conditions (CASSANDRA-7177)
 * Allow overriding cassandra-rackdc.properties file (CASSANDRA-7072)
 * Set JMX RMI port to 7199 (CASSANDRA-7087)
 * Use LOCAL_QUORUM for data reads at LOCAL_SERIAL (CASSANDRA-6939)
 * Log a warning for large batches (CASSANDRA-6487)
 * Put nodes in hibernate when join_ring is false (CASSANDRA-6961)
 * Avoid early loading of non-system keyspaces before compaction-leftovers 
   cleanup at startup (CASSANDRA-6913)
 * Restrict Windows to parallel repairs (CASSANDRA-6907)
 * (Hadoop) Allow manually specifying start/end tokens in CFIF (CASSANDRA-6436)
 * Fix NPE in MeteredFlusher (CASSANDRA-6820)
 * Fix race processing range scan responses (CASSANDRA-6820)
 * Allow deleting snapshots from dropped keyspaces (CASSANDRA-6821)
 * Add uuid() function (CASSANDRA-6473)
 * Omit tombstones from schema digests (CASSANDRA-6862)
 * Include correct consistencyLevel in LWT timeout (CASSANDRA-6884)
 * Lower chances for losing new SSTables during nodetool refresh and
   ColumnFamilyStore.loadNewSSTables (CASSANDRA-6514)
 * Add support for DELETE ... IF EXISTS to CQL3 (CASSANDRA-5708)
 * Update hadoop_cql3_word_count example (CASSANDRA-6793)
 * Fix handling of RejectedExecution in sync Thrift server (CASSANDRA-6788)
 * Log more information when exceeding tombstone_warn_threshold (CASSANDRA-6865)
 * Fix truncate to not abort due to unreachable fat clients (CASSANDRA-6864)
 * Fix schema concurrency exceptions (CASSANDRA-6841)
 * Fix leaking validator FH in StreamWriter (CASSANDRA-6832)
 * fix nodetool getsstables for blob PK (CASSANDRA-6803)
 * Fix saving triggers to schema (CASSANDRA-6789)
 * Fix trigger mutations when base mutation list is immutable (CASSANDRA-6790)
 * Fix accounting in FileCacheService to allow re-using RAR (CASSANDRA-6838)
 * Fix static counter columns (CASSANDRA-6827)
 * Restore expiring->deleted (cell) compaction optimization (CASSANDRA-6844)
 * Fix CompactionManager.needsCleanup (CASSANDRA-6845)
 * Correctly compare BooleanType values other than 0 and 1 (CASSANDRA-6779)
 * Read message id as string from earlier versions (CASSANDRA-6840)
 * Properly use the Paxos consistency for (non-protocol) batch (CASSANDRA-6837)
 * Add paranoid disk failure option (CASSANDRA-6646)
 * Improve PerRowSecondaryIndex performance (CASSANDRA-6876)
 * Extend triggers to support CAS updates (CASSANDRA-6882)
 * Static columns with IF NOT EXISTS don't always work as expected (CASSANDRA-6873)
 * Fix paging with SELECT DISTINCT (CASSANDRA-6857)
 * Fix UnsupportedOperationException on CAS timeout (CASSANDRA-6923)
 * Improve MeteredFlusher handling of MF-unaffected column families
   (CASSANDRA-6867)
 * Add CqlRecordReader using native pagination (CASSANDRA-6311)
 * Add QueryHandler interface (CASSANDRA-6659)
 * Track liveRatio per-memtable, not per-CF (CASSANDRA-6945)
 * Make sure upgradesstables keeps sstable level (CASSANDRA-6958)
 * Fix LIMIT with static columns (CASSANDRA-6956)
 * Fix clash with CQL column name in thrift validation (CASSANDRA-6892)
 * Fix error with super columns in mixed 1.2-2.0 clusters (CASSANDRA-6966)
 * Fix bad skip of sstables on slice query with composite start/finish (CASSANDRA-6825)
 * Fix unintended update with conditional statement (CASSANDRA-6893)
 * Fix map element access in IF (CASSANDRA-6914)
 * Avoid costly range calculations for range queries on system keyspaces
   (CASSANDRA-6906)
 * Fix SSTable not released if stream session fails (CASSANDRA-6818)
 * Avoid build failure due to ANTLR timeout (CASSANDRA-6991)
 * Queries on compact tables can return more rows that requested (CASSANDRA-7052)
 * USING TIMESTAMP for batches does not work (CASSANDRA-7053)
 * Fix performance regression from CASSANDRA-5614 (CASSANDRA-6949)
 * Ensure that batchlog and hint timeouts do not produce hints (CASSANDRA-7058)
 * Merge groupable mutations in TriggerExecutor#execute() (CASSANDRA-7047)
 * Plug holes in resource release when wiring up StreamSession (CASSANDRA-7073)
 * Re-add parameter columns to tracing session (CASSANDRA-6942)
 * Preserves CQL metadata when updating table from thrift (CASSANDRA-6831)
Merged from 1.2:
 * Fix nodetool display with vnodes (CASSANDRA-7082)
 * Add UNLOGGED, COUNTER options to BATCH documentation (CASSANDRA-6816)
 * add extra SSL cipher suites (CASSANDRA-6613)
 * fix nodetool getsstables for blob PK (CASSANDRA-6803)
 * Fix BatchlogManager#deleteBatch() use of millisecond timestamps
   (CASSANDRA-6822)
 * Continue assassinating even if the endpoint vanishes (CASSANDRA-6787)
 * Schedule schema pulls on change (CASSANDRA-6971)
 * Non-droppable verbs shouldn't be dropped from OTC (CASSANDRA-6980)
 * Shutdown batchlog executor in SS#drain() (CASSANDRA-7025)
 * Fix batchlog to account for CF truncation records (CASSANDRA-6999)
 * Fix CQLSH parsing of functions and BLOB literals (CASSANDRA-7018)
 * Properly load trustore in the native protocol (CASSANDRA-6847)
 * Always clean up references in SerializingCache (CASSANDRA-6994)
 * Don't shut MessagingService down when replacing a node (CASSANDRA-6476)
 * fix npe when doing -Dcassandra.fd_initial_value_ms (CASSANDRA-6751)


2.0.6
 * Avoid race-prone second "scrub" of system keyspace (CASSANDRA-6797)
 * Pool CqlRecordWriter clients by inetaddress rather than Range
   (CASSANDRA-6665)
 * Fix compaction_history timestamps (CASSANDRA-6784)
 * Compare scores of full replica ordering in DES (CASSANDRA-6683)
 * fix CME in SessionInfo updateProgress affecting netstats (CASSANDRA-6577)
 * Allow repairing between specific replicas (CASSANDRA-6440)
 * Allow per-dc enabling of hints (CASSANDRA-6157)
 * Add compatibility for Hadoop 0.2.x (CASSANDRA-5201)
 * Fix EstimatedHistogram races (CASSANDRA-6682)
 * Failure detector correctly converts initial value to nanos (CASSANDRA-6658)
 * Add nodetool taketoken to relocate vnodes (CASSANDRA-4445)
 * Fix upgradesstables NPE for non-CF-based indexes (CASSANDRA-6645)
 * Expose bulk loading progress over JMX (CASSANDRA-4757)
 * Correctly handle null with IF conditions and TTL (CASSANDRA-6623)
 * Account for range/row tombstones in tombstone drop
   time histogram (CASSANDRA-6522)
 * Stop CommitLogSegment.close() from calling sync() (CASSANDRA-6652)
 * Make commitlog failure handling configurable (CASSANDRA-6364)
 * Avoid overlaps in LCS (CASSANDRA-6688)
 * Improve support for paginating over composites (CASSANDRA-4851)
 * Fix count(*) queries in a mixed cluster (CASSANDRA-6707)
 * Improve repair tasks(snapshot, differencing) concurrency (CASSANDRA-6566)
 * Fix replaying pre-2.0 commit logs (CASSANDRA-6714)
 * Add static columns to CQL3 (CASSANDRA-6561)
 * Optimize single partition batch statements (CASSANDRA-6737)
 * Disallow post-query re-ordering when paging (CASSANDRA-6722)
 * Fix potential paging bug with deleted columns (CASSANDRA-6748)
 * Fix NPE on BulkLoader caused by losing StreamEvent (CASSANDRA-6636)
 * Fix truncating compression metadata (CASSANDRA-6791)
 * Add CMSClassUnloadingEnabled JVM option (CASSANDRA-6541)
 * Catch memtable flush exceptions during shutdown (CASSANDRA-6735)
 * Fix upgradesstables NPE for non-CF-based indexes (CASSANDRA-6645)
 * Fix UPDATE updating PRIMARY KEY columns implicitly (CASSANDRA-6782)
 * Fix IllegalArgumentException when updating from 1.2 with SuperColumns
   (CASSANDRA-6733)
 * FBUtilities.singleton() should use the CF comparator (CASSANDRA-6778)
 * Fix CQLSStableWriter.addRow(Map<String, Object>) (CASSANDRA-6526)
 * Fix HSHA server introducing corrupt data (CASSANDRA-6285)
 * Fix CAS conditions for COMPACT STORAGE tables (CASSANDRA-6813)
 * Fix saving triggers to schema (CASSANDRA-6789)
 * Fix trigger mutations when base mutation list is immutable (CASSANDRA-6790)
 * Fix accounting in FileCacheService to allow re-using RAR (CASSANDRA-6838)
 * Fix static counter columns (CASSANDRA-6827)
 * Restore expiring->deleted (cell) compaction optimization (CASSANDRA-6844)
 * Fix CompactionManager.needsCleanup (CASSANDRA-6845)
 * Correctly compare BooleanType values other than 0 and 1 (CASSANDRA-6779)
 * Read message id as string from earlier versions (CASSANDRA-6840)
 * Properly use the Paxos consistency for (non-protocol) batch (CASSANDRA-6837)


2.1.0-beta1
 * Add flush directory distinct from compaction directories (CASSANDRA-6357)
 * Require JNA by default (CASSANDRA-6575)
 * add listsnapshots command to nodetool (CASSANDRA-5742)
 * Introduce AtomicBTreeColumns (CASSANDRA-6271, 6692)
 * Multithreaded commitlog (CASSANDRA-3578)
 * allocate fixed index summary memory pool and resample cold index summaries 
   to use less memory (CASSANDRA-5519)
 * Removed multithreaded compaction (CASSANDRA-6142)
 * Parallelize fetching rows for low-cardinality indexes (CASSANDRA-1337)
 * change logging from log4j to logback (CASSANDRA-5883)
 * switch to LZ4 compression for internode communication (CASSANDRA-5887)
 * Stop using Thrift-generated Index* classes internally (CASSANDRA-5971)
 * Remove 1.2 network compatibility code (CASSANDRA-5960)
 * Remove leveled json manifest migration code (CASSANDRA-5996)
 * Remove CFDefinition (CASSANDRA-6253)
 * Use AtomicIntegerFieldUpdater in RefCountedMemory (CASSANDRA-6278)
 * User-defined types for CQL3 (CASSANDRA-5590)
 * Use of o.a.c.metrics in nodetool (CASSANDRA-5871, 6406)
 * Batch read from OTC's queue and cleanup (CASSANDRA-1632)
 * Secondary index support for collections (CASSANDRA-4511, 6383)
 * SSTable metadata(Stats.db) format change (CASSANDRA-6356)
 * Push composites support in the storage engine
   (CASSANDRA-5417, CASSANDRA-6520)
 * Add snapshot space used to cfstats (CASSANDRA-6231)
 * Add cardinality estimator for key count estimation (CASSANDRA-5906)
 * CF id is changed to be non-deterministic. Data dir/key cache are created
   uniquely for CF id (CASSANDRA-5202)
 * New counters implementation (CASSANDRA-6504)
 * Replace UnsortedColumns, EmptyColumns, TreeMapBackedSortedColumns with new
   ArrayBackedSortedColumns (CASSANDRA-6630, CASSANDRA-6662, CASSANDRA-6690)
 * Add option to use row cache with a given amount of rows (CASSANDRA-5357)
 * Avoid repairing already repaired data (CASSANDRA-5351)
 * Reject counter updates with USING TTL/TIMESTAMP (CASSANDRA-6649)
 * Replace index_interval with min/max_index_interval (CASSANDRA-6379)
 * Lift limitation that order by columns must be selected for IN queries (CASSANDRA-4911)


2.0.5
 * Reduce garbage generated by bloom filter lookups (CASSANDRA-6609)
 * Add ks.cf names to tombstone logging (CASSANDRA-6597)
 * Use LOCAL_QUORUM for LWT operations at LOCAL_SERIAL (CASSANDRA-6495)
 * Wait for gossip to settle before accepting client connections (CASSANDRA-4288)
 * Delete unfinished compaction incrementally (CASSANDRA-6086)
 * Allow specifying custom secondary index options in CQL3 (CASSANDRA-6480)
 * Improve replica pinning for cache efficiency in DES (CASSANDRA-6485)
 * Fix LOCAL_SERIAL from thrift (CASSANDRA-6584)
 * Don't special case received counts in CAS timeout exceptions (CASSANDRA-6595)
 * Add support for 2.1 global counter shards (CASSANDRA-6505)
 * Fix NPE when streaming connection is not yet established (CASSANDRA-6210)
 * Avoid rare duplicate read repair triggering (CASSANDRA-6606)
 * Fix paging discardFirst (CASSANDRA-6555)
 * Fix ArrayIndexOutOfBoundsException in 2ndary index query (CASSANDRA-6470)
 * Release sstables upon rebuilding 2i (CASSANDRA-6635)
 * Add AbstractCompactionStrategy.startup() method (CASSANDRA-6637)
 * SSTableScanner may skip rows during cleanup (CASSANDRA-6638)
 * sstables from stalled repair sessions can resurrect deleted data (CASSANDRA-6503)
 * Switch stress to use ITransportFactory (CASSANDRA-6641)
 * Fix IllegalArgumentException during prepare (CASSANDRA-6592)
 * Fix possible loss of 2ndary index entries during compaction (CASSANDRA-6517)
 * Fix direct Memory on architectures that do not support unaligned long access
   (CASSANDRA-6628)
 * Let scrub optionally skip broken counter partitions (CASSANDRA-5930)
Merged from 1.2:
 * fsync compression metadata (CASSANDRA-6531)
 * Validate CF existence on execution for prepared statement (CASSANDRA-6535)
 * Add ability to throttle batchlog replay (CASSANDRA-6550)
 * Fix executing LOCAL_QUORUM with SimpleStrategy (CASSANDRA-6545)
 * Avoid StackOverflow when using large IN queries (CASSANDRA-6567)
 * Nodetool upgradesstables includes secondary indexes (CASSANDRA-6598)
 * Paginate batchlog replay (CASSANDRA-6569)
 * skip blocking on streaming during drain (CASSANDRA-6603)
 * Improve error message when schema doesn't match loaded sstable (CASSANDRA-6262)
 * Add properties to adjust FD initial value and max interval (CASSANDRA-4375)
 * Fix preparing with batch and delete from collection (CASSANDRA-6607)
 * Fix ABSC reverse iterator's remove() method (CASSANDRA-6629)
 * Handle host ID conflicts properly (CASSANDRA-6615)
 * Move handling of migration event source to solve bootstrap race. (CASSANDRA-6648)
 * Make sure compaction throughput value doesn't overflow with int math (CASSANDRA-6647)


2.0.4
 * Allow removing snapshots of no-longer-existing CFs (CASSANDRA-6418)
 * add StorageService.stopDaemon() (CASSANDRA-4268)
 * add IRE for invalid CF supplied to get_count (CASSANDRA-5701)
 * add client encryption support to sstableloader (CASSANDRA-6378)
 * Fix accept() loop for SSL sockets post-shutdown (CASSANDRA-6468)
 * Fix size-tiered compaction in LCS L0 (CASSANDRA-6496)
 * Fix assertion failure in filterColdSSTables (CASSANDRA-6483)
 * Fix row tombstones in larger-than-memory compactions (CASSANDRA-6008)
 * Fix cleanup ClassCastException (CASSANDRA-6462)
 * Reduce gossip memory use by interning VersionedValue strings (CASSANDRA-6410)
 * Allow specifying datacenters to participate in a repair (CASSANDRA-6218)
 * Fix divide-by-zero in PCI (CASSANDRA-6403)
 * Fix setting last compacted key in the wrong level for LCS (CASSANDRA-6284)
 * Add millisecond precision formats to the timestamp parser (CASSANDRA-6395)
 * Expose a total memtable size metric for a CF (CASSANDRA-6391)
 * cqlsh: handle symlinks properly (CASSANDRA-6425)
 * Fix potential infinite loop when paging query with IN (CASSANDRA-6464)
 * Fix assertion error in AbstractQueryPager.discardFirst (CASSANDRA-6447)
 * Fix streaming older SSTable yields unnecessary tombstones (CASSANDRA-6527)
Merged from 1.2:
 * Improved error message on bad properties in DDL queries (CASSANDRA-6453)
 * Randomize batchlog candidates selection (CASSANDRA-6481)
 * Fix thundering herd on endpoint cache invalidation (CASSANDRA-6345, 6485)
 * Improve batchlog write performance with vnodes (CASSANDRA-6488)
 * cqlsh: quote single quotes in strings inside collections (CASSANDRA-6172)
 * Improve gossip performance for typical messages (CASSANDRA-6409)
 * Throw IRE if a prepared statement has more markers than supported 
   (CASSANDRA-5598)
 * Expose Thread metrics for the native protocol server (CASSANDRA-6234)
 * Change snapshot response message verb to INTERNAL to avoid dropping it 
   (CASSANDRA-6415)
 * Warn when collection read has > 65K elements (CASSANDRA-5428)
 * Fix cache persistence when both row and key cache are enabled 
   (CASSANDRA-6413)
 * (Hadoop) add describe_local_ring (CASSANDRA-6268)
 * Fix handling of concurrent directory creation failure (CASSANDRA-6459)
 * Allow executing CREATE statements multiple times (CASSANDRA-6471)
 * Don't send confusing info with timeouts (CASSANDRA-6491)
 * Don't resubmit counter mutation runnables internally (CASSANDRA-6427)
 * Don't drop local mutations without a hint (CASSANDRA-6510)
 * Don't allow null max_hint_window_in_ms (CASSANDRA-6419)
 * Validate SliceRange start and finish lengths (CASSANDRA-6521)


2.0.3
 * Fix FD leak on slice read path (CASSANDRA-6275)
 * Cancel read meter task when closing SSTR (CASSANDRA-6358)
 * free off-heap IndexSummary during bulk (CASSANDRA-6359)
 * Recover from IOException in accept() thread (CASSANDRA-6349)
 * Improve Gossip tolerance of abnormally slow tasks (CASSANDRA-6338)
 * Fix trying to hint timed out counter writes (CASSANDRA-6322)
 * Allow restoring specific columnfamilies from archived CL (CASSANDRA-4809)
 * Avoid flushing compaction_history after each operation (CASSANDRA-6287)
 * Fix repair assertion error when tombstones expire (CASSANDRA-6277)
 * Skip loading corrupt key cache (CASSANDRA-6260)
 * Fixes for compacting larger-than-memory rows (CASSANDRA-6274)
 * Compact hottest sstables first and optionally omit coldest from
   compaction entirely (CASSANDRA-6109)
 * Fix modifying column_metadata from thrift (CASSANDRA-6182)
 * cqlsh: fix LIST USERS output (CASSANDRA-6242)
 * Add IRequestSink interface (CASSANDRA-6248)
 * Update memtable size while flushing (CASSANDRA-6249)
 * Provide hooks around CQL2/CQL3 statement execution (CASSANDRA-6252)
 * Require Permission.SELECT for CAS updates (CASSANDRA-6247)
 * New CQL-aware SSTableWriter (CASSANDRA-5894)
 * Reject CAS operation when the protocol v1 is used (CASSANDRA-6270)
 * Correctly throw error when frame too large (CASSANDRA-5981)
 * Fix serialization bug in PagedRange with 2ndary indexes (CASSANDRA-6299)
 * Fix CQL3 table validation in Thrift (CASSANDRA-6140)
 * Fix bug missing results with IN clauses (CASSANDRA-6327)
 * Fix paging with reversed slices (CASSANDRA-6343)
 * Set minTimestamp correctly to be able to drop expired sstables (CASSANDRA-6337)
 * Support NaN and Infinity as float literals (CASSANDRA-6003)
 * Remove RF from nodetool ring output (CASSANDRA-6289)
 * Fix attempting to flush empty rows (CASSANDRA-6374)
 * Fix potential out of bounds exception when paging (CASSANDRA-6333)
Merged from 1.2:
 * Optimize FD phi calculation (CASSANDRA-6386)
 * Improve initial FD phi estimate when starting up (CASSANDRA-6385)
 * Don't list CQL3 table in CLI describe even if named explicitely 
   (CASSANDRA-5750)
 * Invalidate row cache when dropping CF (CASSANDRA-6351)
 * add non-jamm path for cached statements (CASSANDRA-6293)
 * (Hadoop) Require CFRR batchSize to be at least 2 (CASSANDRA-6114)
 * Fix altering column types (CASSANDRA-6185)
 * cqlsh: fix CREATE/ALTER WITH completion (CASSANDRA-6196)
 * add windows bat files for shell commands (CASSANDRA-6145)
 * Fix potential stack overflow during range tombstones insertion (CASSANDRA-6181)
 * (Hadoop) Make LOCAL_ONE the default consistency level (CASSANDRA-6214)
 * Require logging in for Thrift CQL2/3 statement preparation (CASSANDRA-6254)
 * restrict max_num_tokens to 1536 (CASSANDRA-6267)
 * Nodetool gets default JMX port from cassandra-env.sh (CASSANDRA-6273)
 * make calculatePendingRanges asynchronous (CASSANDRA-6244)
 * Remove blocking flushes in gossip thread (CASSANDRA-6297)
 * Fix potential socket leak in connectionpool creation (CASSANDRA-6308)
 * Allow LOCAL_ONE/LOCAL_QUORUM to work with SimpleStrategy (CASSANDRA-6238)
 * cqlsh: handle 'null' as session duration (CASSANDRA-6317)
 * Fix json2sstable handling of range tombstones (CASSANDRA-6316)
 * Fix missing one row in reverse query (CASSANDRA-6330)
 * Fix reading expired row value from row cache (CASSANDRA-6325)
 * Fix AssertionError when doing set element deletion (CASSANDRA-6341)
 * Make CL code for the native protocol match the one in C* 2.0
   (CASSANDRA-6347)
 * Disallow altering CQL3 table from thrift (CASSANDRA-6370)
 * Fix size computation of prepared statement (CASSANDRA-6369)


2.0.2
 * Update FailureDetector to use nanontime (CASSANDRA-4925)
 * Fix FileCacheService regressions (CASSANDRA-6149)
 * Never return WriteTimeout for CL.ANY (CASSANDRA-6132)
 * Fix race conditions in bulk loader (CASSANDRA-6129)
 * Add configurable metrics reporting (CASSANDRA-4430)
 * drop queries exceeding a configurable number of tombstones (CASSANDRA-6117)
 * Track and persist sstable read activity (CASSANDRA-5515)
 * Fixes for speculative retry (CASSANDRA-5932, CASSANDRA-6194)
 * Improve memory usage of metadata min/max column names (CASSANDRA-6077)
 * Fix thrift validation refusing row markers on CQL3 tables (CASSANDRA-6081)
 * Fix insertion of collections with CAS (CASSANDRA-6069)
 * Correctly send metadata on SELECT COUNT (CASSANDRA-6080)
 * Track clients' remote addresses in ClientState (CASSANDRA-6070)
 * Create snapshot dir if it does not exist when migrating
   leveled manifest (CASSANDRA-6093)
 * make sequential nodetool repair the default (CASSANDRA-5950)
 * Add more hooks for compaction strategy implementations (CASSANDRA-6111)
 * Fix potential NPE on composite 2ndary indexes (CASSANDRA-6098)
 * Delete can potentially be skipped in batch (CASSANDRA-6115)
 * Allow alter keyspace on system_traces (CASSANDRA-6016)
 * Disallow empty column names in cql (CASSANDRA-6136)
 * Use Java7 file-handling APIs and fix file moving on Windows (CASSANDRA-5383)
 * Save compaction history to system keyspace (CASSANDRA-5078)
 * Fix NPE if StorageService.getOperationMode() is executed before full startup (CASSANDRA-6166)
 * CQL3: support pre-epoch longs for TimestampType (CASSANDRA-6212)
 * Add reloadtriggers command to nodetool (CASSANDRA-4949)
 * cqlsh: ignore empty 'value alias' in DESCRIBE (CASSANDRA-6139)
 * Fix sstable loader (CASSANDRA-6205)
 * Reject bootstrapping if the node already exists in gossip (CASSANDRA-5571)
 * Fix NPE while loading paxos state (CASSANDRA-6211)
 * cqlsh: add SHOW SESSION <tracing-session> command (CASSANDRA-6228)
 * Reject bootstrapping if the node already exists in gossip (CASSANDRA-5571)
 * Fix NPE while loading paxos state (CASSANDRA-6211)
 * cqlsh: add SHOW SESSION <tracing-session> command (CASSANDRA-6228)
Merged from 1.2:
 * (Hadoop) Require CFRR batchSize to be at least 2 (CASSANDRA-6114)
 * Add a warning for small LCS sstable size (CASSANDRA-6191)
 * Add ability to list specific KS/CF combinations in nodetool cfstats (CASSANDRA-4191)
 * Mark CF clean if a mutation raced the drop and got it marked dirty (CASSANDRA-5946)
 * Add a LOCAL_ONE consistency level (CASSANDRA-6202)
 * Limit CQL prepared statement cache by size instead of count (CASSANDRA-6107)
 * Tracing should log write failure rather than raw exceptions (CASSANDRA-6133)
 * lock access to TM.endpointToHostIdMap (CASSANDRA-6103)
 * Allow estimated memtable size to exceed slab allocator size (CASSANDRA-6078)
 * Start MeteredFlusher earlier to prevent OOM during CL replay (CASSANDRA-6087)
 * Avoid sending Truncate command to fat clients (CASSANDRA-6088)
 * Allow cache-keys-to-save to be set at runtime (CASSANDRA-5980)
 * Allow where clause conditions to be in parenthesis (CASSANDRA-6037)
 * Do not open non-ssl storage port if encryption option is all (CASSANDRA-3916)
 * Move batchlog replay to its own executor (CASSANDRA-6079)
 * Add tombstone debug threshold and histogram (CASSANDRA-6042, 6057)
 * Enable tcp keepalive on incoming connections (CASSANDRA-4053)
 * Fix fat client schema pull NPE (CASSANDRA-6089)
 * Fix memtable flushing for indexed tables (CASSANDRA-6112)
 * Fix skipping columns with multiple slices (CASSANDRA-6119)
 * Expose connected thrift + native client counts (CASSANDRA-5084)
 * Optimize auth setup (CASSANDRA-6122)
 * Trace index selection (CASSANDRA-6001)
 * Update sstablesPerReadHistogram to use biased sampling (CASSANDRA-6164)
 * Log UnknownColumnfamilyException when closing socket (CASSANDRA-5725)
 * Properly error out on CREATE INDEX for counters table (CASSANDRA-6160)
 * Handle JMX notification failure for repair (CASSANDRA-6097)
 * (Hadoop) Fetch no more than 128 splits in parallel (CASSANDRA-6169)
 * stress: add username/password authentication support (CASSANDRA-6068)
 * Fix indexed queries with row cache enabled on parent table (CASSANDRA-5732)
 * Fix compaction race during columnfamily drop (CASSANDRA-5957)
 * Fix validation of empty column names for compact tables (CASSANDRA-6152)
 * Skip replaying mutations that pass CRC but fail to deserialize (CASSANDRA-6183)
 * Rework token replacement to use replace_address (CASSANDRA-5916)
 * Fix altering column types (CASSANDRA-6185)
 * cqlsh: fix CREATE/ALTER WITH completion (CASSANDRA-6196)
 * Fix altering column types (CASSANDRA-6185)
 * cqlsh: fix CREATE/ALTER WITH completion (CASSANDRA-6196)
 * add windows bat files for shell commands (CASSANDRA-6145)
 * Fix potential stack overflow during range tombstones insertion (CASSANDRA-6181)
 * (Hadoop) Make LOCAL_ONE the default consistency level (CASSANDRA-6214)


2.0.1
 * Fix bug that could allow reading deleted data temporarily (CASSANDRA-6025)
 * Improve memory use defaults (CASSANDRA-6059)
 * Make ThriftServer more easlly extensible (CASSANDRA-6058)
 * Remove Hadoop dependency from ITransportFactory (CASSANDRA-6062)
 * add file_cache_size_in_mb setting (CASSANDRA-5661)
 * Improve error message when yaml contains invalid properties (CASSANDRA-5958)
 * Improve leveled compaction's ability to find non-overlapping L0 compactions
   to work on concurrently (CASSANDRA-5921)
 * Notify indexer of columns shadowed by range tombstones (CASSANDRA-5614)
 * Log Merkle tree stats (CASSANDRA-2698)
 * Switch from crc32 to adler32 for compressed sstable checksums (CASSANDRA-5862)
 * Improve offheap memcpy performance (CASSANDRA-5884)
 * Use a range aware scanner for cleanup (CASSANDRA-2524)
 * Cleanup doesn't need to inspect sstables that contain only local data
   (CASSANDRA-5722)
 * Add ability for CQL3 to list partition keys (CASSANDRA-4536)
 * Improve native protocol serialization (CASSANDRA-5664)
 * Upgrade Thrift to 0.9.1 (CASSANDRA-5923)
 * Require superuser status for adding triggers (CASSANDRA-5963)
 * Make standalone scrubber handle old and new style leveled manifest
   (CASSANDRA-6005)
 * Fix paxos bugs (CASSANDRA-6012, 6013, 6023)
 * Fix paged ranges with multiple replicas (CASSANDRA-6004)
 * Fix potential AssertionError during tracing (CASSANDRA-6041)
 * Fix NPE in sstablesplit (CASSANDRA-6027)
 * Migrate pre-2.0 key/value/column aliases to system.schema_columns
   (CASSANDRA-6009)
 * Paging filter empty rows too agressively (CASSANDRA-6040)
 * Support variadic parameters for IN clauses (CASSANDRA-4210)
 * cqlsh: return the result of CAS writes (CASSANDRA-5796)
 * Fix validation of IN clauses with 2ndary indexes (CASSANDRA-6050)
 * Support named bind variables in CQL (CASSANDRA-6033)
Merged from 1.2:
 * Allow cache-keys-to-save to be set at runtime (CASSANDRA-5980)
 * Avoid second-guessing out-of-space state (CASSANDRA-5605)
 * Tuning knobs for dealing with large blobs and many CFs (CASSANDRA-5982)
 * (Hadoop) Fix CQLRW for thrift tables (CASSANDRA-6002)
 * Fix possible divide-by-zero in HHOM (CASSANDRA-5990)
 * Allow local batchlog writes for CL.ANY (CASSANDRA-5967)
 * Upgrade metrics-core to version 2.2.0 (CASSANDRA-5947)
 * Add snitch, schema version, cluster, partitioner to JMX (CASSANDRA-5881)
 * Fix CqlRecordWriter with composite keys (CASSANDRA-5949)
 * Add snitch, schema version, cluster, partitioner to JMX (CASSANDRA-5881)
 * Allow disabling SlabAllocator (CASSANDRA-5935)
 * Make user-defined compaction JMX blocking (CASSANDRA-4952)
 * Fix streaming does not transfer wrapped range (CASSANDRA-5948)
 * Fix loading index summary containing empty key (CASSANDRA-5965)
 * Correctly handle limits in CompositesSearcher (CASSANDRA-5975)
 * Pig: handle CQL collections (CASSANDRA-5867)
 * Pass the updated cf to the PRSI index() method (CASSANDRA-5999)
 * Allow empty CQL3 batches (as no-op) (CASSANDRA-5994)
 * Support null in CQL3 functions (CASSANDRA-5910)
 * Replace the deprecated MapMaker with CacheLoader (CASSANDRA-6007)
 * Add SSTableDeletingNotification to DataTracker (CASSANDRA-6010)
 * Fix snapshots in use get deleted during snapshot repair (CASSANDRA-6011)
 * Move hints and exception count to o.a.c.metrics (CASSANDRA-6017)
 * Fix memory leak in snapshot repair (CASSANDRA-6047)
 * Fix sstable2sjon for CQL3 tables (CASSANDRA-5852)


2.0.0
 * Fix thrift validation when inserting into CQL3 tables (CASSANDRA-5138)
 * Fix periodic memtable flushing behavior with clean memtables (CASSANDRA-5931)
 * Fix dateOf() function for pre-2.0 timestamp columns (CASSANDRA-5928)
 * Fix SSTable unintentionally loads BF when opened for batch (CASSANDRA-5938)
 * Add stream session progress to JMX (CASSANDRA-4757)
 * Fix NPE during CAS operation (CASSANDRA-5925)
Merged from 1.2:
 * Fix getBloomFilterDiskSpaceUsed for AlwaysPresentFilter (CASSANDRA-5900)
 * Don't announce schema version until we've loaded the changes locally
   (CASSANDRA-5904)
 * Fix to support off heap bloom filters size greater than 2 GB (CASSANDRA-5903)
 * Properly handle parsing huge map and set literals (CASSANDRA-5893)


2.0.0-rc2
 * enable vnodes by default (CASSANDRA-5869)
 * fix CAS contention timeout (CASSANDRA-5830)
 * fix HsHa to respect max frame size (CASSANDRA-4573)
 * Fix (some) 2i on composite components omissions (CASSANDRA-5851)
 * cqlsh: add DESCRIBE FULL SCHEMA variant (CASSANDRA-5880)
Merged from 1.2:
 * Correctly validate sparse composite cells in scrub (CASSANDRA-5855)
 * Add KeyCacheHitRate metric to CF metrics (CASSANDRA-5868)
 * cqlsh: add support for multiline comments (CASSANDRA-5798)
 * Handle CQL3 SELECT duplicate IN restrictions on clustering columns
   (CASSANDRA-5856)


2.0.0-rc1
 * improve DecimalSerializer performance (CASSANDRA-5837)
 * fix potential spurious wakeup in AsyncOneResponse (CASSANDRA-5690)
 * fix schema-related trigger issues (CASSANDRA-5774)
 * Better validation when accessing CQL3 table from thrift (CASSANDRA-5138)
 * Fix assertion error during repair (CASSANDRA-5801)
 * Fix range tombstone bug (CASSANDRA-5805)
 * DC-local CAS (CASSANDRA-5797)
 * Add a native_protocol_version column to the system.local table (CASSANRDA-5819)
 * Use index_interval from cassandra.yaml when upgraded (CASSANDRA-5822)
 * Fix buffer underflow on socket close (CASSANDRA-5792)
Merged from 1.2:
 * Fix reading DeletionTime from 1.1-format sstables (CASSANDRA-5814)
 * cqlsh: add collections support to COPY (CASSANDRA-5698)
 * retry important messages for any IOException (CASSANDRA-5804)
 * Allow empty IN relations in SELECT/UPDATE/DELETE statements (CASSANDRA-5626)
 * cqlsh: fix crashing on Windows due to libedit detection (CASSANDRA-5812)
 * fix bulk-loading compressed sstables (CASSANDRA-5820)
 * (Hadoop) fix quoting in CqlPagingRecordReader and CqlRecordWriter 
   (CASSANDRA-5824)
 * update default LCS sstable size to 160MB (CASSANDRA-5727)
 * Allow compacting 2Is via nodetool (CASSANDRA-5670)
 * Hex-encode non-String keys in OPP (CASSANDRA-5793)
 * nodetool history logging (CASSANDRA-5823)
 * (Hadoop) fix support for Thrift tables in CqlPagingRecordReader 
   (CASSANDRA-5752)
 * add "all time blocked" to StatusLogger output (CASSANDRA-5825)
 * Future-proof inter-major-version schema migrations (CASSANDRA-5845)
 * (Hadoop) add CqlPagingRecordReader support for ReversedType in Thrift table
   (CASSANDRA-5718)
 * Add -no-snapshot option to scrub (CASSANDRA-5891)
 * Fix to support off heap bloom filters size greater than 2 GB (CASSANDRA-5903)
 * Properly handle parsing huge map and set literals (CASSANDRA-5893)
 * Fix LCS L0 compaction may overlap in L1 (CASSANDRA-5907)
 * New sstablesplit tool to split large sstables offline (CASSANDRA-4766)
 * Fix potential deadlock in native protocol server (CASSANDRA-5926)
 * Disallow incompatible type change in CQL3 (CASSANDRA-5882)
Merged from 1.1:
 * Correctly validate sparse composite cells in scrub (CASSANDRA-5855)


2.0.0-beta2
 * Replace countPendingHints with Hints Created metric (CASSANDRA-5746)
 * Allow nodetool with no args, and with help to run without a server (CASSANDRA-5734)
 * Cleanup AbstractType/TypeSerializer classes (CASSANDRA-5744)
 * Remove unimplemented cli option schema-mwt (CASSANDRA-5754)
 * Support range tombstones in thrift (CASSANDRA-5435)
 * Normalize table-manipulating CQL3 statements' class names (CASSANDRA-5759)
 * cqlsh: add missing table options to DESCRIBE output (CASSANDRA-5749)
 * Fix assertion error during repair (CASSANDRA-5757)
 * Fix bulkloader (CASSANDRA-5542)
 * Add LZ4 compression to the native protocol (CASSANDRA-5765)
 * Fix bugs in the native protocol v2 (CASSANDRA-5770)
 * CAS on 'primary key only' table (CASSANDRA-5715)
 * Support streaming SSTables of old versions (CASSANDRA-5772)
 * Always respect protocol version in native protocol (CASSANDRA-5778)
 * Fix ConcurrentModificationException during streaming (CASSANDRA-5782)
 * Update deletion timestamp in Commit#updatesWithPaxosTime (CASSANDRA-5787)
 * Thrift cas() method crashes if input columns are not sorted (CASSANDRA-5786)
 * Order columns names correctly when querying for CAS (CASSANDRA-5788)
 * Fix streaming retry (CASSANDRA-5775)
Merged from 1.2:
 * if no seeds can be a reached a node won't start in a ring by itself (CASSANDRA-5768)
 * add cassandra.unsafesystem property (CASSANDRA-5704)
 * (Hadoop) quote identifiers in CqlPagingRecordReader (CASSANDRA-5763)
 * Add replace_node functionality for vnodes (CASSANDRA-5337)
 * Add timeout events to query traces (CASSANDRA-5520)
 * Fix serialization of the LEFT gossip value (CASSANDRA-5696)
 * Pig: support for cql3 tables (CASSANDRA-5234)
 * cqlsh: Don't show 'null' in place of empty values (CASSANDRA-5675)
 * Race condition in detecting version on a mixed 1.1/1.2 cluster
   (CASSANDRA-5692)
 * Fix skipping range tombstones with reverse queries (CASSANDRA-5712)
 * Expire entries out of ThriftSessionManager (CASSANDRA-5719)
 * Don't keep ancestor information in memory (CASSANDRA-5342)
 * cqlsh: fix handling of semicolons inside BATCH queries (CASSANDRA-5697)
 * Expose native protocol server status in nodetool info (CASSANDRA-5735)
 * Fix pathetic performance of range tombstones (CASSANDRA-5677)
 * Fix querying with an empty (impossible) range (CASSANDRA-5573)
 * cqlsh: handle CUSTOM 2i in DESCRIBE output (CASSANDRA-5760)
 * Fix minor bug in Range.intersects(Bound) (CASSANDRA-5771)
 * cqlsh: handle disabled compression in DESCRIBE output (CASSANDRA-5766)
 * Ensure all UP events are notified on the native protocol (CASSANDRA-5769)
 * Fix formatting of sstable2json with multiple -k arguments (CASSANDRA-5781)
 * Don't rely on row marker for queries in general to hide lost markers
   after TTL expires (CASSANDRA-5762)
 * Sort nodetool help output (CASSANDRA-5776)
 * Fix column expiring during 2 phases compaction (CASSANDRA-5799)
 * now() is being rejected in INSERTs when inside collections (CASSANDRA-5795)


2.0.0-beta1
 * Add support for indexing clustered columns (CASSANDRA-5125)
 * Removed on-heap row cache (CASSANDRA-5348)
 * use nanotime consistently for node-local timeouts (CASSANDRA-5581)
 * Avoid unnecessary second pass on name-based queries (CASSANDRA-5577)
 * Experimental triggers (CASSANDRA-1311)
 * JEMalloc support for off-heap allocation (CASSANDRA-3997)
 * Single-pass compaction (CASSANDRA-4180)
 * Removed token range bisection (CASSANDRA-5518)
 * Removed compatibility with pre-1.2.5 sstables and network messages
   (CASSANDRA-5511)
 * removed PBSPredictor (CASSANDRA-5455)
 * CAS support (CASSANDRA-5062, 5441, 5442, 5443, 5619, 5667)
 * Leveled compaction performs size-tiered compactions in L0 
   (CASSANDRA-5371, 5439)
 * Add yaml network topology snitch for mixed ec2/other envs (CASSANDRA-5339)
 * Log when a node is down longer than the hint window (CASSANDRA-4554)
 * Optimize tombstone creation for ExpiringColumns (CASSANDRA-4917)
 * Improve LeveledScanner work estimation (CASSANDRA-5250, 5407)
 * Replace compaction lock with runWithCompactionsDisabled (CASSANDRA-3430)
 * Change Message IDs to ints (CASSANDRA-5307)
 * Move sstable level information into the Stats component, removing the
   need for a separate Manifest file (CASSANDRA-4872)
 * avoid serializing to byte[] on commitlog append (CASSANDRA-5199)
 * make index_interval configurable per columnfamily (CASSANDRA-3961, CASSANDRA-5650)
 * add default_time_to_live (CASSANDRA-3974)
 * add memtable_flush_period_in_ms (CASSANDRA-4237)
 * replace supercolumns internally by composites (CASSANDRA-3237, 5123)
 * upgrade thrift to 0.9.0 (CASSANDRA-3719)
 * drop unnecessary keyspace parameter from user-defined compaction API 
   (CASSANDRA-5139)
 * more robust solution to incomplete compactions + counters (CASSANDRA-5151)
 * Change order of directory searching for c*.in.sh (CASSANDRA-3983)
 * Add tool to reset SSTable compaction level for LCS (CASSANDRA-5271)
 * Allow custom configuration loader (CASSANDRA-5045)
 * Remove memory emergency pressure valve logic (CASSANDRA-3534)
 * Reduce request latency with eager retry (CASSANDRA-4705)
 * cqlsh: Remove ASSUME command (CASSANDRA-5331)
 * Rebuild BF when loading sstables if bloom_filter_fp_chance
   has changed since compaction (CASSANDRA-5015)
 * remove row-level bloom filters (CASSANDRA-4885)
 * Change Kernel Page Cache skipping into row preheating (disabled by default)
   (CASSANDRA-4937)
 * Improve repair by deciding on a gcBefore before sending
   out TreeRequests (CASSANDRA-4932)
 * Add an official way to disable compactions (CASSANDRA-5074)
 * Reenable ALTER TABLE DROP with new semantics (CASSANDRA-3919)
 * Add binary protocol versioning (CASSANDRA-5436)
 * Swap THshaServer for TThreadedSelectorServer (CASSANDRA-5530)
 * Add alias support to SELECT statement (CASSANDRA-5075)
 * Don't create empty RowMutations in CommitLogReplayer (CASSANDRA-5541)
 * Use range tombstones when dropping cfs/columns from schema (CASSANDRA-5579)
 * cqlsh: drop CQL2/CQL3-beta support (CASSANDRA-5585)
 * Track max/min column names in sstables to be able to optimize slice
   queries (CASSANDRA-5514, CASSANDRA-5595, CASSANDRA-5600)
 * Binary protocol: allow batching already prepared statements (CASSANDRA-4693)
 * Allow preparing timestamp, ttl and limit in CQL3 queries (CASSANDRA-4450)
 * Support native link w/o JNA in Java7 (CASSANDRA-3734)
 * Use SASL authentication in binary protocol v2 (CASSANDRA-5545)
 * Replace Thrift HsHa with LMAX Disruptor based implementation (CASSANDRA-5582)
 * cqlsh: Add row count to SELECT output (CASSANDRA-5636)
 * Include a timestamp with all read commands to determine column expiration
   (CASSANDRA-5149)
 * Streaming 2.0 (CASSANDRA-5286, 5699)
 * Conditional create/drop ks/table/index statements in CQL3 (CASSANDRA-2737)
 * more pre-table creation property validation (CASSANDRA-5693)
 * Redesign repair messages (CASSANDRA-5426)
 * Fix ALTER RENAME post-5125 (CASSANDRA-5702)
 * Disallow renaming a 2ndary indexed column (CASSANDRA-5705)
 * Rename Table to Keyspace (CASSANDRA-5613)
 * Ensure changing column_index_size_in_kb on different nodes don't corrupt the
   sstable (CASSANDRA-5454)
 * Move resultset type information into prepare, not execute (CASSANDRA-5649)
 * Auto paging in binary protocol (CASSANDRA-4415, 5714)
 * Don't tie client side use of AbstractType to JDBC (CASSANDRA-4495)
 * Adds new TimestampType to replace DateType (CASSANDRA-5723, CASSANDRA-5729)
Merged from 1.2:
 * make starting native protocol server idempotent (CASSANDRA-5728)
 * Fix loading key cache when a saved entry is no longer valid (CASSANDRA-5706)
 * Fix serialization of the LEFT gossip value (CASSANDRA-5696)
 * cqlsh: Don't show 'null' in place of empty values (CASSANDRA-5675)
 * Race condition in detecting version on a mixed 1.1/1.2 cluster
   (CASSANDRA-5692)
 * Fix skipping range tombstones with reverse queries (CASSANDRA-5712)
 * Expire entries out of ThriftSessionManager (CASSANRDA-5719)
 * Don't keep ancestor information in memory (CASSANDRA-5342)
 * cqlsh: fix handling of semicolons inside BATCH queries (CASSANDRA-5697)


1.2.6
 * Fix tracing when operation completes before all responses arrive 
   (CASSANDRA-5668)
 * Fix cross-DC mutation forwarding (CASSANDRA-5632)
 * Reduce SSTableLoader memory usage (CASSANDRA-5555)
 * Scale hinted_handoff_throttle_in_kb to cluster size (CASSANDRA-5272)
 * (Hadoop) Add CQL3 input/output formats (CASSANDRA-4421, 5622)
 * (Hadoop) Fix InputKeyRange in CFIF (CASSANDRA-5536)
 * Fix dealing with ridiculously large max sstable sizes in LCS (CASSANDRA-5589)
 * Ignore pre-truncate hints (CASSANDRA-4655)
 * Move System.exit on OOM into a separate thread (CASSANDRA-5273)
 * Write row markers when serializing schema (CASSANDRA-5572)
 * Check only SSTables for the requested range when streaming (CASSANDRA-5569)
 * Improve batchlog replay behavior and hint ttl handling (CASSANDRA-5314)
 * Exclude localTimestamp from validation for tombstones (CASSANDRA-5398)
 * cqlsh: add custom prompt support (CASSANDRA-5539)
 * Reuse prepared statements in hot auth queries (CASSANDRA-5594)
 * cqlsh: add vertical output option (see EXPAND) (CASSANDRA-5597)
 * Add a rate limit option to stress (CASSANDRA-5004)
 * have BulkLoader ignore snapshots directories (CASSANDRA-5587) 
 * fix SnitchProperties logging context (CASSANDRA-5602)
 * Expose whether jna is enabled and memory is locked via JMX (CASSANDRA-5508)
 * cqlsh: fix COPY FROM with ReversedType (CASSANDRA-5610)
 * Allow creating CUSTOM indexes on collections (CASSANDRA-5615)
 * Evaluate now() function at execution time (CASSANDRA-5616)
 * Expose detailed read repair metrics (CASSANDRA-5618)
 * Correct blob literal + ReversedType parsing (CASSANDRA-5629)
 * Allow GPFS to prefer the internal IP like EC2MRS (CASSANDRA-5630)
 * fix help text for -tspw cassandra-cli (CASSANDRA-5643)
 * don't throw away initial causes exceptions for internode encryption issues 
   (CASSANDRA-5644)
 * Fix message spelling errors for cql select statements (CASSANDRA-5647)
 * Suppress custom exceptions thru jmx (CASSANDRA-5652)
 * Update CREATE CUSTOM INDEX syntax (CASSANDRA-5639)
 * Fix PermissionDetails.equals() method (CASSANDRA-5655)
 * Never allow partition key ranges in CQL3 without token() (CASSANDRA-5666)
 * Gossiper incorrectly drops AppState for an upgrading node (CASSANDRA-5660)
 * Connection thrashing during multi-region ec2 during upgrade, due to 
   messaging version (CASSANDRA-5669)
 * Avoid over reconnecting in EC2MRS (CASSANDRA-5678)
 * Fix ReadResponseSerializer.serializedSize() for digest reads (CASSANDRA-5476)
 * allow sstable2json on 2i CFs (CASSANDRA-5694)
Merged from 1.1:
 * Remove buggy thrift max message length option (CASSANDRA-5529)
 * Fix NPE in Pig's widerow mode (CASSANDRA-5488)
 * Add split size parameter to Pig and disable split combination (CASSANDRA-5544)


1.2.5
 * make BytesToken.toString only return hex bytes (CASSANDRA-5566)
 * Ensure that submitBackground enqueues at least one task (CASSANDRA-5554)
 * fix 2i updates with identical values and timestamps (CASSANDRA-5540)
 * fix compaction throttling bursty-ness (CASSANDRA-4316)
 * reduce memory consumption of IndexSummary (CASSANDRA-5506)
 * remove per-row column name bloom filters (CASSANDRA-5492)
 * Include fatal errors in trace events (CASSANDRA-5447)
 * Ensure that PerRowSecondaryIndex is notified of row-level deletes
   (CASSANDRA-5445)
 * Allow empty blob literals in CQL3 (CASSANDRA-5452)
 * Fix streaming RangeTombstones at column index boundary (CASSANDRA-5418)
 * Fix preparing statements when current keyspace is not set (CASSANDRA-5468)
 * Fix SemanticVersion.isSupportedBy minor/patch handling (CASSANDRA-5496)
 * Don't provide oldCfId for post-1.1 system cfs (CASSANDRA-5490)
 * Fix primary range ignores replication strategy (CASSANDRA-5424)
 * Fix shutdown of binary protocol server (CASSANDRA-5507)
 * Fix repair -snapshot not working (CASSANDRA-5512)
 * Set isRunning flag later in binary protocol server (CASSANDRA-5467)
 * Fix use of CQL3 functions with descending clustering order (CASSANDRA-5472)
 * Disallow renaming columns one at a time for thrift table in CQL3
   (CASSANDRA-5531)
 * cqlsh: add CLUSTERING ORDER BY support to DESCRIBE (CASSANDRA-5528)
 * Add custom secondary index support to CQL3 (CASSANDRA-5484)
 * Fix repair hanging silently on unexpected error (CASSANDRA-5229)
 * Fix Ec2Snitch regression introduced by CASSANDRA-5171 (CASSANDRA-5432)
 * Add nodetool enablebackup/disablebackup (CASSANDRA-5556)
 * cqlsh: fix DESCRIBE after case insensitive USE (CASSANDRA-5567)
Merged from 1.1
 * Remove buggy thrift max message length option (CASSANDRA-5529)
 * Add retry mechanism to OTC for non-droppable_verbs (CASSANDRA-5393)
 * Use allocator information to improve memtable memory usage estimate
   (CASSANDRA-5497)
 * Fix trying to load deleted row into row cache on startup (CASSANDRA-4463)
 * fsync leveled manifest to avoid corruption (CASSANDRA-5535)
 * Fix Bound intersection computation (CASSANDRA-5551)
 * sstablescrub now respects max memory size in cassandra.in.sh (CASSANDRA-5562)


1.2.4
 * Ensure that PerRowSecondaryIndex updates see the most recent values
   (CASSANDRA-5397)
 * avoid duplicate index entries ind PrecompactedRow and 
   ParallelCompactionIterable (CASSANDRA-5395)
 * remove the index entry on oldColumn when new column is a tombstone 
   (CASSANDRA-5395)
 * Change default stream throughput from 400 to 200 mbps (CASSANDRA-5036)
 * Gossiper logs DOWN for symmetry with UP (CASSANDRA-5187)
 * Fix mixing prepared statements between keyspaces (CASSANDRA-5352)
 * Fix consistency level during bootstrap - strike 3 (CASSANDRA-5354)
 * Fix transposed arguments in AlreadyExistsException (CASSANDRA-5362)
 * Improve asynchronous hint delivery (CASSANDRA-5179)
 * Fix Guava dependency version (12.0 -> 13.0.1) for Maven (CASSANDRA-5364)
 * Validate that provided CQL3 collection value are < 64K (CASSANDRA-5355)
 * Make upgradeSSTable skip current version sstables by default (CASSANDRA-5366)
 * Optimize min/max timestamp collection (CASSANDRA-5373)
 * Invalid streamId in cql binary protocol when using invalid CL 
   (CASSANDRA-5164)
 * Fix validation for IN where clauses with collections (CASSANDRA-5376)
 * Copy resultSet on count query to avoid ConcurrentModificationException 
   (CASSANDRA-5382)
 * Correctly typecheck in CQL3 even with ReversedType (CASSANDRA-5386)
 * Fix streaming compressed files when using encryption (CASSANDRA-5391)
 * cassandra-all 1.2.0 pom missing netty dependency (CASSANDRA-5392)
 * Fix writetime/ttl functions on null values (CASSANDRA-5341)
 * Fix NPE during cql3 select with token() (CASSANDRA-5404)
 * IndexHelper.skipBloomFilters won't skip non-SHA filters (CASSANDRA-5385)
 * cqlsh: Print maps ordered by key, sort sets (CASSANDRA-5413)
 * Add null syntax support in CQL3 for inserts (CASSANDRA-3783)
 * Allow unauthenticated set_keyspace() calls (CASSANDRA-5423)
 * Fix potential incremental backups race (CASSANDRA-5410)
 * Fix prepared BATCH statements with batch-level timestamps (CASSANDRA-5415)
 * Allow overriding superuser setup delay (CASSANDRA-5430)
 * cassandra-shuffle with JMX usernames and passwords (CASSANDRA-5431)
Merged from 1.1:
 * cli: Quote ks and cf names in schema output when needed (CASSANDRA-5052)
 * Fix bad default for min/max timestamp in SSTableMetadata (CASSANDRA-5372)
 * Fix cf name extraction from manifest in Directories.migrateFile() 
   (CASSANDRA-5242)
 * Support pluggable internode authentication (CASSANDRA-5401)


1.2.3
 * add check for sstable overlap within a level on startup (CASSANDRA-5327)
 * replace ipv6 colons in jmx object names (CASSANDRA-5298, 5328)
 * Avoid allocating SSTableBoundedScanner during repair when the range does 
   not intersect the sstable (CASSANDRA-5249)
 * Don't lowercase property map keys (this breaks NTS) (CASSANDRA-5292)
 * Fix composite comparator with super columns (CASSANDRA-5287)
 * Fix insufficient validation of UPDATE queries against counter cfs
   (CASSANDRA-5300)
 * Fix PropertyFileSnitch default DC/Rack behavior (CASSANDRA-5285)
 * Handle null values when executing prepared statement (CASSANDRA-5081)
 * Add netty to pom dependencies (CASSANDRA-5181)
 * Include type arguments in Thrift CQLPreparedResult (CASSANDRA-5311)
 * Fix compaction not removing columns when bf_fp_ratio is 1 (CASSANDRA-5182)
 * cli: Warn about missing CQL3 tables in schema descriptions (CASSANDRA-5309)
 * Re-enable unknown option in replication/compaction strategies option for
   backward compatibility (CASSANDRA-4795)
 * Add binary protocol support to stress (CASSANDRA-4993)
 * cqlsh: Fix COPY FROM value quoting and null handling (CASSANDRA-5305)
 * Fix repair -pr for vnodes (CASSANDRA-5329)
 * Relax CL for auth queries for non-default users (CASSANDRA-5310)
 * Fix AssertionError during repair (CASSANDRA-5245)
 * Don't announce migrations to pre-1.2 nodes (CASSANDRA-5334)
Merged from 1.1:
 * Fix trying to load deleted row into row cache on startup (CASSANDRA-4463)
 * Update offline scrub for 1.0 -> 1.1 directory structure (CASSANDRA-5195)
 * add tmp flag to Descriptor hashcode (CASSANDRA-4021)
 * fix logging of "Found table data in data directories" when only system tables
   are present (CASSANDRA-5289)
 * cli: Add JMX authentication support (CASSANDRA-5080)
 * nodetool: ability to repair specific range (CASSANDRA-5280)
 * Fix possible assertion triggered in SliceFromReadCommand (CASSANDRA-5284)
 * cqlsh: Add inet type support on Windows (ipv4-only) (CASSANDRA-4801)
 * Fix race when initializing ColumnFamilyStore (CASSANDRA-5350)
 * Add UseTLAB JVM flag (CASSANDRA-5361)


1.2.2
 * fix potential for multiple concurrent compactions of the same sstables
   (CASSANDRA-5256)
 * avoid no-op caching of byte[] on commitlog append (CASSANDRA-5199)
 * fix symlinks under data dir not working (CASSANDRA-5185)
 * fix bug in compact storage metadata handling (CASSANDRA-5189)
 * Validate login for USE queries (CASSANDRA-5207)
 * cli: remove default username and password (CASSANDRA-5208)
 * configure populate_io_cache_on_flush per-CF (CASSANDRA-4694)
 * allow configuration of internode socket buffer (CASSANDRA-3378)
 * Make sstable directory picking blacklist-aware again (CASSANDRA-5193)
 * Correctly expire gossip states for edge cases (CASSANDRA-5216)
 * Improve handling of directory creation failures (CASSANDRA-5196)
 * Expose secondary indicies to the rest of nodetool (CASSANDRA-4464)
 * Binary protocol: avoid sending notification for 0.0.0.0 (CASSANDRA-5227)
 * add UseCondCardMark XX jvm settings on jdk 1.7 (CASSANDRA-4366)
 * CQL3 refactor to allow conversion function (CASSANDRA-5226)
 * Fix drop of sstables in some circumstance (CASSANDRA-5232)
 * Implement caching of authorization results (CASSANDRA-4295)
 * Add support for LZ4 compression (CASSANDRA-5038)
 * Fix missing columns in wide rows queries (CASSANDRA-5225)
 * Simplify auth setup and make system_auth ks alterable (CASSANDRA-5112)
 * Stop compactions from hanging during bootstrap (CASSANDRA-5244)
 * fix compressed streaming sending extra chunk (CASSANDRA-5105)
 * Add CQL3-based implementations of IAuthenticator and IAuthorizer
   (CASSANDRA-4898)
 * Fix timestamp-based tomstone removal logic (CASSANDRA-5248)
 * cli: Add JMX authentication support (CASSANDRA-5080)
 * Fix forceFlush behavior (CASSANDRA-5241)
 * cqlsh: Add username autocompletion (CASSANDRA-5231)
 * Fix CQL3 composite partition key error (CASSANDRA-5240)
 * Allow IN clause on last clustering key (CASSANDRA-5230)
Merged from 1.1:
 * fix start key/end token validation for wide row iteration (CASSANDRA-5168)
 * add ConfigHelper support for Thrift frame and max message sizes (CASSANDRA-5188)
 * fix nodetool repair not fail on node down (CASSANDRA-5203)
 * always collect tombstone hints (CASSANDRA-5068)
 * Fix error when sourcing file in cqlsh (CASSANDRA-5235)


1.2.1
 * stream undelivered hints on decommission (CASSANDRA-5128)
 * GossipingPropertyFileSnitch loads saved dc/rack info if needed (CASSANDRA-5133)
 * drain should flush system CFs too (CASSANDRA-4446)
 * add inter_dc_tcp_nodelay setting (CASSANDRA-5148)
 * re-allow wrapping ranges for start_token/end_token range pairitspwng (CASSANDRA-5106)
 * fix validation compaction of empty rows (CASSANDRA-5136)
 * nodetool methods to enable/disable hint storage/delivery (CASSANDRA-4750)
 * disallow bloom filter false positive chance of 0 (CASSANDRA-5013)
 * add threadpool size adjustment methods to JMXEnabledThreadPoolExecutor and 
   CompactionManagerMBean (CASSANDRA-5044)
 * fix hinting for dropped local writes (CASSANDRA-4753)
 * off-heap cache doesn't need mutable column container (CASSANDRA-5057)
 * apply disk_failure_policy to bad disks on initial directory creation 
   (CASSANDRA-4847)
 * Optimize name-based queries to use ArrayBackedSortedColumns (CASSANDRA-5043)
 * Fall back to old manifest if most recent is unparseable (CASSANDRA-5041)
 * pool [Compressed]RandomAccessReader objects on the partitioned read path
   (CASSANDRA-4942)
 * Add debug logging to list filenames processed by Directories.migrateFile 
   method (CASSANDRA-4939)
 * Expose black-listed directories via JMX (CASSANDRA-4848)
 * Log compaction merge counts (CASSANDRA-4894)
 * Minimize byte array allocation by AbstractData{Input,Output} (CASSANDRA-5090)
 * Add SSL support for the binary protocol (CASSANDRA-5031)
 * Allow non-schema system ks modification for shuffle to work (CASSANDRA-5097)
 * cqlsh: Add default limit to SELECT statements (CASSANDRA-4972)
 * cqlsh: fix DESCRIBE for 1.1 cfs in CQL3 (CASSANDRA-5101)
 * Correctly gossip with nodes >= 1.1.7 (CASSANDRA-5102)
 * Ensure CL guarantees on digest mismatch (CASSANDRA-5113)
 * Validate correctly selects on composite partition key (CASSANDRA-5122)
 * Fix exception when adding collection (CASSANDRA-5117)
 * Handle states for non-vnode clusters correctly (CASSANDRA-5127)
 * Refuse unrecognized replication and compaction strategy options (CASSANDRA-4795)
 * Pick the correct value validator in sstable2json for cql3 tables (CASSANDRA-5134)
 * Validate login for describe_keyspace, describe_keyspaces and set_keyspace
   (CASSANDRA-5144)
 * Fix inserting empty maps (CASSANDRA-5141)
 * Don't remove tokens from System table for node we know (CASSANDRA-5121)
 * fix streaming progress report for compresed files (CASSANDRA-5130)
 * Coverage analysis for low-CL queries (CASSANDRA-4858)
 * Stop interpreting dates as valid timeUUID value (CASSANDRA-4936)
 * Adds E notation for floating point numbers (CASSANDRA-4927)
 * Detect (and warn) unintentional use of the cql2 thrift methods when cql3 was
   intended (CASSANDRA-5172)
 * cli: Quote ks and cf names in schema output when needed (CASSANDRA-5052)
 * Fix bad default for min/max timestamp in SSTableMetadata (CASSANDRA-5372)
 * Fix cf name extraction from manifest in Directories.migrateFile() (CASSANDRA-5242)
 * Support pluggable internode authentication (CASSANDRA-5401)
 * Replace mistaken usage of commons-logging with slf4j (CASSANDRA-5464)
 * Ensure Jackson dependency matches lib (CASSANDRA-5126)
 * Expose droppable tombstone ratio stats over JMX (CASSANDRA-5159)
Merged from 1.1:
 * Simplify CompressedRandomAccessReader to work around JDK FD bug (CASSANDRA-5088)
 * Improve handling a changing target throttle rate mid-compaction (CASSANDRA-5087)
 * Pig: correctly decode row keys in widerow mode (CASSANDRA-5098)
 * nodetool repair command now prints progress (CASSANDRA-4767)
 * fix user defined compaction to run against 1.1 data directory (CASSANDRA-5118)
 * Fix CQL3 BATCH authorization caching (CASSANDRA-5145)
 * fix get_count returns incorrect value with TTL (CASSANDRA-5099)
 * better handling for mid-compaction failure (CASSANDRA-5137)
 * convert default marshallers list to map for better readability (CASSANDRA-5109)
 * fix ConcurrentModificationException in getBootstrapSource (CASSANDRA-5170)
 * fix sstable maxtimestamp for row deletes and pre-1.1.1 sstables (CASSANDRA-5153)
 * Fix thread growth on node removal (CASSANDRA-5175)
 * Make Ec2Region's datacenter name configurable (CASSANDRA-5155)


1.2.0
 * Disallow counters in collections (CASSANDRA-5082)
 * cqlsh: add unit tests (CASSANDRA-3920)
 * fix default bloom_filter_fp_chance for LeveledCompactionStrategy (CASSANDRA-5093)
Merged from 1.1:
 * add validation for get_range_slices with start_key and end_token (CASSANDRA-5089)


1.2.0-rc2
 * fix nodetool ownership display with vnodes (CASSANDRA-5065)
 * cqlsh: add DESCRIBE KEYSPACES command (CASSANDRA-5060)
 * Fix potential infinite loop when reloading CFS (CASSANDRA-5064)
 * Fix SimpleAuthorizer example (CASSANDRA-5072)
 * cqlsh: force CL.ONE for tracing and system.schema* queries (CASSANDRA-5070)
 * Includes cassandra-shuffle in the debian package (CASSANDRA-5058)
Merged from 1.1:
 * fix multithreaded compaction deadlock (CASSANDRA-4492)
 * fix temporarily missing schema after upgrade from pre-1.1.5 (CASSANDRA-5061)
 * Fix ALTER TABLE overriding compression options with defaults
   (CASSANDRA-4996, 5066)
 * fix specifying and altering crc_check_chance (CASSANDRA-5053)
 * fix Murmur3Partitioner ownership% calculation (CASSANDRA-5076)
 * Don't expire columns sooner than they should in 2ndary indexes (CASSANDRA-5079)


1.2-rc1
 * rename rpc_timeout settings to request_timeout (CASSANDRA-5027)
 * add BF with 0.1 FP to LCS by default (CASSANDRA-5029)
 * Fix preparing insert queries (CASSANDRA-5016)
 * Fix preparing queries with counter increment (CASSANDRA-5022)
 * Fix preparing updates with collections (CASSANDRA-5017)
 * Don't generate UUID based on other node address (CASSANDRA-5002)
 * Fix message when trying to alter a clustering key type (CASSANDRA-5012)
 * Update IAuthenticator to match the new IAuthorizer (CASSANDRA-5003)
 * Fix inserting only a key in CQL3 (CASSANDRA-5040)
 * Fix CQL3 token() function when used with strings (CASSANDRA-5050)
Merged from 1.1:
 * reduce log spam from invalid counter shards (CASSANDRA-5026)
 * Improve schema propagation performance (CASSANDRA-5025)
 * Fix for IndexHelper.IndexFor throws OOB Exception (CASSANDRA-5030)
 * cqlsh: make it possible to describe thrift CFs (CASSANDRA-4827)
 * cqlsh: fix timestamp formatting on some platforms (CASSANDRA-5046)


1.2-beta3
 * make consistency level configurable in cqlsh (CASSANDRA-4829)
 * fix cqlsh rendering of blob fields (CASSANDRA-4970)
 * fix cqlsh DESCRIBE command (CASSANDRA-4913)
 * save truncation position in system table (CASSANDRA-4906)
 * Move CompressionMetadata off-heap (CASSANDRA-4937)
 * allow CLI to GET cql3 columnfamily data (CASSANDRA-4924)
 * Fix rare race condition in getExpireTimeForEndpoint (CASSANDRA-4402)
 * acquire references to overlapping sstables during compaction so bloom filter
   doesn't get free'd prematurely (CASSANDRA-4934)
 * Don't share slice query filter in CQL3 SelectStatement (CASSANDRA-4928)
 * Separate tracing from Log4J (CASSANDRA-4861)
 * Exclude gcable tombstones from merkle-tree computation (CASSANDRA-4905)
 * Better printing of AbstractBounds for tracing (CASSANDRA-4931)
 * Optimize mostRecentTombstone check in CC.collectAllData (CASSANDRA-4883)
 * Change stream session ID to UUID to avoid collision from same node (CASSANDRA-4813)
 * Use Stats.db when bulk loading if present (CASSANDRA-4957)
 * Skip repair on system_trace and keyspaces with RF=1 (CASSANDRA-4956)
 * (cql3) Remove arbitrary SELECT limit (CASSANDRA-4918)
 * Correctly handle prepared operation on collections (CASSANDRA-4945)
 * Fix CQL3 LIMIT (CASSANDRA-4877)
 * Fix Stress for CQL3 (CASSANDRA-4979)
 * Remove cassandra specific exceptions from JMX interface (CASSANDRA-4893)
 * (CQL3) Force using ALLOW FILTERING on potentially inefficient queries (CASSANDRA-4915)
 * (cql3) Fix adding column when the table has collections (CASSANDRA-4982)
 * (cql3) Fix allowing collections with compact storage (CASSANDRA-4990)
 * (cql3) Refuse ttl/writetime function on collections (CASSANDRA-4992)
 * Replace IAuthority with new IAuthorizer (CASSANDRA-4874)
 * clqsh: fix KEY pseudocolumn escaping when describing Thrift tables
   in CQL3 mode (CASSANDRA-4955)
 * add basic authentication support for Pig CassandraStorage (CASSANDRA-3042)
 * fix CQL2 ALTER TABLE compaction_strategy_class altering (CASSANDRA-4965)
Merged from 1.1:
 * Fall back to old describe_splits if d_s_ex is not available (CASSANDRA-4803)
 * Improve error reporting when streaming ranges fail (CASSANDRA-5009)
 * Fix cqlsh timestamp formatting of timezone info (CASSANDRA-4746)
 * Fix assertion failure with leveled compaction (CASSANDRA-4799)
 * Check for null end_token in get_range_slice (CASSANDRA-4804)
 * Remove all remnants of removed nodes (CASSANDRA-4840)
 * Add aut-reloading of the log4j file in debian package (CASSANDRA-4855)
 * Fix estimated row cache entry size (CASSANDRA-4860)
 * reset getRangeSlice filter after finishing a row for get_paged_slice
   (CASSANDRA-4919)
 * expunge row cache post-truncate (CASSANDRA-4940)
 * Allow static CF definition with compact storage (CASSANDRA-4910)
 * Fix endless loop/compaction of schema_* CFs due to broken timestamps (CASSANDRA-4880)
 * Fix 'wrong class type' assertion in CounterColumn (CASSANDRA-4976)


1.2-beta2
 * fp rate of 1.0 disables BF entirely; LCS defaults to 1.0 (CASSANDRA-4876)
 * off-heap bloom filters for row keys (CASSANDRA_4865)
 * add extension point for sstable components (CASSANDRA-4049)
 * improve tracing output (CASSANDRA-4852, 4862)
 * make TRACE verb droppable (CASSANDRA-4672)
 * fix BulkLoader recognition of CQL3 columnfamilies (CASSANDRA-4755)
 * Sort commitlog segments for replay by id instead of mtime (CASSANDRA-4793)
 * Make hint delivery asynchronous (CASSANDRA-4761)
 * Pluggable Thrift transport factories for CLI and cqlsh (CASSANDRA-4609, 4610)
 * cassandra-cli: allow Double value type to be inserted to a column (CASSANDRA-4661)
 * Add ability to use custom TServerFactory implementations (CASSANDRA-4608)
 * optimize batchlog flushing to skip successful batches (CASSANDRA-4667)
 * include metadata for system keyspace itself in schema tables (CASSANDRA-4416)
 * add check to PropertyFileSnitch to verify presence of location for
   local node (CASSANDRA-4728)
 * add PBSPredictor consistency modeler (CASSANDRA-4261)
 * remove vestiges of Thrift unframed mode (CASSANDRA-4729)
 * optimize single-row PK lookups (CASSANDRA-4710)
 * adjust blockFor calculation to account for pending ranges due to node 
   movement (CASSANDRA-833)
 * Change CQL version to 3.0.0 and stop accepting 3.0.0-beta1 (CASSANDRA-4649)
 * (CQL3) Make prepared statement global instead of per connection 
   (CASSANDRA-4449)
 * Fix scrubbing of CQL3 created tables (CASSANDRA-4685)
 * (CQL3) Fix validation when using counter and regular columns in the same 
   table (CASSANDRA-4706)
 * Fix bug starting Cassandra with simple authentication (CASSANDRA-4648)
 * Add support for batchlog in CQL3 (CASSANDRA-4545, 4738)
 * Add support for multiple column family outputs in CFOF (CASSANDRA-4208)
 * Support repairing only the local DC nodes (CASSANDRA-4747)
 * Use rpc_address for binary protocol and change default port (CASSANDRA-4751)
 * Fix use of collections in prepared statements (CASSANDRA-4739)
 * Store more information into peers table (CASSANDRA-4351, 4814)
 * Configurable bucket size for size tiered compaction (CASSANDRA-4704)
 * Run leveled compaction in parallel (CASSANDRA-4310)
 * Fix potential NPE during CFS reload (CASSANDRA-4786)
 * Composite indexes may miss results (CASSANDRA-4796)
 * Move consistency level to the protocol level (CASSANDRA-4734, 4824)
 * Fix Subcolumn slice ends not respected (CASSANDRA-4826)
 * Fix Assertion error in cql3 select (CASSANDRA-4783)
 * Fix list prepend logic (CQL3) (CASSANDRA-4835)
 * Add booleans as literals in CQL3 (CASSANDRA-4776)
 * Allow renaming PK columns in CQL3 (CASSANDRA-4822)
 * Fix binary protocol NEW_NODE event (CASSANDRA-4679)
 * Fix potential infinite loop in tombstone compaction (CASSANDRA-4781)
 * Remove system tables accounting from schema (CASSANDRA-4850)
 * (cql3) Force provided columns in clustering key order in 
   'CLUSTERING ORDER BY' (CASSANDRA-4881)
 * Fix composite index bug (CASSANDRA-4884)
 * Fix short read protection for CQL3 (CASSANDRA-4882)
 * Add tracing support to the binary protocol (CASSANDRA-4699)
 * (cql3) Don't allow prepared marker inside collections (CASSANDRA-4890)
 * Re-allow order by on non-selected columns (CASSANDRA-4645)
 * Bug when composite index is created in a table having collections (CASSANDRA-4909)
 * log index scan subject in CompositesSearcher (CASSANDRA-4904)
Merged from 1.1:
 * add get[Row|Key]CacheEntries to CacheServiceMBean (CASSANDRA-4859)
 * fix get_paged_slice to wrap to next row correctly (CASSANDRA-4816)
 * fix indexing empty column values (CASSANDRA-4832)
 * allow JdbcDate to compose null Date objects (CASSANDRA-4830)
 * fix possible stackoverflow when compacting 1000s of sstables
   (CASSANDRA-4765)
 * fix wrong leveled compaction progress calculation (CASSANDRA-4807)
 * add a close() method to CRAR to prevent leaking file descriptors (CASSANDRA-4820)
 * fix potential infinite loop in get_count (CASSANDRA-4833)
 * fix compositeType.{get/from}String methods (CASSANDRA-4842)
 * (CQL) fix CREATE COLUMNFAMILY permissions check (CASSANDRA-4864)
 * Fix DynamicCompositeType same type comparison (CASSANDRA-4711)
 * Fix duplicate SSTable reference when stream session failed (CASSANDRA-3306)
 * Allow static CF definition with compact storage (CASSANDRA-4910)
 * Fix endless loop/compaction of schema_* CFs due to broken timestamps (CASSANDRA-4880)
 * Fix 'wrong class type' assertion in CounterColumn (CASSANDRA-4976)


1.2-beta1
 * add atomic_batch_mutate (CASSANDRA-4542, -4635)
 * increase default max_hint_window_in_ms to 3h (CASSANDRA-4632)
 * include message initiation time to replicas so they can more
   accurately drop timed-out requests (CASSANDRA-2858)
 * fix clientutil.jar dependencies (CASSANDRA-4566)
 * optimize WriteResponse (CASSANDRA-4548)
 * new metrics (CASSANDRA-4009)
 * redesign KEYS indexes to avoid read-before-write (CASSANDRA-2897)
 * debug tracing (CASSANDRA-1123)
 * parallelize row cache loading (CASSANDRA-4282)
 * Make compaction, flush JBOD-aware (CASSANDRA-4292)
 * run local range scans on the read stage (CASSANDRA-3687)
 * clean up ioexceptions (CASSANDRA-2116)
 * add disk_failure_policy (CASSANDRA-2118)
 * Introduce new json format with row level deletion (CASSANDRA-4054)
 * remove redundant "name" column from schema_keyspaces (CASSANDRA-4433)
 * improve "nodetool ring" handling of multi-dc clusters (CASSANDRA-3047)
 * update NTS calculateNaturalEndpoints to be O(N log N) (CASSANDRA-3881)
 * split up rpc timeout by operation type (CASSANDRA-2819)
 * rewrite key cache save/load to use only sequential i/o (CASSANDRA-3762)
 * update MS protocol with a version handshake + broadcast address id
   (CASSANDRA-4311)
 * multithreaded hint replay (CASSANDRA-4189)
 * add inter-node message compression (CASSANDRA-3127)
 * remove COPP (CASSANDRA-2479)
 * Track tombstone expiration and compact when tombstone content is
   higher than a configurable threshold, default 20% (CASSANDRA-3442, 4234)
 * update MurmurHash to version 3 (CASSANDRA-2975)
 * (CLI) track elapsed time for `delete' operation (CASSANDRA-4060)
 * (CLI) jline version is bumped to 1.0 to properly  support
   'delete' key function (CASSANDRA-4132)
 * Save IndexSummary into new SSTable 'Summary' component (CASSANDRA-2392, 4289)
 * Add support for range tombstones (CASSANDRA-3708)
 * Improve MessagingService efficiency (CASSANDRA-3617)
 * Avoid ID conflicts from concurrent schema changes (CASSANDRA-3794)
 * Set thrift HSHA server thread limit to unlimited by default (CASSANDRA-4277)
 * Avoids double serialization of CF id in RowMutation messages
   (CASSANDRA-4293)
 * stream compressed sstables directly with java nio (CASSANDRA-4297)
 * Support multiple ranges in SliceQueryFilter (CASSANDRA-3885)
 * Add column metadata to system column families (CASSANDRA-4018)
 * (cql3) Always use composite types by default (CASSANDRA-4329)
 * (cql3) Add support for set, map and list (CASSANDRA-3647)
 * Validate date type correctly (CASSANDRA-4441)
 * (cql3) Allow definitions with only a PK (CASSANDRA-4361)
 * (cql3) Add support for row key composites (CASSANDRA-4179)
 * improve DynamicEndpointSnitch by using reservoir sampling (CASSANDRA-4038)
 * (cql3) Add support for 2ndary indexes (CASSANDRA-3680)
 * (cql3) fix defining more than one PK to be invalid (CASSANDRA-4477)
 * remove schema agreement checking from all external APIs (Thrift, CQL and CQL3) (CASSANDRA-4487)
 * add Murmur3Partitioner and make it default for new installations (CASSANDRA-3772, 4621)
 * (cql3) update pseudo-map syntax to use map syntax (CASSANDRA-4497)
 * Finer grained exceptions hierarchy and provides error code with exceptions (CASSANDRA-3979)
 * Adds events push to binary protocol (CASSANDRA-4480)
 * Rewrite nodetool help (CASSANDRA-2293)
 * Make CQL3 the default for CQL (CASSANDRA-4640)
 * update stress tool to be able to use CQL3 (CASSANDRA-4406)
 * Accept all thrift update on CQL3 cf but don't expose their metadata (CASSANDRA-4377)
 * Replace Throttle with Guava's RateLimiter for HintedHandOff (CASSANDRA-4541)
 * fix counter add/get using CQL2 and CQL3 in stress tool (CASSANDRA-4633)
 * Add sstable count per level to cfstats (CASSANDRA-4537)
 * (cql3) Add ALTER KEYSPACE statement (CASSANDRA-4611)
 * (cql3) Allow defining default consistency levels (CASSANDRA-4448)
 * (cql3) Fix queries using LIMIT missing results (CASSANDRA-4579)
 * fix cross-version gossip messaging (CASSANDRA-4576)
 * added inet data type (CASSANDRA-4627)


1.1.6
 * Wait for writes on synchronous read digest mismatch (CASSANDRA-4792)
 * fix commitlog replay for nanotime-infected sstables (CASSANDRA-4782)
 * preflight check ttl for maximum of 20 years (CASSANDRA-4771)
 * (Pig) fix widerow input with single column rows (CASSANDRA-4789)
 * Fix HH to compact with correct gcBefore, which avoids wiping out
   undelivered hints (CASSANDRA-4772)
 * LCS will merge up to 32 L0 sstables as intended (CASSANDRA-4778)
 * NTS will default unconfigured DC replicas to zero (CASSANDRA-4675)
 * use default consistency level in counter validation if none is
   explicitly provide (CASSANDRA-4700)
 * Improve IAuthority interface by introducing fine-grained
   access permissions and grant/revoke commands (CASSANDRA-4490, 4644)
 * fix assumption error in CLI when updating/describing keyspace 
   (CASSANDRA-4322)
 * Adds offline sstablescrub to debian packaging (CASSANDRA-4642)
 * Automatic fixing of overlapping leveled sstables (CASSANDRA-4644)
 * fix error when using ORDER BY with extended selections (CASSANDRA-4689)
 * (CQL3) Fix validation for IN queries for non-PK cols (CASSANDRA-4709)
 * fix re-created keyspace disappering after 1.1.5 upgrade 
   (CASSANDRA-4698, 4752)
 * (CLI) display elapsed time in 2 fraction digits (CASSANDRA-3460)
 * add authentication support to sstableloader (CASSANDRA-4712)
 * Fix CQL3 'is reversed' logic (CASSANDRA-4716, 4759)
 * (CQL3) Don't return ReversedType in result set metadata (CASSANDRA-4717)
 * Backport adding AlterKeyspace statement (CASSANDRA-4611)
 * (CQL3) Correcty accept upper-case data types (CASSANDRA-4770)
 * Add binary protocol events for schema changes (CASSANDRA-4684)
Merged from 1.0:
 * Switch from NBHM to CHM in MessagingService's callback map, which
   prevents OOM in long-running instances (CASSANDRA-4708)


1.1.5
 * add SecondaryIndex.reload API (CASSANDRA-4581)
 * use millis + atomicint for commitlog segment creation instead of
   nanotime, which has issues under some hypervisors (CASSANDRA-4601)
 * fix FD leak in slice queries (CASSANDRA-4571)
 * avoid recursion in leveled compaction (CASSANDRA-4587)
 * increase stack size under Java7 to 180K
 * Log(info) schema changes (CASSANDRA-4547)
 * Change nodetool setcachecapcity to manipulate global caches (CASSANDRA-4563)
 * (cql3) fix setting compaction strategy (CASSANDRA-4597)
 * fix broken system.schema_* timestamps on system startup (CASSANDRA-4561)
 * fix wrong skip of cache saving (CASSANDRA-4533)
 * Avoid NPE when lost+found is in data dir (CASSANDRA-4572)
 * Respect five-minute flush moratorium after initial CL replay (CASSANDRA-4474)
 * Adds ntp as recommended in debian packaging (CASSANDRA-4606)
 * Configurable transport in CF Record{Reader|Writer} (CASSANDRA-4558)
 * (cql3) fix potential NPE with both equal and unequal restriction (CASSANDRA-4532)
 * (cql3) improves ORDER BY validation (CASSANDRA-4624)
 * Fix potential deadlock during counter writes (CASSANDRA-4578)
 * Fix cql error with ORDER BY when using IN (CASSANDRA-4612)
Merged from 1.0:
 * increase Xss to 160k to accomodate latest 1.6 JVMs (CASSANDRA-4602)
 * fix toString of hint destination tokens (CASSANDRA-4568)
 * Fix multiple values for CurrentLocal NodeID (CASSANDRA-4626)


1.1.4
 * fix offline scrub to catch >= out of order rows (CASSANDRA-4411)
 * fix cassandra-env.sh on RHEL and other non-dash-based systems 
   (CASSANDRA-4494)
Merged from 1.0:
 * (Hadoop) fix setting key length for old-style mapred api (CASSANDRA-4534)
 * (Hadoop) fix iterating through a resultset consisting entirely
   of tombstoned rows (CASSANDRA-4466)
 * Fix multiple values for CurrentLocal NodeID (CASSANDRA-4626)


1.1.3
 * (cqlsh) add COPY TO (CASSANDRA-4434)
 * munmap commitlog segments before rename (CASSANDRA-4337)
 * (JMX) rename getRangeKeySample to sampleKeyRange to avoid returning
   multi-MB results as an attribute (CASSANDRA-4452)
 * flush based on data size, not throughput; overwritten columns no 
   longer artificially inflate liveRatio (CASSANDRA-4399)
 * update default commitlog segment size to 32MB and total commitlog
   size to 32/1024 MB for 32/64 bit JVMs, respectively (CASSANDRA-4422)
 * avoid using global partitioner to estimate ranges in index sstables
   (CASSANDRA-4403)
 * restore pre-CASSANDRA-3862 approach to removing expired tombstones
   from row cache during compaction (CASSANDRA-4364)
 * (stress) support for CQL prepared statements (CASSANDRA-3633)
 * Correctly catch exception when Snappy cannot be loaded (CASSANDRA-4400)
 * (cql3) Support ORDER BY when IN condition is given in WHERE clause (CASSANDRA-4327)
 * (cql3) delete "component_index" column on DROP TABLE call (CASSANDRA-4420)
 * change nanoTime() to currentTimeInMillis() in schema related code (CASSANDRA-4432)
 * add a token generation tool (CASSANDRA-3709)
 * Fix LCS bug with sstable containing only 1 row (CASSANDRA-4411)
 * fix "Can't Modify Index Name" problem on CF update (CASSANDRA-4439)
 * Fix assertion error in getOverlappingSSTables during repair (CASSANDRA-4456)
 * fix nodetool's setcompactionthreshold command (CASSANDRA-4455)
 * Ensure compacted files are never used, to avoid counter overcount (CASSANDRA-4436)
Merged from 1.0:
 * Push the validation of secondary index values to the SecondaryIndexManager (CASSANDRA-4240)
 * (Hadoop) fix iterating through a resultset consisting entirely
   of tombstoned rows (CASSANDRA-4466)
 * allow dropping columns shadowed by not-yet-expired supercolumn or row
   tombstones in PrecompactedRow (CASSANDRA-4396)


1.1.2
 * Fix cleanup not deleting index entries (CASSANDRA-4379)
 * Use correct partitioner when saving + loading caches (CASSANDRA-4331)
 * Check schema before trying to export sstable (CASSANDRA-2760)
 * Raise a meaningful exception instead of NPE when PFS encounters
   an unconfigured node + no default (CASSANDRA-4349)
 * fix bug in sstable blacklisting with LCS (CASSANDRA-4343)
 * LCS no longer promotes tiny sstables out of L0 (CASSANDRA-4341)
 * skip tombstones during hint replay (CASSANDRA-4320)
 * fix NPE in compactionstats (CASSANDRA-4318)
 * enforce 1m min keycache for auto (CASSANDRA-4306)
 * Have DeletedColumn.isMFD always return true (CASSANDRA-4307)
 * (cql3) exeption message for ORDER BY constraints said primary filter can be
    an IN clause, which is misleading (CASSANDRA-4319)
 * (cql3) Reject (not yet supported) creation of 2ndardy indexes on tables with
   composite primary keys (CASSANDRA-4328)
 * Set JVM stack size to 160k for java 7 (CASSANDRA-4275)
 * cqlsh: add COPY command to load data from CSV flat files (CASSANDRA-4012)
 * CFMetaData.fromThrift to throw ConfigurationException upon error (CASSANDRA-4353)
 * Use CF comparator to sort indexed columns in SecondaryIndexManager
   (CASSANDRA-4365)
 * add strategy_options to the KSMetaData.toString() output (CASSANDRA-4248)
 * (cql3) fix range queries containing unqueried results (CASSANDRA-4372)
 * (cql3) allow updating column_alias types (CASSANDRA-4041)
 * (cql3) Fix deletion bug (CASSANDRA-4193)
 * Fix computation of overlapping sstable for leveled compaction (CASSANDRA-4321)
 * Improve scrub and allow to run it offline (CASSANDRA-4321)
 * Fix assertionError in StorageService.bulkLoad (CASSANDRA-4368)
 * (cqlsh) add option to authenticate to a keyspace at startup (CASSANDRA-4108)
 * (cqlsh) fix ASSUME functionality (CASSANDRA-4352)
 * Fix ColumnFamilyRecordReader to not return progress > 100% (CASSANDRA-3942)
Merged from 1.0:
 * Set gc_grace on index CF to 0 (CASSANDRA-4314)


1.1.1
 * add populate_io_cache_on_flush option (CASSANDRA-2635)
 * allow larger cache capacities than 2GB (CASSANDRA-4150)
 * add getsstables command to nodetool (CASSANDRA-4199)
 * apply parent CF compaction settings to secondary index CFs (CASSANDRA-4280)
 * preserve commitlog size cap when recycling segments at startup
   (CASSANDRA-4201)
 * (Hadoop) fix split generation regression (CASSANDRA-4259)
 * ignore min/max compactions settings in LCS, while preserving
   behavior that min=max=0 disables autocompaction (CASSANDRA-4233)
 * log number of rows read from saved cache (CASSANDRA-4249)
 * calculate exact size required for cleanup operations (CASSANDRA-1404)
 * avoid blocking additional writes during flush when the commitlog
   gets behind temporarily (CASSANDRA-1991)
 * enable caching on index CFs based on data CF cache setting (CASSANDRA-4197)
 * warn on invalid replication strategy creation options (CASSANDRA-4046)
 * remove [Freeable]Memory finalizers (CASSANDRA-4222)
 * include tombstone size in ColumnFamily.size, which can prevent OOM
   during sudden mass delete operations by yielding a nonzero liveRatio
   (CASSANDRA-3741)
 * Open 1 sstableScanner per level for leveled compaction (CASSANDRA-4142)
 * Optimize reads when row deletion timestamps allow us to restrict
   the set of sstables we check (CASSANDRA-4116)
 * add support for commitlog archiving and point-in-time recovery
   (CASSANDRA-3690)
 * avoid generating redundant compaction tasks during streaming
   (CASSANDRA-4174)
 * add -cf option to nodetool snapshot, and takeColumnFamilySnapshot to
   StorageService mbean (CASSANDRA-556)
 * optimize cleanup to drop entire sstables where possible (CASSANDRA-4079)
 * optimize truncate when autosnapshot is disabled (CASSANDRA-4153)
 * update caches to use byte[] keys to reduce memory overhead (CASSANDRA-3966)
 * add column limit to cli (CASSANDRA-3012, 4098)
 * clean up and optimize DataOutputBuffer, used by CQL compression and
   CompositeType (CASSANDRA-4072)
 * optimize commitlog checksumming (CASSANDRA-3610)
 * identify and blacklist corrupted SSTables from future compactions 
   (CASSANDRA-2261)
 * Move CfDef and KsDef validation out of thrift (CASSANDRA-4037)
 * Expose API to repair a user provided range (CASSANDRA-3912)
 * Add way to force the cassandra-cli to refresh its schema (CASSANDRA-4052)
 * Avoid having replicate on write tasks stacking up at CL.ONE (CASSANDRA-2889)
 * (cql3) Backwards compatibility for composite comparators in non-cql3-aware
   clients (CASSANDRA-4093)
 * (cql3) Fix order by for reversed queries (CASSANDRA-4160)
 * (cql3) Add ReversedType support (CASSANDRA-4004)
 * (cql3) Add timeuuid type (CASSANDRA-4194)
 * (cql3) Minor fixes (CASSANDRA-4185)
 * (cql3) Fix prepared statement in BATCH (CASSANDRA-4202)
 * (cql3) Reduce the list of reserved keywords (CASSANDRA-4186)
 * (cql3) Move max/min compaction thresholds to compaction strategy options
   (CASSANDRA-4187)
 * Fix exception during move when localhost is the only source (CASSANDRA-4200)
 * (cql3) Allow paging through non-ordered partitioner results (CASSANDRA-3771)
 * (cql3) Fix drop index (CASSANDRA-4192)
 * (cql3) Don't return range ghosts anymore (CASSANDRA-3982)
 * fix re-creating Keyspaces/ColumnFamilies with the same name as dropped
   ones (CASSANDRA-4219)
 * fix SecondaryIndex LeveledManifest save upon snapshot (CASSANDRA-4230)
 * fix missing arrayOffset in FBUtilities.hash (CASSANDRA-4250)
 * (cql3) Add name of parameters in CqlResultSet (CASSANDRA-4242)
 * (cql3) Correctly validate order by queries (CASSANDRA-4246)
 * rename stress to cassandra-stress for saner packaging (CASSANDRA-4256)
 * Fix exception on colum metadata with non-string comparator (CASSANDRA-4269)
 * Check for unknown/invalid compression options (CASSANDRA-4266)
 * (cql3) Adds simple access to column timestamp and ttl (CASSANDRA-4217)
 * (cql3) Fix range queries with secondary indexes (CASSANDRA-4257)
 * Better error messages from improper input in cli (CASSANDRA-3865)
 * Try to stop all compaction upon Keyspace or ColumnFamily drop (CASSANDRA-4221)
 * (cql3) Allow keyspace properties to contain hyphens (CASSANDRA-4278)
 * (cql3) Correctly validate keyspace access in create table (CASSANDRA-4296)
 * Avoid deadlock in migration stage (CASSANDRA-3882)
 * Take supercolumn names and deletion info into account in memtable throughput
   (CASSANDRA-4264)
 * Add back backward compatibility for old style replication factor (CASSANDRA-4294)
 * Preserve compatibility with pre-1.1 index queries (CASSANDRA-4262)
Merged from 1.0:
 * Fix super columns bug where cache is not updated (CASSANDRA-4190)
 * fix maxTimestamp to include row tombstones (CASSANDRA-4116)
 * (CLI) properly handle quotes in create/update keyspace commands (CASSANDRA-4129)
 * Avoids possible deadlock during bootstrap (CASSANDRA-4159)
 * fix stress tool that hangs forever on timeout or error (CASSANDRA-4128)
 * stress tool to return appropriate exit code on failure (CASSANDRA-4188)
 * fix compaction NPE when out of disk space and assertions disabled
   (CASSANDRA-3985)
 * synchronize LCS getEstimatedTasks to avoid CME (CASSANDRA-4255)
 * ensure unique streaming session id's (CASSANDRA-4223)
 * kick off background compaction when min/max thresholds change 
   (CASSANDRA-4279)
 * improve ability of STCS.getBuckets to deal with 100s of 1000s of
   sstables, such as when convertinb back from LCS (CASSANDRA-4287)
 * Oversize integer in CQL throws NumberFormatException (CASSANDRA-4291)
 * fix 1.0.x node join to mixed version cluster, other nodes >= 1.1 (CASSANDRA-4195)
 * Fix LCS splitting sstable base on uncompressed size (CASSANDRA-4419)
 * Push the validation of secondary index values to the SecondaryIndexManager (CASSANDRA-4240)
 * Don't purge columns during upgradesstables (CASSANDRA-4462)
 * Make cqlsh work with piping (CASSANDRA-4113)
 * Validate arguments for nodetool decommission (CASSANDRA-4061)
 * Report thrift status in nodetool info (CASSANDRA-4010)


1.1.0-final
 * average a reduced liveRatio estimate with the previous one (CASSANDRA-4065)
 * Allow KS and CF names up to 48 characters (CASSANDRA-4157)
 * fix stress build (CASSANDRA-4140)
 * add time remaining estimate to nodetool compactionstats (CASSANDRA-4167)
 * (cql) fix NPE in cql3 ALTER TABLE (CASSANDRA-4163)
 * (cql) Add support for CL.TWO and CL.THREE in CQL (CASSANDRA-4156)
 * (cql) Fix type in CQL3 ALTER TABLE preventing update (CASSANDRA-4170)
 * (cql) Throw invalid exception from CQL3 on obsolete options (CASSANDRA-4171)
 * (cqlsh) fix recognizing uppercase SELECT keyword (CASSANDRA-4161)
 * Pig: wide row support (CASSANDRA-3909)
Merged from 1.0:
 * avoid streaming empty files with bulk loader if sstablewriter errors out
   (CASSANDRA-3946)


1.1-rc1
 * Include stress tool in binary builds (CASSANDRA-4103)
 * (Hadoop) fix wide row iteration when last row read was deleted
   (CASSANDRA-4154)
 * fix read_repair_chance to really default to 0.1 in the cli (CASSANDRA-4114)
 * Adds caching and bloomFilterFpChange to CQL options (CASSANDRA-4042)
 * Adds posibility to autoconfigure size of the KeyCache (CASSANDRA-4087)
 * fix KEYS index from skipping results (CASSANDRA-3996)
 * Remove sliced_buffer_size_in_kb dead option (CASSANDRA-4076)
 * make loadNewSStable preserve sstable version (CASSANDRA-4077)
 * Respect 1.0 cache settings as much as possible when upgrading 
   (CASSANDRA-4088)
 * relax path length requirement for sstable files when upgrading on 
   non-Windows platforms (CASSANDRA-4110)
 * fix terminination of the stress.java when errors were encountered
   (CASSANDRA-4128)
 * Move CfDef and KsDef validation out of thrift (CASSANDRA-4037)
 * Fix get_paged_slice (CASSANDRA-4136)
 * CQL3: Support slice with exclusive start and stop (CASSANDRA-3785)
Merged from 1.0:
 * support PropertyFileSnitch in bulk loader (CASSANDRA-4145)
 * add auto_snapshot option allowing disabling snapshot before drop/truncate
   (CASSANDRA-3710)
 * allow short snitch names (CASSANDRA-4130)


1.1-beta2
 * rename loaded sstables to avoid conflicts with local snapshots
   (CASSANDRA-3967)
 * start hint replay as soon as FD notifies that the target is back up
   (CASSANDRA-3958)
 * avoid unproductive deserializing of cached rows during compaction
   (CASSANDRA-3921)
 * fix concurrency issues with CQL keyspace creation (CASSANDRA-3903)
 * Show Effective Owership via Nodetool ring <keyspace> (CASSANDRA-3412)
 * Update ORDER BY syntax for CQL3 (CASSANDRA-3925)
 * Fix BulkRecordWriter to not throw NPE if reducer gets no map data from Hadoop (CASSANDRA-3944)
 * Fix bug with counters in super columns (CASSANDRA-3821)
 * Remove deprecated merge_shard_chance (CASSANDRA-3940)
 * add a convenient way to reset a node's schema (CASSANDRA-2963)
 * fix for intermittent SchemaDisagreementException (CASSANDRA-3884)
 * CLI `list <CF>` to limit number of columns and their order (CASSANDRA-3012)
 * ignore deprecated KsDef/CfDef/ColumnDef fields in native schema (CASSANDRA-3963)
 * CLI to report when unsupported column_metadata pair was given (CASSANDRA-3959)
 * reincarnate removed and deprecated KsDef/CfDef attributes (CASSANDRA-3953)
 * Fix race between writes and read for cache (CASSANDRA-3862)
 * perform static initialization of StorageProxy on start-up (CASSANDRA-3797)
 * support trickling fsync() on writes (CASSANDRA-3950)
 * expose counters for unavailable/timeout exceptions given to thrift clients (CASSANDRA-3671)
 * avoid quadratic startup time in LeveledManifest (CASSANDRA-3952)
 * Add type information to new schema_ columnfamilies and remove thrift
   serialization for schema (CASSANDRA-3792)
 * add missing column validator options to the CLI help (CASSANDRA-3926)
 * skip reading saved key cache if CF's caching strategy is NONE or ROWS_ONLY (CASSANDRA-3954)
 * Unify migration code (CASSANDRA-4017)
Merged from 1.0:
 * cqlsh: guess correct version of Python for Arch Linux (CASSANDRA-4090)
 * (CLI) properly handle quotes in create/update keyspace commands (CASSANDRA-4129)
 * Avoids possible deadlock during bootstrap (CASSANDRA-4159)
 * fix stress tool that hangs forever on timeout or error (CASSANDRA-4128)
 * Fix super columns bug where cache is not updated (CASSANDRA-4190)
 * stress tool to return appropriate exit code on failure (CASSANDRA-4188)


1.0.9
 * improve index sampling performance (CASSANDRA-4023)
 * always compact away deleted hints immediately after handoff (CASSANDRA-3955)
 * delete hints from dropped ColumnFamilies on handoff instead of
   erroring out (CASSANDRA-3975)
 * add CompositeType ref to the CLI doc for create/update column family (CASSANDRA-3980)
 * Pig: support Counter ColumnFamilies (CASSANDRA-3973)
 * Pig: Composite column support (CASSANDRA-3684)
 * Avoid NPE during repair when a keyspace has no CFs (CASSANDRA-3988)
 * Fix division-by-zero error on get_slice (CASSANDRA-4000)
 * don't change manifest level for cleanup, scrub, and upgradesstables
   operations under LeveledCompactionStrategy (CASSANDRA-3989, 4112)
 * fix race leading to super columns assertion failure (CASSANDRA-3957)
 * fix NPE on invalid CQL delete command (CASSANDRA-3755)
 * allow custom types in CLI's assume command (CASSANDRA-4081)
 * fix totalBytes count for parallel compactions (CASSANDRA-3758)
 * fix intermittent NPE in get_slice (CASSANDRA-4095)
 * remove unnecessary asserts in native code interfaces (CASSANDRA-4096)
 * Validate blank keys in CQL to avoid assertion errors (CASSANDRA-3612)
 * cqlsh: fix bad decoding of some column names (CASSANDRA-4003)
 * cqlsh: fix incorrect padding with unicode chars (CASSANDRA-4033)
 * Fix EC2 snitch incorrectly reporting region (CASSANDRA-4026)
 * Shut down thrift during decommission (CASSANDRA-4086)
 * Expose nodetool cfhistograms for 2ndary indexes (CASSANDRA-4063)
Merged from 0.8:
 * Fix ConcurrentModificationException in gossiper (CASSANDRA-4019)


1.1-beta1
 * (cqlsh)
   + add SOURCE and CAPTURE commands, and --file option (CASSANDRA-3479)
   + add ALTER COLUMNFAMILY WITH (CASSANDRA-3523)
   + bundle Python dependencies with Cassandra (CASSANDRA-3507)
   + added to Debian package (CASSANDRA-3458)
   + display byte data instead of erroring out on decode failure 
     (CASSANDRA-3874)
 * add nodetool rebuild_index (CASSANDRA-3583)
 * add nodetool rangekeysample (CASSANDRA-2917)
 * Fix streaming too much data during move operations (CASSANDRA-3639)
 * Nodetool and CLI connect to localhost by default (CASSANDRA-3568)
 * Reduce memory used by primary index sample (CASSANDRA-3743)
 * (Hadoop) separate input/output configurations (CASSANDRA-3197, 3765)
 * avoid returning internal Cassandra classes over JMX (CASSANDRA-2805)
 * add row-level isolation via SnapTree (CASSANDRA-2893)
 * Optimize key count estimation when opening sstable on startup
   (CASSANDRA-2988)
 * multi-dc replication optimization supporting CL > ONE (CASSANDRA-3577)
 * add command to stop compactions (CASSANDRA-1740, 3566, 3582)
 * multithreaded streaming (CASSANDRA-3494)
 * removed in-tree redhat spec (CASSANDRA-3567)
 * "defragment" rows for name-based queries under STCS, again (CASSANDRA-2503)
 * Recycle commitlog segments for improved performance 
   (CASSANDRA-3411, 3543, 3557, 3615)
 * update size-tiered compaction to prioritize small tiers (CASSANDRA-2407)
 * add message expiration logic to OutboundTcpConnection (CASSANDRA-3005)
 * off-heap cache to use sun.misc.Unsafe instead of JNA (CASSANDRA-3271)
 * EACH_QUORUM is only supported for writes (CASSANDRA-3272)
 * replace compactionlock use in schema migration by checking CFS.isValid
   (CASSANDRA-3116)
 * recognize that "SELECT first ... *" isn't really "SELECT *" (CASSANDRA-3445)
 * Use faster bytes comparison (CASSANDRA-3434)
 * Bulk loader is no longer a fat client, (HADOOP) bulk load output format
   (CASSANDRA-3045)
 * (Hadoop) add support for KeyRange.filter
 * remove assumption that keys and token are in bijection
   (CASSANDRA-1034, 3574, 3604)
 * always remove endpoints from delevery queue in HH (CASSANDRA-3546)
 * fix race between cf flush and its 2ndary indexes flush (CASSANDRA-3547)
 * fix potential race in AES when a repair fails (CASSANDRA-3548)
 * Remove columns shadowed by a deleted container even when we cannot purge
   (CASSANDRA-3538)
 * Improve memtable slice iteration performance (CASSANDRA-3545)
 * more efficient allocation of small bloom filters (CASSANDRA-3618)
 * Use separate writer thread in SSTableSimpleUnsortedWriter (CASSANDRA-3619)
 * fsync the directory after new sstable or commitlog segment are created (CASSANDRA-3250)
 * fix minor issues reported by FindBugs (CASSANDRA-3658)
 * global key/row caches (CASSANDRA-3143, 3849)
 * optimize memtable iteration during range scan (CASSANDRA-3638)
 * introduce 'crc_check_chance' in CompressionParameters to support
   a checksum percentage checking chance similarly to read-repair (CASSANDRA-3611)
 * a way to deactivate global key/row cache on per-CF basis (CASSANDRA-3667)
 * fix LeveledCompactionStrategy broken because of generation pre-allocation
   in LeveledManifest (CASSANDRA-3691)
 * finer-grained control over data directories (CASSANDRA-2749)
 * Fix ClassCastException during hinted handoff (CASSANDRA-3694)
 * Upgrade Thrift to 0.7 (CASSANDRA-3213)
 * Make stress.java insert operation to use microseconds (CASSANDRA-3725)
 * Allows (internally) doing a range query with a limit of columns instead of
   rows (CASSANDRA-3742)
 * Allow rangeSlice queries to be start/end inclusive/exclusive (CASSANDRA-3749)
 * Fix BulkLoader to support new SSTable layout and add stream
   throttling to prevent an NPE when there is no yaml config (CASSANDRA-3752)
 * Allow concurrent schema migrations (CASSANDRA-1391, 3832)
 * Add SnapshotCommand to trigger snapshot on remote node (CASSANDRA-3721)
 * Make CFMetaData conversions to/from thrift/native schema inverses
   (CASSANDRA_3559)
 * Add initial code for CQL 3.0-beta (CASSANDRA-2474, 3781, 3753)
 * Add wide row support for ColumnFamilyInputFormat (CASSANDRA-3264)
 * Allow extending CompositeType comparator (CASSANDRA-3657)
 * Avoids over-paging during get_count (CASSANDRA-3798)
 * Add new command to rebuild a node without (repair) merkle tree calculations
   (CASSANDRA-3483, 3922)
 * respect not only row cache capacity but caching mode when
   trying to read data (CASSANDRA-3812)
 * fix system tests (CASSANDRA-3827)
 * CQL support for altering row key type in ALTER TABLE (CASSANDRA-3781)
 * turn compression on by default (CASSANDRA-3871)
 * make hexToBytes refuse invalid input (CASSANDRA-2851)
 * Make secondary indexes CF inherit compression and compaction from their
   parent CF (CASSANDRA-3877)
 * Finish cleanup up tombstone purge code (CASSANDRA-3872)
 * Avoid NPE on aboarted stream-out sessions (CASSANDRA-3904)
 * BulkRecordWriter throws NPE for counter columns (CASSANDRA-3906)
 * Support compression using BulkWriter (CASSANDRA-3907)


1.0.8
 * fix race between cleanup and flush on secondary index CFSes (CASSANDRA-3712)
 * avoid including non-queried nodes in rangeslice read repair
   (CASSANDRA-3843)
 * Only snapshot CF being compacted for snapshot_before_compaction 
   (CASSANDRA-3803)
 * Log active compactions in StatusLogger (CASSANDRA-3703)
 * Compute more accurate compaction score per level (CASSANDRA-3790)
 * Return InvalidRequest when using a keyspace that doesn't exist
   (CASSANDRA-3764)
 * disallow user modification of System keyspace (CASSANDRA-3738)
 * allow using sstable2json on secondary index data (CASSANDRA-3738)
 * (cqlsh) add DESCRIBE COLUMNFAMILIES (CASSANDRA-3586)
 * (cqlsh) format blobs correctly and use colors to improve output
   readability (CASSANDRA-3726)
 * synchronize BiMap of bootstrapping tokens (CASSANDRA-3417)
 * show index options in CLI (CASSANDRA-3809)
 * add optional socket timeout for streaming (CASSANDRA-3838)
 * fix truncate not to leave behind non-CFS backed secondary indexes
   (CASSANDRA-3844)
 * make CLI `show schema` to use output stream directly instead
   of StringBuilder (CASSANDRA-3842)
 * remove the wait on hint future during write (CASSANDRA-3870)
 * (cqlsh) ignore missing CfDef opts (CASSANDRA-3933)
 * (cqlsh) look for cqlshlib relative to realpath (CASSANDRA-3767)
 * Fix short read protection (CASSANDRA-3934)
 * Make sure infered and actual schema match (CASSANDRA-3371)
 * Fix NPE during HH delivery (CASSANDRA-3677)
 * Don't put boostrapping node in 'hibernate' status (CASSANDRA-3737)
 * Fix double quotes in windows bat files (CASSANDRA-3744)
 * Fix bad validator lookup (CASSANDRA-3789)
 * Fix soft reset in EC2MultiRegionSnitch (CASSANDRA-3835)
 * Don't leave zombie connections with THSHA thrift server (CASSANDRA-3867)
 * (cqlsh) fix deserialization of data (CASSANDRA-3874)
 * Fix removetoken force causing an inconsistent state (CASSANDRA-3876)
 * Fix ahndling of some types with Pig (CASSANDRA-3886)
 * Don't allow to drop the system keyspace (CASSANDRA-3759)
 * Make Pig deletes disabled by default and configurable (CASSANDRA-3628)
Merged from 0.8:
 * (Pig) fix CassandraStorage to use correct comparator in Super ColumnFamily
   case (CASSANDRA-3251)
 * fix thread safety issues in commitlog replay, primarily affecting
   systems with many (100s) of CF definitions (CASSANDRA-3751)
 * Fix relevant tombstone ignored with super columns (CASSANDRA-3875)


1.0.7
 * fix regression in HH page size calculation (CASSANDRA-3624)
 * retry failed stream on IOException (CASSANDRA-3686)
 * allow configuring bloom_filter_fp_chance (CASSANDRA-3497)
 * attempt hint delivery every ten minutes, or when failure detector
   notifies us that a node is back up, whichever comes first.  hint
   handoff throttle delay default changed to 1ms, from 50 (CASSANDRA-3554)
 * add nodetool setstreamthroughput (CASSANDRA-3571)
 * fix assertion when dropping a columnfamily with no sstables (CASSANDRA-3614)
 * more efficient allocation of small bloom filters (CASSANDRA-3618)
 * CLibrary.createHardLinkWithExec() to check for errors (CASSANDRA-3101)
 * Avoid creating empty and non cleaned writer during compaction (CASSANDRA-3616)
 * stop thrift service in shutdown hook so we can quiesce MessagingService
   (CASSANDRA-3335)
 * (CQL) compaction_strategy_options and compression_parameters for
   CREATE COLUMNFAMILY statement (CASSANDRA-3374)
 * Reset min/max compaction threshold when creating size tiered compaction
   strategy (CASSANDRA-3666)
 * Don't ignore IOException during compaction (CASSANDRA-3655)
 * Fix assertion error for CF with gc_grace=0 (CASSANDRA-3579)
 * Shutdown ParallelCompaction reducer executor after use (CASSANDRA-3711)
 * Avoid < 0 value for pending tasks in leveled compaction (CASSANDRA-3693)
 * (Hadoop) Support TimeUUID in Pig CassandraStorage (CASSANDRA-3327)
 * Check schema is ready before continuing boostrapping (CASSANDRA-3629)
 * Catch overflows during parsing of chunk_length_kb (CASSANDRA-3644)
 * Improve stream protocol mismatch errors (CASSANDRA-3652)
 * Avoid multiple thread doing HH to the same target (CASSANDRA-3681)
 * Add JMX property for rp_timeout_in_ms (CASSANDRA-2940)
 * Allow DynamicCompositeType to compare component of different types
   (CASSANDRA-3625)
 * Flush non-cfs backed secondary indexes (CASSANDRA-3659)
 * Secondary Indexes should report memory consumption (CASSANDRA-3155)
 * fix for SelectStatement start/end key are not set correctly
   when a key alias is involved (CASSANDRA-3700)
 * fix CLI `show schema` command insert of an extra comma in
   column_metadata (CASSANDRA-3714)
Merged from 0.8:
 * avoid logging (harmless) exception when GC takes < 1ms (CASSANDRA-3656)
 * prevent new nodes from thinking down nodes are up forever (CASSANDRA-3626)
 * use correct list of replicas for LOCAL_QUORUM reads when read repair
   is disabled (CASSANDRA-3696)
 * block on flush before compacting hints (may prevent OOM) (CASSANDRA-3733)


1.0.6
 * (CQL) fix cqlsh support for replicate_on_write (CASSANDRA-3596)
 * fix adding to leveled manifest after streaming (CASSANDRA-3536)
 * filter out unavailable cipher suites when using encryption (CASSANDRA-3178)
 * (HADOOP) add old-style api support for CFIF and CFRR (CASSANDRA-2799)
 * Support TimeUUIDType column names in Stress.java tool (CASSANDRA-3541)
 * (CQL) INSERT/UPDATE/DELETE/TRUNCATE commands should allow CF names to
   be qualified by keyspace (CASSANDRA-3419)
 * always remove endpoints from delevery queue in HH (CASSANDRA-3546)
 * fix race between cf flush and its 2ndary indexes flush (CASSANDRA-3547)
 * fix potential race in AES when a repair fails (CASSANDRA-3548)
 * fix default value validation usage in CLI SET command (CASSANDRA-3553)
 * Optimize componentsFor method for compaction and startup time
   (CASSANDRA-3532)
 * (CQL) Proper ColumnFamily metadata validation on CREATE COLUMNFAMILY 
   (CASSANDRA-3565)
 * fix compression "chunk_length_kb" option to set correct kb value for 
   thrift/avro (CASSANDRA-3558)
 * fix missing response during range slice repair (CASSANDRA-3551)
 * 'describe ring' moved from CLI to nodetool and available through JMX (CASSANDRA-3220)
 * add back partitioner to sstable metadata (CASSANDRA-3540)
 * fix NPE in get_count for counters (CASSANDRA-3601)
Merged from 0.8:
 * remove invalid assertion that table was opened before dropping it
   (CASSANDRA-3580)
 * range and index scans now only send requests to enough replicas to
   satisfy requested CL + RR (CASSANDRA-3598)
 * use cannonical host for local node in nodetool info (CASSANDRA-3556)
 * remove nonlocal DC write optimization since it only worked with
   CL.ONE or CL.LOCAL_QUORUM (CASSANDRA-3577, 3585)
 * detect misuses of CounterColumnType (CASSANDRA-3422)
 * turn off string interning in json2sstable, take 2 (CASSANDRA-2189)
 * validate compression parameters on add/update of the ColumnFamily 
   (CASSANDRA-3573)
 * Check for 0.0.0.0 is incorrect in CFIF (CASSANDRA-3584)
 * Increase vm.max_map_count in debian packaging (CASSANDRA-3563)
 * gossiper will never add itself to saved endpoints (CASSANDRA-3485)


1.0.5
 * revert CASSANDRA-3407 (see CASSANDRA-3540)
 * fix assertion error while forwarding writes to local nodes (CASSANDRA-3539)


1.0.4
 * fix self-hinting of timed out read repair updates and make hinted handoff
   less prone to OOMing a coordinator (CASSANDRA-3440)
 * expose bloom filter sizes via JMX (CASSANDRA-3495)
 * enforce RP tokens 0..2**127 (CASSANDRA-3501)
 * canonicalize paths exposed through JMX (CASSANDRA-3504)
 * fix "liveSize" stat when sstables are removed (CASSANDRA-3496)
 * add bloom filter FP rates to nodetool cfstats (CASSANDRA-3347)
 * record partitioner in sstable metadata component (CASSANDRA-3407)
 * add new upgradesstables nodetool command (CASSANDRA-3406)
 * skip --debug requirement to see common exceptions in CLI (CASSANDRA-3508)
 * fix incorrect query results due to invalid max timestamp (CASSANDRA-3510)
 * make sstableloader recognize compressed sstables (CASSANDRA-3521)
 * avoids race in OutboundTcpConnection in multi-DC setups (CASSANDRA-3530)
 * use SETLOCAL in cassandra.bat (CASSANDRA-3506)
 * fix ConcurrentModificationException in Table.all() (CASSANDRA-3529)
Merged from 0.8:
 * fix concurrence issue in the FailureDetector (CASSANDRA-3519)
 * fix array out of bounds error in counter shard removal (CASSANDRA-3514)
 * avoid dropping tombstones when they might still be needed to shadow
   data in a different sstable (CASSANDRA-2786)


1.0.3
 * revert name-based query defragmentation aka CASSANDRA-2503 (CASSANDRA-3491)
 * fix invalidate-related test failures (CASSANDRA-3437)
 * add next-gen cqlsh to bin/ (CASSANDRA-3188, 3131, 3493)
 * (CQL) fix handling of rows with no columns (CASSANDRA-3424, 3473)
 * fix querying supercolumns by name returning only a subset of
   subcolumns or old subcolumn versions (CASSANDRA-3446)
 * automatically compute sha1 sum for uncompressed data files (CASSANDRA-3456)
 * fix reading metadata/statistics component for version < h (CASSANDRA-3474)
 * add sstable forward-compatibility (CASSANDRA-3478)
 * report compression ratio in CFSMBean (CASSANDRA-3393)
 * fix incorrect size exception during streaming of counters (CASSANDRA-3481)
 * (CQL) fix for counter decrement syntax (CASSANDRA-3418)
 * Fix race introduced by CASSANDRA-2503 (CASSANDRA-3482)
 * Fix incomplete deletion of delivered hints (CASSANDRA-3466)
 * Avoid rescheduling compactions when no compaction was executed 
   (CASSANDRA-3484)
 * fix handling of the chunk_length_kb compression options (CASSANDRA-3492)
Merged from 0.8:
 * fix updating CF row_cache_provider (CASSANDRA-3414)
 * CFMetaData.convertToThrift method to set RowCacheProvider (CASSANDRA-3405)
 * acquire compactionlock during truncate (CASSANDRA-3399)
 * fix displaying cfdef entries for super columnfamilies (CASSANDRA-3415)
 * Make counter shard merging thread safe (CASSANDRA-3178)
 * Revert CASSANDRA-2855
 * Fix bug preventing the use of efficient cross-DC writes (CASSANDRA-3472)
 * `describe ring` command for CLI (CASSANDRA-3220)
 * (Hadoop) skip empty rows when entire row is requested, redux (CASSANDRA-2855)


1.0.2
 * "defragment" rows for name-based queries under STCS (CASSANDRA-2503)
 * Add timing information to cassandra-cli GET/SET/LIST queries (CASSANDRA-3326)
 * Only create one CompressionMetadata object per sstable (CASSANDRA-3427)
 * cleanup usage of StorageService.setMode() (CASSANDRA-3388)
 * Avoid large array allocation for compressed chunk offsets (CASSANDRA-3432)
 * fix DecimalType bytebuffer marshalling (CASSANDRA-3421)
 * fix bug that caused first column in per row indexes to be ignored 
   (CASSANDRA-3441)
 * add JMX call to clean (failed) repair sessions (CASSANDRA-3316)
 * fix sstableloader reference acquisition bug (CASSANDRA-3438)
 * fix estimated row size regression (CASSANDRA-3451)
 * make sure we don't return more columns than asked (CASSANDRA-3303, 3395)
Merged from 0.8:
 * acquire compactionlock during truncate (CASSANDRA-3399)
 * fix displaying cfdef entries for super columnfamilies (CASSANDRA-3415)


1.0.1
 * acquire references during index build to prevent delete problems
   on Windows (CASSANDRA-3314)
 * describe_ring should include datacenter/topology information (CASSANDRA-2882)
 * Thrift sockets are not properly buffered (CASSANDRA-3261)
 * performance improvement for bytebufferutil compare function (CASSANDRA-3286)
 * add system.versions ColumnFamily (CASSANDRA-3140)
 * reduce network copies (CASSANDRA-3333, 3373)
 * limit nodetool to 32MB of heap (CASSANDRA-3124)
 * (CQL) update parser to accept "timestamp" instead of "date" (CASSANDRA-3149)
 * Fix CLI `show schema` to include "compression_options" (CASSANDRA-3368)
 * Snapshot to include manifest under LeveledCompactionStrategy (CASSANDRA-3359)
 * (CQL) SELECT query should allow CF name to be qualified by keyspace (CASSANDRA-3130)
 * (CQL) Fix internal application error specifying 'using consistency ...'
   in lower case (CASSANDRA-3366)
 * fix Deflate compression when compression actually makes the data bigger
   (CASSANDRA-3370)
 * optimize UUIDGen to avoid lock contention on InetAddress.getLocalHost 
   (CASSANDRA-3387)
 * tolerate index being dropped mid-mutation (CASSANDRA-3334, 3313)
 * CompactionManager is now responsible for checking for new candidates
   post-task execution, enabling more consistent leveled compaction 
   (CASSANDRA-3391)
 * Cache HSHA threads (CASSANDRA-3372)
 * use CF/KS names as snapshot prefix for drop + truncate operations
   (CASSANDRA-2997)
 * Break bloom filters up to avoid heap fragmentation (CASSANDRA-2466)
 * fix cassandra hanging on jsvc stop (CASSANDRA-3302)
 * Avoid leveled compaction getting blocked on errors (CASSANDRA-3408)
 * Make reloading the compaction strategy safe (CASSANDRA-3409)
 * ignore 0.8 hints even if compaction begins before we try to purge
   them (CASSANDRA-3385)
 * remove procrun (bin\daemon) from Cassandra source tree and 
   artifacts (CASSANDRA-3331)
 * make cassandra compile under JDK7 (CASSANDRA-3275)
 * remove dependency of clientutil.jar to FBUtilities (CASSANDRA-3299)
 * avoid truncation errors by using long math on long values (CASSANDRA-3364)
 * avoid clock drift on some Windows machine (CASSANDRA-3375)
 * display cache provider in cli 'describe keyspace' command (CASSANDRA-3384)
 * fix incomplete topology information in describe_ring (CASSANDRA-3403)
 * expire dead gossip states based on time (CASSANDRA-2961)
 * improve CompactionTask extensibility (CASSANDRA-3330)
 * Allow one leveled compaction task to kick off another (CASSANDRA-3363)
 * allow encryption only between datacenters (CASSANDRA-2802)
Merged from 0.8:
 * fix truncate allowing data to be replayed post-restart (CASSANDRA-3297)
 * make iwriter final in IndexWriter to avoid NPE (CASSANDRA-2863)
 * (CQL) update grammar to require key clause in DELETE statement
   (CASSANDRA-3349)
 * (CQL) allow numeric keyspace names in USE statement (CASSANDRA-3350)
 * (Hadoop) skip empty rows when slicing the entire row (CASSANDRA-2855)
 * Fix handling of tombstone by SSTableExport/Import (CASSANDRA-3357)
 * fix ColumnIndexer to use long offsets (CASSANDRA-3358)
 * Improved CLI exceptions (CASSANDRA-3312)
 * Fix handling of tombstone by SSTableExport/Import (CASSANDRA-3357)
 * Only count compaction as active (for throttling) when they have
   successfully acquired the compaction lock (CASSANDRA-3344)
 * Display CLI version string on startup (CASSANDRA-3196)
 * (Hadoop) make CFIF try rpc_address or fallback to listen_address
   (CASSANDRA-3214)
 * (Hadoop) accept comma delimited lists of initial thrift connections
   (CASSANDRA-3185)
 * ColumnFamily min_compaction_threshold should be >= 2 (CASSANDRA-3342)
 * (Pig) add 0.8+ types and key validation type in schema (CASSANDRA-3280)
 * Fix completely removing column metadata using CLI (CASSANDRA-3126)
 * CLI `describe cluster;` output should be on separate lines for separate versions
   (CASSANDRA-3170)
 * fix changing durable_writes keyspace option during CF creation
   (CASSANDRA-3292)
 * avoid locking on update when no indexes are involved (CASSANDRA-3386)
 * fix assertionError during repair with ordered partitioners (CASSANDRA-3369)
 * correctly serialize key_validation_class for avro (CASSANDRA-3391)
 * don't expire counter tombstone after streaming (CASSANDRA-3394)
 * prevent nodes that failed to join from hanging around forever 
   (CASSANDRA-3351)
 * remove incorrect optimization from slice read path (CASSANDRA-3390)
 * Fix race in AntiEntropyService (CASSANDRA-3400)


1.0.0-final
 * close scrubbed sstable fd before deleting it (CASSANDRA-3318)
 * fix bug preventing obsolete commitlog segments from being removed
   (CASSANDRA-3269)
 * tolerate whitespace in seed CDL (CASSANDRA-3263)
 * Change default heap thresholds to max(min(1/2 ram, 1G), min(1/4 ram, 8GB))
   (CASSANDRA-3295)
 * Fix broken CompressedRandomAccessReaderTest (CASSANDRA-3298)
 * (CQL) fix type information returned for wildcard queries (CASSANDRA-3311)
 * add estimated tasks to LeveledCompactionStrategy (CASSANDRA-3322)
 * avoid including compaction cache-warming in keycache stats (CASSANDRA-3325)
 * run compaction and hinted handoff threads at MIN_PRIORITY (CASSANDRA-3308)
 * default hsha thrift server to cpu core count in rpc pool (CASSANDRA-3329)
 * add bin\daemon to binary tarball for Windows service (CASSANDRA-3331)
 * Fix places where uncompressed size of sstables was use in place of the
   compressed one (CASSANDRA-3338)
 * Fix hsha thrift server (CASSANDRA-3346)
 * Make sure repair only stream needed sstables (CASSANDRA-3345)


1.0.0-rc2
 * Log a meaningful warning when a node receives a message for a repair session
   that doesn't exist anymore (CASSANDRA-3256)
 * test for NUMA policy support as well as numactl presence (CASSANDRA-3245)
 * Fix FD leak when internode encryption is enabled (CASSANDRA-3257)
 * Remove incorrect assertion in mergeIterator (CASSANDRA-3260)
 * FBUtilities.hexToBytes(String) to throw NumberFormatException when string
   contains non-hex characters (CASSANDRA-3231)
 * Keep SimpleSnitch proximity ordering unchanged from what the Strategy
   generates, as intended (CASSANDRA-3262)
 * remove Scrub from compactionstats when finished (CASSANDRA-3255)
 * fix counter entry in jdbc TypesMap (CASSANDRA-3268)
 * fix full queue scenario for ParallelCompactionIterator (CASSANDRA-3270)
 * fix bootstrap process (CASSANDRA-3285)
 * don't try delivering hints if when there isn't any (CASSANDRA-3176)
 * CLI documentation change for ColumnFamily `compression_options` (CASSANDRA-3282)
 * ignore any CF ids sent by client for adding CF/KS (CASSANDRA-3288)
 * remove obsolete hints on first startup (CASSANDRA-3291)
 * use correct ISortedColumns for time-optimized reads (CASSANDRA-3289)
 * Evict gossip state immediately when a token is taken over by a new IP 
   (CASSANDRA-3259)


1.0.0-rc1
 * Update CQL to generate microsecond timestamps by default (CASSANDRA-3227)
 * Fix counting CFMetadata towards Memtable liveRatio (CASSANDRA-3023)
 * Kill server on wrapped OOME such as from FileChannel.map (CASSANDRA-3201)
 * remove unnecessary copy when adding to row cache (CASSANDRA-3223)
 * Log message when a full repair operation completes (CASSANDRA-3207)
 * Fix streamOutSession keeping sstables references forever if the remote end
   dies (CASSANDRA-3216)
 * Remove dynamic_snitch boolean from example configuration (defaulting to 
   true) and set default badness threshold to 0.1 (CASSANDRA-3229)
 * Base choice of random or "balanced" token on bootstrap on whether
   schema definitions were found (CASSANDRA-3219)
 * Fixes for LeveledCompactionStrategy score computation, prioritization,
   scheduling, and performance (CASSANDRA-3224, 3234)
 * parallelize sstable open at server startup (CASSANDRA-2988)
 * fix handling of exceptions writing to OutboundTcpConnection (CASSANDRA-3235)
 * Allow using quotes in "USE <keyspace>;" CLI command (CASSANDRA-3208)
 * Don't allow any cache loading exceptions to halt startup (CASSANDRA-3218)
 * Fix sstableloader --ignores option (CASSANDRA-3247)
 * File descriptor limit increased in packaging (CASSANDRA-3206)
 * Fix deadlock in commit log during flush (CASSANDRA-3253) 


1.0.0-beta1
 * removed binarymemtable (CASSANDRA-2692)
 * add commitlog_total_space_in_mb to prevent fragmented logs (CASSANDRA-2427)
 * removed commitlog_rotation_threshold_in_mb configuration (CASSANDRA-2771)
 * make AbstractBounds.normalize de-overlapp overlapping ranges (CASSANDRA-2641)
 * replace CollatingIterator, ReducingIterator with MergeIterator 
   (CASSANDRA-2062)
 * Fixed the ability to set compaction strategy in cli using create column 
   family command (CASSANDRA-2778)
 * clean up tmp files after failed compaction (CASSANDRA-2468)
 * restrict repair streaming to specific columnfamilies (CASSANDRA-2280)
 * don't bother persisting columns shadowed by a row tombstone (CASSANDRA-2589)
 * reset CF and SC deletion times after gc_grace (CASSANDRA-2317)
 * optimize away seek when compacting wide rows (CASSANDRA-2879)
 * single-pass streaming (CASSANDRA-2677, 2906, 2916, 3003)
 * use reference counting for deleting sstables instead of relying on GC
   (CASSANDRA-2521, 3179)
 * store hints as serialized mutations instead of pointers to data row
   (CASSANDRA-2045)
 * store hints in the coordinator node instead of in the closest replica 
   (CASSANDRA-2914)
 * add row_cache_keys_to_save CF option (CASSANDRA-1966)
 * check column family validity in nodetool repair (CASSANDRA-2933)
 * use lazy initialization instead of class initialization in NodeId
   (CASSANDRA-2953)
 * add paging to get_count (CASSANDRA-2894)
 * fix "short reads" in [multi]get (CASSANDRA-2643, 3157, 3192)
 * add optional compression for sstables (CASSANDRA-47, 2994, 3001, 3128)
 * add scheduler JMX metrics (CASSANDRA-2962)
 * add block level checksum for compressed data (CASSANDRA-1717)
 * make column family backed column map pluggable and introduce unsynchronized
   ArrayList backed one to speedup reads (CASSANDRA-2843, 3165, 3205)
 * refactoring of the secondary index api (CASSANDRA-2982)
 * make CL > ONE reads wait for digest reconciliation before returning
   (CASSANDRA-2494)
 * fix missing logging for some exceptions (CASSANDRA-2061)
 * refactor and optimize ColumnFamilyStore.files(...) and Descriptor.fromFilename(String)
   and few other places responsible for work with SSTable files (CASSANDRA-3040)
 * Stop reading from sstables once we know we have the most recent columns,
   for query-by-name requests (CASSANDRA-2498)
 * Add query-by-column mode to stress.java (CASSANDRA-3064)
 * Add "install" command to cassandra.bat (CASSANDRA-292)
 * clean up KSMetadata, CFMetadata from unnecessary
   Thrift<->Avro conversion methods (CASSANDRA-3032)
 * Add timeouts to client request schedulers (CASSANDRA-3079, 3096)
 * Cli to use hashes rather than array of hashes for strategy options (CASSANDRA-3081)
 * LeveledCompactionStrategy (CASSANDRA-1608, 3085, 3110, 3087, 3145, 3154, 3182)
 * Improvements of the CLI `describe` command (CASSANDRA-2630)
 * reduce window where dropped CF sstables may not be deleted (CASSANDRA-2942)
 * Expose gossip/FD info to JMX (CASSANDRA-2806)
 * Fix streaming over SSL when compressed SSTable involved (CASSANDRA-3051)
 * Add support for pluggable secondary index implementations (CASSANDRA-3078)
 * remove compaction_thread_priority setting (CASSANDRA-3104)
 * generate hints for replicas that timeout, not just replicas that are known
   to be down before starting (CASSANDRA-2034)
 * Add throttling for internode streaming (CASSANDRA-3080)
 * make the repair of a range repair all replica (CASSANDRA-2610, 3194)
 * expose the ability to repair the first range (as returned by the
   partitioner) of a node (CASSANDRA-2606)
 * Streams Compression (CASSANDRA-3015)
 * add ability to use multiple threads during a single compaction
   (CASSANDRA-2901)
 * make AbstractBounds.normalize support overlapping ranges (CASSANDRA-2641)
 * fix of the CQL count() behavior (CASSANDRA-3068)
 * use TreeMap backed column families for the SSTable simple writers
   (CASSANDRA-3148)
 * fix inconsistency of the CLI syntax when {} should be used instead of [{}]
   (CASSANDRA-3119)
 * rename CQL type names to match expected SQL behavior (CASSANDRA-3149, 3031)
 * Arena-based allocation for memtables (CASSANDRA-2252, 3162, 3163, 3168)
 * Default RR chance to 0.1 (CASSANDRA-3169)
 * Add RowLevel support to secondary index API (CASSANDRA-3147)
 * Make SerializingCacheProvider the default if JNA is available (CASSANDRA-3183)
 * Fix backwards compatibilty for CQL memtable properties (CASSANDRA-3190)
 * Add five-minute delay before starting compactions on a restarted server
   (CASSANDRA-3181)
 * Reduce copies done for intra-host messages (CASSANDRA-1788, 3144)
 * support of compaction strategy option for stress.java (CASSANDRA-3204)
 * make memtable throughput and column count thresholds no-ops (CASSANDRA-2449)
 * Return schema information along with the resultSet in CQL (CASSANDRA-2734)
 * Add new DecimalType (CASSANDRA-2883)
 * Fix assertion error in RowRepairResolver (CASSANDRA-3156)
 * Reduce unnecessary high buffer sizes (CASSANDRA-3171)
 * Pluggable compaction strategy (CASSANDRA-1610)
 * Add new broadcast_address config option (CASSANDRA-2491)


0.8.7
 * Kill server on wrapped OOME such as from FileChannel.map (CASSANDRA-3201)
 * Allow using quotes in "USE <keyspace>;" CLI command (CASSANDRA-3208)
 * Log message when a full repair operation completes (CASSANDRA-3207)
 * Don't allow any cache loading exceptions to halt startup (CASSANDRA-3218)
 * Fix sstableloader --ignores option (CASSANDRA-3247)
 * File descriptor limit increased in packaging (CASSANDRA-3206)
 * Log a meaningfull warning when a node receive a message for a repair session
   that doesn't exist anymore (CASSANDRA-3256)
 * Fix FD leak when internode encryption is enabled (CASSANDRA-3257)
 * FBUtilities.hexToBytes(String) to throw NumberFormatException when string
   contains non-hex characters (CASSANDRA-3231)
 * Keep SimpleSnitch proximity ordering unchanged from what the Strategy
   generates, as intended (CASSANDRA-3262)
 * remove Scrub from compactionstats when finished (CASSANDRA-3255)
 * Fix tool .bat files when CASSANDRA_HOME contains spaces (CASSANDRA-3258)
 * Force flush of status table when removing/updating token (CASSANDRA-3243)
 * Evict gossip state immediately when a token is taken over by a new IP (CASSANDRA-3259)
 * Fix bug where the failure detector can take too long to mark a host
   down (CASSANDRA-3273)
 * (Hadoop) allow wrapping ranges in queries (CASSANDRA-3137)
 * (Hadoop) check all interfaces for a match with split location
   before falling back to random replica (CASSANDRA-3211)
 * (Hadoop) Make Pig storage handle implements LoadMetadata (CASSANDRA-2777)
 * (Hadoop) Fix exception during PIG 'dump' (CASSANDRA-2810)
 * Fix stress COUNTER_GET option (CASSANDRA-3301)
 * Fix missing fields in CLI `show schema` output (CASSANDRA-3304)
 * Nodetool no longer leaks threads and closes JMX connections (CASSANDRA-3309)
 * fix truncate allowing data to be replayed post-restart (CASSANDRA-3297)
 * Move SimpleAuthority and SimpleAuthenticator to examples (CASSANDRA-2922)
 * Fix handling of tombstone by SSTableExport/Import (CASSANDRA-3357)
 * Fix transposition in cfHistograms (CASSANDRA-3222)
 * Allow using number as DC name when creating keyspace in CQL (CASSANDRA-3239)
 * Force flush of system table after updating/removing a token (CASSANDRA-3243)


0.8.6
 * revert CASSANDRA-2388
 * change TokenRange.endpoints back to listen/broadcast address to match
   pre-1777 behavior, and add TokenRange.rpc_endpoints instead (CASSANDRA-3187)
 * avoid trying to watch cassandra-topology.properties when loaded from jar
   (CASSANDRA-3138)
 * prevent users from creating keyspaces with LocalStrategy replication
   (CASSANDRA-3139)
 * fix CLI `show schema;` to output correct keyspace definition statement
   (CASSANDRA-3129)
 * CustomTThreadPoolServer to log TTransportException at DEBUG level
   (CASSANDRA-3142)
 * allow topology sort to work with non-unique rack names between 
   datacenters (CASSANDRA-3152)
 * Improve caching of same-version Messages on digest and repair paths
   (CASSANDRA-3158)
 * Randomize choice of first replica for counter increment (CASSANDRA-2890)
 * Fix using read_repair_chance instead of merge_shard_change (CASSANDRA-3202)
 * Avoid streaming data to nodes that already have it, on move as well as
   decommission (CASSANDRA-3041)
 * Fix divide by zero error in GCInspector (CASSANDRA-3164)
 * allow quoting of the ColumnFamily name in CLI `create column family`
   statement (CASSANDRA-3195)
 * Fix rolling upgrade from 0.7 to 0.8 problem (CASSANDRA-3166)
 * Accomodate missing encryption_options in IncomingTcpConnection.stream
   (CASSANDRA-3212)


0.8.5
 * fix NPE when encryption_options is unspecified (CASSANDRA-3007)
 * include column name in validation failure exceptions (CASSANDRA-2849)
 * make sure truncate clears out the commitlog so replay won't re-
   populate with truncated data (CASSANDRA-2950)
 * fix NPE when debug logging is enabled and dropped CF is present
   in a commitlog segment (CASSANDRA-3021)
 * fix cassandra.bat when CASSANDRA_HOME contains spaces (CASSANDRA-2952)
 * fix to SSTableSimpleUnsortedWriter bufferSize calculation (CASSANDRA-3027)
 * make cleanup and normal compaction able to skip empty rows
   (rows containing nothing but expired tombstones) (CASSANDRA-3039)
 * work around native memory leak in com.sun.management.GarbageCollectorMXBean
   (CASSANDRA-2868)
 * validate that column names in column_metadata are not equal to key_alias
   on create/update of the ColumnFamily and CQL 'ALTER' statement (CASSANDRA-3036)
 * return an InvalidRequestException if an indexed column is assigned
   a value larger than 64KB (CASSANDRA-3057)
 * fix of numeric-only and string column names handling in CLI "drop index" 
   (CASSANDRA-3054)
 * prune index scan resultset back to original request for lazy
   resultset expansion case (CASSANDRA-2964)
 * (Hadoop) fail jobs when Cassandra node has failed but TaskTracker
   has not (CASSANDRA-2388)
 * fix dynamic snitch ignoring nodes when read_repair_chance is zero
   (CASSANDRA-2662)
 * avoid retaining references to dropped CFS objects in 
   CompactionManager.estimatedCompactions (CASSANDRA-2708)
 * expose rpc timeouts per host in MessagingServiceMBean (CASSANDRA-2941)
 * avoid including cwd in classpath for deb and rpm packages (CASSANDRA-2881)
 * remove gossip state when a new IP takes over a token (CASSANDRA-3071)
 * allow sstable2json to work on index sstable files (CASSANDRA-3059)
 * always hint counters (CASSANDRA-3099)
 * fix log4j initialization in EmbeddedCassandraService (CASSANDRA-2857)
 * remove gossip state when a new IP takes over a token (CASSANDRA-3071)
 * work around native memory leak in com.sun.management.GarbageCollectorMXBean
    (CASSANDRA-2868)
 * fix UnavailableException with writes at CL.EACH_QUORM (CASSANDRA-3084)
 * fix parsing of the Keyspace and ColumnFamily names in numeric
   and string representations in CLI (CASSANDRA-3075)
 * fix corner cases in Range.differenceToFetch (CASSANDRA-3084)
 * fix ip address String representation in the ring cache (CASSANDRA-3044)
 * fix ring cache compatibility when mixing pre-0.8.4 nodes with post-
   in the same cluster (CASSANDRA-3023)
 * make repair report failure when a node participating dies (instead of
   hanging forever) (CASSANDRA-2433)
 * fix handling of the empty byte buffer by ReversedType (CASSANDRA-3111)
 * Add validation that Keyspace names are case-insensitively unique (CASSANDRA-3066)
 * catch invalid key_validation_class before instantiating UpdateColumnFamily (CASSANDRA-3102)
 * make Range and Bounds objects client-safe (CASSANDRA-3108)
 * optionally skip log4j configuration (CASSANDRA-3061)
 * bundle sstableloader with the debian package (CASSANDRA-3113)
 * don't try to build secondary indexes when there is none (CASSANDRA-3123)
 * improve SSTableSimpleUnsortedWriter speed for large rows (CASSANDRA-3122)
 * handle keyspace arguments correctly in nodetool snapshot (CASSANDRA-3038)
 * Fix SSTableImportTest on windows (CASSANDRA-3043)
 * expose compactionThroughputMbPerSec through JMX (CASSANDRA-3117)
 * log keyspace and CF of large rows being compacted


0.8.4
 * change TokenRing.endpoints to be a list of rpc addresses instead of 
   listen/broadcast addresses (CASSANDRA-1777)
 * include files-to-be-streamed in StreamInSession.getSources (CASSANDRA-2972)
 * use JAVA env var in cassandra-env.sh (CASSANDRA-2785, 2992)
 * avoid doing read for no-op replicate-on-write at CL=1 (CASSANDRA-2892)
 * refuse counter write for CL.ANY (CASSANDRA-2990)
 * switch back to only logging recent dropped messages (CASSANDRA-3004)
 * always deserialize RowMutation for counters (CASSANDRA-3006)
 * ignore saved replication_factor strategy_option for NTS (CASSANDRA-3011)
 * make sure pre-truncate CL segments are discarded (CASSANDRA-2950)


0.8.3
 * add ability to drop local reads/writes that are going to timeout
   (CASSANDRA-2943)
 * revamp token removal process, keep gossip states for 3 days (CASSANDRA-2496)
 * don't accept extra args for 0-arg nodetool commands (CASSANDRA-2740)
 * log unavailableexception details at debug level (CASSANDRA-2856)
 * expose data_dir though jmx (CASSANDRA-2770)
 * don't include tmp files as sstable when create cfs (CASSANDRA-2929)
 * log Java classpath on startup (CASSANDRA-2895)
 * keep gossipped version in sync with actual on migration coordinator 
   (CASSANDRA-2946)
 * use lazy initialization instead of class initialization in NodeId
   (CASSANDRA-2953)
 * check column family validity in nodetool repair (CASSANDRA-2933)
 * speedup bytes to hex conversions dramatically (CASSANDRA-2850)
 * Flush memtables on shutdown when durable writes are disabled 
   (CASSANDRA-2958)
 * improved POSIX compatibility of start scripts (CASsANDRA-2965)
 * add counter support to Hadoop InputFormat (CASSANDRA-2981)
 * fix bug where dirty commitlog segments were removed (and avoid keeping 
   segments with no post-flush activity permanently dirty) (CASSANDRA-2829)
 * fix throwing exception with batch mutation of counter super columns
   (CASSANDRA-2949)
 * ignore system tables during repair (CASSANDRA-2979)
 * throw exception when NTS is given replication_factor as an option
   (CASSANDRA-2960)
 * fix assertion error during compaction of counter CFs (CASSANDRA-2968)
 * avoid trying to create index names, when no index exists (CASSANDRA-2867)
 * don't sample the system table when choosing a bootstrap token
   (CASSANDRA-2825)
 * gossiper notifies of local state changes (CASSANDRA-2948)
 * add asynchronous and half-sync/half-async (hsha) thrift servers 
   (CASSANDRA-1405)
 * fix potential use of free'd native memory in SerializingCache 
   (CASSANDRA-2951)
 * prune index scan resultset back to original request for lazy
   resultset expansion case (CASSANDRA-2964)
 * (Hadoop) fail jobs when Cassandra node has failed but TaskTracker
    has not (CASSANDRA-2388)


0.8.2
 * CQL: 
   - include only one row per unique key for IN queries (CASSANDRA-2717)
   - respect client timestamp on full row deletions (CASSANDRA-2912)
 * improve thread-safety in StreamOutSession (CASSANDRA-2792)
 * allow deleting a row and updating indexed columns in it in the
   same mutation (CASSANDRA-2773)
 * Expose number of threads blocked on submitting memtable to flush
   in JMX (CASSANDRA-2817)
 * add ability to return "endpoints" to nodetool (CASSANDRA-2776)
 * Add support for multiple (comma-delimited) coordinator addresses
   to ColumnFamilyInputFormat (CASSANDRA-2807)
 * fix potential NPE while scheduling read repair for range slice
   (CASSANDRA-2823)
 * Fix race in SystemTable.getCurrentLocalNodeId (CASSANDRA-2824)
 * Correctly set default for replicate_on_write (CASSANDRA-2835)
 * improve nodetool compactionstats formatting (CASSANDRA-2844)
 * fix index-building status display (CASSANDRA-2853)
 * fix CLI perpetuating obsolete KsDef.replication_factor (CASSANDRA-2846)
 * improve cli treatment of multiline comments (CASSANDRA-2852)
 * handle row tombstones correctly in EchoedRow (CASSANDRA-2786)
 * add MessagingService.get[Recently]DroppedMessages and
   StorageService.getExceptionCount (CASSANDRA-2804)
 * fix possibility of spurious UnavailableException for LOCAL_QUORUM
   reads with dynamic snitch + read repair disabled (CASSANDRA-2870)
 * add ant-optional as dependence for the debian package (CASSANDRA-2164)
 * add option to specify limit for get_slice in the CLI (CASSANDRA-2646)
 * decrease HH page size (CASSANDRA-2832)
 * reset cli keyspace after dropping the current one (CASSANDRA-2763)
 * add KeyRange option to Hadoop inputformat (CASSANDRA-1125)
 * fix protocol versioning (CASSANDRA-2818, 2860)
 * support spaces in path to log4j configuration (CASSANDRA-2383)
 * avoid including inferred types in CF update (CASSANDRA-2809)
 * fix JMX bulkload call (CASSANDRA-2908)
 * fix updating KS with durable_writes=false (CASSANDRA-2907)
 * add simplified facade to SSTableWriter for bulk loading use
   (CASSANDRA-2911)
 * fix re-using index CF sstable names after drop/recreate (CASSANDRA-2872)
 * prepend CF to default index names (CASSANDRA-2903)
 * fix hint replay (CASSANDRA-2928)
 * Properly synchronize repair's merkle tree computation (CASSANDRA-2816)


0.8.1
 * CQL:
   - support for insert, delete in BATCH (CASSANDRA-2537)
   - support for IN to SELECT, UPDATE (CASSANDRA-2553)
   - timestamp support for INSERT, UPDATE, and BATCH (CASSANDRA-2555)
   - TTL support (CASSANDRA-2476)
   - counter support (CASSANDRA-2473)
   - ALTER COLUMNFAMILY (CASSANDRA-1709)
   - DROP INDEX (CASSANDRA-2617)
   - add SCHEMA/TABLE as aliases for KS/CF (CASSANDRA-2743)
   - server handles wait-for-schema-agreement (CASSANDRA-2756)
   - key alias support (CASSANDRA-2480)
 * add support for comparator parameters and a generic ReverseType
   (CASSANDRA-2355)
 * add CompositeType and DynamicCompositeType (CASSANDRA-2231)
 * optimize batches containing multiple updates to the same row
   (CASSANDRA-2583)
 * adjust hinted handoff page size to avoid OOM with large columns 
   (CASSANDRA-2652)
 * mark BRAF buffer invalid post-flush so we don't re-flush partial
   buffers again, especially on CL writes (CASSANDRA-2660)
 * add DROP INDEX support to CLI (CASSANDRA-2616)
 * don't perform HH to client-mode [storageproxy] nodes (CASSANDRA-2668)
 * Improve forceDeserialize/getCompactedRow encapsulation (CASSANDRA-2659)
 * Don't write CounterUpdateColumn to disk in tests (CASSANDRA-2650)
 * Add sstable bulk loading utility (CASSANDRA-1278)
 * avoid replaying hints to dropped columnfamilies (CASSANDRA-2685)
 * add placeholders for missing rows in range query pseudo-RR (CASSANDRA-2680)
 * remove no-op HHOM.renameHints (CASSANDRA-2693)
 * clone super columns to avoid modifying them during flush (CASSANDRA-2675)
 * allow writes to bypass the commitlog for certain keyspaces (CASSANDRA-2683)
 * avoid NPE when bypassing commitlog during memtable flush (CASSANDRA-2781)
 * Added support for making bootstrap retry if nodes flap (CASSANDRA-2644)
 * Added statusthrift to nodetool to report if thrift server is running (CASSANDRA-2722)
 * Fixed rows being cached if they do not exist (CASSANDRA-2723)
 * Support passing tableName and cfName to RowCacheProviders (CASSANDRA-2702)
 * close scrub file handles (CASSANDRA-2669)
 * throttle migration replay (CASSANDRA-2714)
 * optimize column serializer creation (CASSANDRA-2716)
 * Added support for making bootstrap retry if nodes flap (CASSANDRA-2644)
 * Added statusthrift to nodetool to report if thrift server is running
   (CASSANDRA-2722)
 * Fixed rows being cached if they do not exist (CASSANDRA-2723)
 * fix truncate/compaction race (CASSANDRA-2673)
 * workaround large resultsets causing large allocation retention
   by nio sockets (CASSANDRA-2654)
 * fix nodetool ring use with Ec2Snitch (CASSANDRA-2733)
 * fix removing columns and subcolumns that are supressed by a row or
   supercolumn tombstone during replica resolution (CASSANDRA-2590)
 * support sstable2json against snapshot sstables (CASSANDRA-2386)
 * remove active-pull schema requests (CASSANDRA-2715)
 * avoid marking entire list of sstables as actively being compacted
   in multithreaded compaction (CASSANDRA-2765)
 * seek back after deserializing a row to update cache with (CASSANDRA-2752)
 * avoid skipping rows in scrub for counter column family (CASSANDRA-2759)
 * fix ConcurrentModificationException in repair when dealing with 0.7 node
   (CASSANDRA-2767)
 * use threadsafe collections for StreamInSession (CASSANDRA-2766)
 * avoid infinite loop when creating merkle tree (CASSANDRA-2758)
 * avoids unmarking compacting sstable prematurely in cleanup (CASSANDRA-2769)
 * fix NPE when the commit log is bypassed (CASSANDRA-2718)
 * don't throw an exception in SS.isRPCServerRunning (CASSANDRA-2721)
 * make stress.jar executable (CASSANDRA-2744)
 * add daemon mode to java stress (CASSANDRA-2267)
 * expose the DC and rack of a node through JMX and nodetool ring (CASSANDRA-2531)
 * fix cache mbean getSize (CASSANDRA-2781)
 * Add Date, Float, Double, and Boolean types (CASSANDRA-2530)
 * Add startup flag to renew counter node id (CASSANDRA-2788)
 * add jamm agent to cassandra.bat (CASSANDRA-2787)
 * fix repair hanging if a neighbor has nothing to send (CASSANDRA-2797)
 * purge tombstone even if row is in only one sstable (CASSANDRA-2801)
 * Fix wrong purge of deleted cf during compaction (CASSANDRA-2786)
 * fix race that could result in Hadoop writer failing to throw an
   exception encountered after close() (CASSANDRA-2755)
 * fix scan wrongly throwing assertion error (CASSANDRA-2653)
 * Always use even distribution for merkle tree with RandomPartitionner
   (CASSANDRA-2841)
 * fix describeOwnership for OPP (CASSANDRA-2800)
 * ensure that string tokens do not contain commas (CASSANDRA-2762)


0.8.0-final
 * fix CQL grammar warning and cqlsh regression from CASSANDRA-2622
 * add ant generate-cql-html target (CASSANDRA-2526)
 * update CQL consistency levels (CASSANDRA-2566)
 * debian packaging fixes (CASSANDRA-2481, 2647)
 * fix UUIDType, IntegerType for direct buffers (CASSANDRA-2682, 2684)
 * switch to native Thrift for Hadoop map/reduce (CASSANDRA-2667)
 * fix StackOverflowError when building from eclipse (CASSANDRA-2687)
 * only provide replication_factor to strategy_options "help" for
   SimpleStrategy, OldNetworkTopologyStrategy (CASSANDRA-2678, 2713)
 * fix exception adding validators to non-string columns (CASSANDRA-2696)
 * avoid instantiating DatabaseDescriptor in JDBC (CASSANDRA-2694)
 * fix potential stack overflow during compaction (CASSANDRA-2626)
 * clone super columns to avoid modifying them during flush (CASSANDRA-2675)
 * reset underlying iterator in EchoedRow constructor (CASSANDRA-2653)


0.8.0-rc1
 * faster flushes and compaction from fixing excessively pessimistic 
   rebuffering in BRAF (CASSANDRA-2581)
 * fix returning null column values in the python cql driver (CASSANDRA-2593)
 * fix merkle tree splitting exiting early (CASSANDRA-2605)
 * snapshot_before_compaction directory name fix (CASSANDRA-2598)
 * Disable compaction throttling during bootstrap (CASSANDRA-2612) 
 * fix CQL treatment of > and < operators in range slices (CASSANDRA-2592)
 * fix potential double-application of counter updates on commitlog replay
   by moving replay position from header to sstable metadata (CASSANDRA-2419)
 * JDBC CQL driver exposes getColumn for access to timestamp
 * JDBC ResultSetMetadata properties added to AbstractType
 * r/m clustertool (CASSANDRA-2607)
 * add support for presenting row key as a column in CQL result sets 
   (CASSANDRA-2622)
 * Don't allow {LOCAL|EACH}_QUORUM unless strategy is NTS (CASSANDRA-2627)
 * validate keyspace strategy_options during CQL create (CASSANDRA-2624)
 * fix empty Result with secondary index when limit=1 (CASSANDRA-2628)
 * Fix regression where bootstrapping a node with no schema fails
   (CASSANDRA-2625)
 * Allow removing LocationInfo sstables (CASSANDRA-2632)
 * avoid attempting to replay mutations from dropped keyspaces (CASSANDRA-2631)
 * avoid using cached position of a key when GT is requested (CASSANDRA-2633)
 * fix counting bloom filter true positives (CASSANDRA-2637)
 * initialize local ep state prior to gossip startup if needed (CASSANDRA-2638)
 * fix counter increment lost after restart (CASSANDRA-2642)
 * add quote-escaping via backslash to CLI (CASSANDRA-2623)
 * fix pig example script (CASSANDRA-2487)
 * fix dynamic snitch race in adding latencies (CASSANDRA-2618)
 * Start/stop cassandra after more important services such as mdadm in
   debian packaging (CASSANDRA-2481)


0.8.0-beta2
 * fix NPE compacting index CFs (CASSANDRA-2528)
 * Remove checking all column families on startup for compaction candidates 
   (CASSANDRA-2444)
 * validate CQL create keyspace options (CASSANDRA-2525)
 * fix nodetool setcompactionthroughput (CASSANDRA-2550)
 * move	gossip heartbeat back to its own thread (CASSANDRA-2554)
 * validate cql TRUNCATE columnfamily before truncating (CASSANDRA-2570)
 * fix batch_mutate for mixed standard-counter mutations (CASSANDRA-2457)
 * disallow making schema changes to system keyspace (CASSANDRA-2563)
 * fix sending mutation messages multiple times (CASSANDRA-2557)
 * fix incorrect use of NBHM.size in ReadCallback that could cause
   reads to time out even when responses were received (CASSANDRA-2552)
 * trigger read repair correctly for LOCAL_QUORUM reads (CASSANDRA-2556)
 * Allow configuring the number of compaction thread (CASSANDRA-2558)
 * forceUserDefinedCompaction will attempt to compact what it is given
   even if the pessimistic estimate is that there is not enough disk space;
   automatic compactions will only compact 2 or more sstables (CASSANDRA-2575)
 * refuse to apply migrations with older timestamps than the current 
   schema (CASSANDRA-2536)
 * remove unframed Thrift transport option
 * include indexes in snapshots (CASSANDRA-2596)
 * improve ignoring of obsolete mutations in index maintenance (CASSANDRA-2401)
 * recognize attempt to drop just the index while leaving the column
   definition alone (CASSANDRA-2619)
  

0.8.0-beta1
 * remove Avro RPC support (CASSANDRA-926)
 * support for columns that act as incr/decr counters 
   (CASSANDRA-1072, 1937, 1944, 1936, 2101, 2093, 2288, 2105, 2384, 2236, 2342,
   2454)
 * CQL (CASSANDRA-1703, 1704, 1705, 1706, 1707, 1708, 1710, 1711, 1940, 
   2124, 2302, 2277, 2493)
 * avoid double RowMutation serialization on write path (CASSANDRA-1800)
 * make NetworkTopologyStrategy the default (CASSANDRA-1960)
 * configurable internode encryption (CASSANDRA-1567, 2152)
 * human readable column names in sstable2json output (CASSANDRA-1933)
 * change default JMX port to 7199 (CASSANDRA-2027)
 * backwards compatible internal messaging (CASSANDRA-1015)
 * atomic switch of memtables and sstables (CASSANDRA-2284)
 * add pluggable SeedProvider (CASSANDRA-1669)
 * Fix clustertool to not throw exception when calling get_endpoints (CASSANDRA-2437)
 * upgrade to thrift 0.6 (CASSANDRA-2412) 
 * repair works on a token range instead of full ring (CASSANDRA-2324)
 * purge tombstones from row cache (CASSANDRA-2305)
 * push replication_factor into strategy_options (CASSANDRA-1263)
 * give snapshots the same name on each node (CASSANDRA-1791)
 * remove "nodetool loadbalance" (CASSANDRA-2448)
 * multithreaded compaction (CASSANDRA-2191)
 * compaction throttling (CASSANDRA-2156)
 * add key type information and alias (CASSANDRA-2311, 2396)
 * cli no longer divides read_repair_chance by 100 (CASSANDRA-2458)
 * made CompactionInfo.getTaskType return an enum (CASSANDRA-2482)
 * add a server-wide cap on measured memtable memory usage and aggressively
   flush to keep under that threshold (CASSANDRA-2006)
 * add unified UUIDType (CASSANDRA-2233)
 * add off-heap row cache support (CASSANDRA-1969)


0.7.5
 * improvements/fixes to PIG driver (CASSANDRA-1618, CASSANDRA-2387,
   CASSANDRA-2465, CASSANDRA-2484)
 * validate index names (CASSANDRA-1761)
 * reduce contention on Table.flusherLock (CASSANDRA-1954)
 * try harder to detect failures during streaming, cleaning up temporary
   files more reliably (CASSANDRA-2088)
 * shut down server for OOM on a Thrift thread (CASSANDRA-2269)
 * fix tombstone handling in repair and sstable2json (CASSANDRA-2279)
 * preserve version when streaming data from old sstables (CASSANDRA-2283)
 * don't start repair if a neighboring node is marked as dead (CASSANDRA-2290)
 * purge tombstones from row cache (CASSANDRA-2305)
 * Avoid seeking when sstable2json exports the entire file (CASSANDRA-2318)
 * clear Built flag in system table when dropping an index (CASSANDRA-2320)
 * don't allow arbitrary argument for stress.java (CASSANDRA-2323)
 * validate values for index predicates in get_indexed_slice (CASSANDRA-2328)
 * queue secondary indexes for flush before the parent (CASSANDRA-2330)
 * allow job configuration to set the CL used in Hadoop jobs (CASSANDRA-2331)
 * add memtable_flush_queue_size defaulting to 4 (CASSANDRA-2333)
 * Allow overriding of initial_token, storage_port and rpc_port from system
   properties (CASSANDRA-2343)
 * fix comparator used for non-indexed secondary expressions in index scan
   (CASSANDRA-2347)
 * ensure size calculation and write phase of large-row compaction use
   the same threshold for TTL expiration (CASSANDRA-2349)
 * fix race when iterating CFs during add/drop (CASSANDRA-2350)
 * add ConsistencyLevel command to CLI (CASSANDRA-2354)
 * allow negative numbers in the cli (CASSANDRA-2358)
 * hard code serialVersionUID for tokens class (CASSANDRA-2361)
 * fix potential infinite loop in ByteBufferUtil.inputStream (CASSANDRA-2365)
 * fix encoding bugs in HintedHandoffManager, SystemTable when default
   charset is not UTF8 (CASSANDRA-2367)
 * avoids having removed node reappearing in Gossip (CASSANDRA-2371)
 * fix incorrect truncation of long to int when reading columns via block
   index (CASSANDRA-2376)
 * fix NPE during stream session (CASSANDRA-2377)
 * fix race condition that could leave orphaned data files when dropping CF or
   KS (CASSANDRA-2381)
 * fsync statistics component on write (CASSANDRA-2382)
 * fix duplicate results from CFS.scan (CASSANDRA-2406)
 * add IntegerType to CLI help (CASSANDRA-2414)
 * avoid caching token-only decoratedkeys (CASSANDRA-2416)
 * convert mmap assertion to if/throw so scrub can catch it (CASSANDRA-2417)
 * don't overwrite gc log (CASSANDR-2418)
 * invalidate row cache for streamed row to avoid inconsitencies
   (CASSANDRA-2420)
 * avoid copies in range/index scans (CASSANDRA-2425)
 * make sure we don't wipe data during cleanup if the node has not join
   the ring (CASSANDRA-2428)
 * Try harder to close files after compaction (CASSANDRA-2431)
 * re-set bootstrapped flag after move finishes (CASSANDRA-2435)
 * display validation_class in CLI 'describe keyspace' (CASSANDRA-2442)
 * make cleanup compactions cleanup the row cache (CASSANDRA-2451)
 * add column fields validation to scrub (CASSANDRA-2460)
 * use 64KB flush buffer instead of in_memory_compaction_limit (CASSANDRA-2463)
 * fix backslash substitutions in CLI (CASSANDRA-2492)
 * disable cache saving for system CFS (CASSANDRA-2502)
 * fixes for verifying destination availability under hinted conditions
   so UE can be thrown intead of timing out (CASSANDRA-2514)
 * fix update of validation class in column metadata (CASSANDRA-2512)
 * support LOCAL_QUORUM, EACH_QUORUM CLs outside of NTS (CASSANDRA-2516)
 * preserve version when streaming data from old sstables (CASSANDRA-2283)
 * fix backslash substitutions in CLI (CASSANDRA-2492)
 * count a row deletion as one operation towards memtable threshold 
   (CASSANDRA-2519)
 * support LOCAL_QUORUM, EACH_QUORUM CLs outside of NTS (CASSANDRA-2516)


0.7.4
 * add nodetool join command (CASSANDRA-2160)
 * fix secondary indexes on pre-existing or streamed data (CASSANDRA-2244)
 * initialize endpoint in gossiper earlier (CASSANDRA-2228)
 * add ability to write to Cassandra from Pig (CASSANDRA-1828)
 * add rpc_[min|max]_threads (CASSANDRA-2176)
 * add CL.TWO, CL.THREE (CASSANDRA-2013)
 * avoid exporting an un-requested row in sstable2json, when exporting 
   a key that does not exist (CASSANDRA-2168)
 * add incremental_backups option (CASSANDRA-1872)
 * add configurable row limit to Pig loadfunc (CASSANDRA-2276)
 * validate column values in batches as well as single-Column inserts
   (CASSANDRA-2259)
 * move sample schema from cassandra.yaml to schema-sample.txt,
   a cli scripts (CASSANDRA-2007)
 * avoid writing empty rows when scrubbing tombstoned rows (CASSANDRA-2296)
 * fix assertion error in range and index scans for CL < ALL
   (CASSANDRA-2282)
 * fix commitlog replay when flush position refers to data that didn't
   get synced before server died (CASSANDRA-2285)
 * fix fd leak in sstable2json with non-mmap'd i/o (CASSANDRA-2304)
 * reduce memory use during streaming of multiple sstables (CASSANDRA-2301)
 * purge tombstoned rows from cache after GCGraceSeconds (CASSANDRA-2305)
 * allow zero replicas in a NTS datacenter (CASSANDRA-1924)
 * make range queries respect snitch for local replicas (CASSANDRA-2286)
 * fix HH delivery when column index is larger than 2GB (CASSANDRA-2297)
 * make 2ary indexes use parent CF flush thresholds during initial build
   (CASSANDRA-2294)
 * update memtable_throughput to be a long (CASSANDRA-2158)


0.7.3
 * Keep endpoint state until aVeryLongTime (CASSANDRA-2115)
 * lower-latency read repair (CASSANDRA-2069)
 * add hinted_handoff_throttle_delay_in_ms option (CASSANDRA-2161)
 * fixes for cache save/load (CASSANDRA-2172, -2174)
 * Handle whole-row deletions in CFOutputFormat (CASSANDRA-2014)
 * Make memtable_flush_writers flush in parallel (CASSANDRA-2178)
 * Add compaction_preheat_key_cache option (CASSANDRA-2175)
 * refactor stress.py to have only one copy of the format string 
   used for creating row keys (CASSANDRA-2108)
 * validate index names for \w+ (CASSANDRA-2196)
 * Fix Cassandra cli to respect timeout if schema does not settle 
   (CASSANDRA-2187)
 * fix for compaction and cleanup writing old-format data into new-version 
   sstable (CASSANDRA-2211, -2216)
 * add nodetool scrub (CASSANDRA-2217, -2240)
 * fix sstable2json large-row pagination (CASSANDRA-2188)
 * fix EOFing on requests for the last bytes in a file (CASSANDRA-2213)
 * fix BufferedRandomAccessFile bugs (CASSANDRA-2218, -2241)
 * check for memtable flush_after_mins exceeded every 10s (CASSANDRA-2183)
 * fix cache saving on Windows (CASSANDRA-2207)
 * add validateSchemaAgreement call + synchronization to schema
   modification operations (CASSANDRA-2222)
 * fix for reversed slice queries on large rows (CASSANDRA-2212)
 * fat clients were writing local data (CASSANDRA-2223)
 * set DEFAULT_MEMTABLE_LIFETIME_IN_MINS to 24h
 * improve detection and cleanup of partially-written sstables 
   (CASSANDRA-2206)
 * fix supercolumn de/serialization when subcolumn comparator is different
   from supercolumn's (CASSANDRA-2104)
 * fix starting up on Windows when CASSANDRA_HOME contains whitespace
   (CASSANDRA-2237)
 * add [get|set][row|key]cacheSavePeriod to JMX (CASSANDRA-2100)
 * fix Hadoop ColumnFamilyOutputFormat dropping of mutations
   when batch fills up (CASSANDRA-2255)
 * move file deletions off of scheduledtasks executor (CASSANDRA-2253)


0.7.2
 * copy DecoratedKey.key when inserting into caches to avoid retaining
   a reference to the underlying buffer (CASSANDRA-2102)
 * format subcolumn names with subcomparator (CASSANDRA-2136)
 * fix column bloom filter deserialization (CASSANDRA-2165)


0.7.1
 * refactor MessageDigest creation code. (CASSANDRA-2107)
 * buffer network stack to avoid inefficient small TCP messages while avoiding
   the nagle/delayed ack problem (CASSANDRA-1896)
 * check log4j configuration for changes every 10s (CASSANDRA-1525, 1907)
 * more-efficient cross-DC replication (CASSANDRA-1530, -2051, -2138)
 * avoid polluting page cache with commitlog or sstable writes
   and seq scan operations (CASSANDRA-1470)
 * add RMI authentication options to nodetool (CASSANDRA-1921)
 * make snitches configurable at runtime (CASSANDRA-1374)
 * retry hadoop split requests on connection failure (CASSANDRA-1927)
 * implement describeOwnership for BOP, COPP (CASSANDRA-1928)
 * make read repair behave as expected for ConsistencyLevel > ONE
   (CASSANDRA-982, 2038)
 * distributed test harness (CASSANDRA-1859, 1964)
 * reduce flush lock contention (CASSANDRA-1930)
 * optimize supercolumn deserialization (CASSANDRA-1891)
 * fix CFMetaData.apply to only compare objects of the same class 
   (CASSANDRA-1962)
 * allow specifying specific SSTables to compact from JMX (CASSANDRA-1963)
 * fix race condition in MessagingService.targets (CASSANDRA-1959, 2094, 2081)
 * refuse to open sstables from a future version (CASSANDRA-1935)
 * zero-copy reads (CASSANDRA-1714)
 * fix copy bounds for word Text in wordcount demo (CASSANDRA-1993)
 * fixes for contrib/javautils (CASSANDRA-1979)
 * check more frequently for memtable expiration (CASSANDRA-2000)
 * fix writing SSTable column count statistics (CASSANDRA-1976)
 * fix streaming of multiple CFs during bootstrap (CASSANDRA-1992)
 * explicitly set JVM GC new generation size with -Xmn (CASSANDRA-1968)
 * add short options for CLI flags (CASSANDRA-1565)
 * make keyspace argument to "describe keyspace" in CLI optional
   when authenticated to keyspace already (CASSANDRA-2029)
 * added option to specify -Dcassandra.join_ring=false on startup
   to allow "warm spare" nodes or performing JMX maintenance before
   joining the ring (CASSANDRA-526)
 * log migrations at INFO (CASSANDRA-2028)
 * add CLI verbose option in file mode (CASSANDRA-2030)
 * add single-line "--" comments to CLI (CASSANDRA-2032)
 * message serialization tests (CASSANDRA-1923)
 * switch from ivy to maven-ant-tasks (CASSANDRA-2017)
 * CLI attempts to block for new schema to propagate (CASSANDRA-2044)
 * fix potential overflow in nodetool cfstats (CASSANDRA-2057)
 * add JVM shutdownhook to sync commitlog (CASSANDRA-1919)
 * allow nodes to be up without being part of  normal traffic (CASSANDRA-1951)
 * fix CLI "show keyspaces" with null options on NTS (CASSANDRA-2049)
 * fix possible ByteBuffer race conditions (CASSANDRA-2066)
 * reduce garbage generated by MessagingService to prevent load spikes
   (CASSANDRA-2058)
 * fix math in RandomPartitioner.describeOwnership (CASSANDRA-2071)
 * fix deletion of sstable non-data components (CASSANDRA-2059)
 * avoid blocking gossip while deleting handoff hints (CASSANDRA-2073)
 * ignore messages from newer versions, keep track of nodes in gossip 
   regardless of version (CASSANDRA-1970)
 * cache writing moved to CompactionManager to reduce i/o contention and
   updated to use non-cache-polluting writes (CASSANDRA-2053)
 * page through large rows when exporting to JSON (CASSANDRA-2041)
 * add flush_largest_memtables_at and reduce_cache_sizes_at options
   (CASSANDRA-2142)
 * add cli 'describe cluster' command (CASSANDRA-2127)
 * add cli support for setting username/password at 'connect' command 
   (CASSANDRA-2111)
 * add -D option to Stress.java to allow reading hosts from a file 
   (CASSANDRA-2149)
 * bound hints CF throughput between 32M and 256M (CASSANDRA-2148)
 * continue starting when invalid saved cache entries are encountered
   (CASSANDRA-2076)
 * add max_hint_window_in_ms option (CASSANDRA-1459)


0.7.0-final
 * fix offsets to ByteBuffer.get (CASSANDRA-1939)


0.7.0-rc4
 * fix cli crash after backgrounding (CASSANDRA-1875)
 * count timeouts in storageproxy latencies, and include latency 
   histograms in StorageProxyMBean (CASSANDRA-1893)
 * fix CLI get recognition of supercolumns (CASSANDRA-1899)
 * enable keepalive on intra-cluster sockets (CASSANDRA-1766)
 * count timeouts towards dynamicsnitch latencies (CASSANDRA-1905)
 * Expose index-building status in JMX + cli schema description
   (CASSANDRA-1871)
 * allow [LOCAL|EACH]_QUORUM to be used with non-NetworkTopology 
   replication Strategies
 * increased amount of index locks for faster commitlog replay
 * collect secondary index tombstones immediately (CASSANDRA-1914)
 * revert commitlog changes from #1780 (CASSANDRA-1917)
 * change RandomPartitioner min token to -1 to avoid collision w/
   tokens on actual nodes (CASSANDRA-1901)
 * examine the right nibble when validating TimeUUID (CASSANDRA-1910)
 * include secondary indexes in cleanup (CASSANDRA-1916)
 * CFS.scrubDataDirectories should also cleanup invalid secondary indexes
   (CASSANDRA-1904)
 * ability to disable/enable gossip on nodes to force them down
   (CASSANDRA-1108)


0.7.0-rc3
 * expose getNaturalEndpoints in StorageServiceMBean taking byte[]
   key; RMI cannot serialize ByteBuffer (CASSANDRA-1833)
 * infer org.apache.cassandra.locator for replication strategy classes
   when not otherwise specified
 * validation that generates less garbage (CASSANDRA-1814)
 * add TTL support to CLI (CASSANDRA-1838)
 * cli defaults to bytestype for subcomparator when creating
   column families (CASSANDRA-1835)
 * unregister index MBeans when index is dropped (CASSANDRA-1843)
 * make ByteBufferUtil.clone thread-safe (CASSANDRA-1847)
 * change exception for read requests during bootstrap from 
   InvalidRequest to Unavailable (CASSANDRA-1862)
 * respect row-level tombstones post-flush in range scans
   (CASSANDRA-1837)
 * ReadResponseResolver check digests against each other (CASSANDRA-1830)
 * return InvalidRequest when remove of subcolumn without supercolumn
   is requested (CASSANDRA-1866)
 * flush before repair (CASSANDRA-1748)
 * SSTableExport validates key order (CASSANDRA-1884)
 * large row support for SSTableExport (CASSANDRA-1867)
 * Re-cache hot keys post-compaction without hitting disk (CASSANDRA-1878)
 * manage read repair in coordinator instead of data source, to
   provide latency information to dynamic snitch (CASSANDRA-1873)


0.7.0-rc2
 * fix live-column-count of slice ranges including tombstoned supercolumn 
   with live subcolumn (CASSANDRA-1591)
 * rename o.a.c.internal.AntientropyStage -> AntiEntropyStage,
   o.a.c.request.Request_responseStage -> RequestResponseStage,
   o.a.c.internal.Internal_responseStage -> InternalResponseStage
 * add AbstractType.fromString (CASSANDRA-1767)
 * require index_type to be present when specifying index_name
   on ColumnDef (CASSANDRA-1759)
 * fix add/remove index bugs in CFMetadata (CASSANDRA-1768)
 * rebuild Strategy during system_update_keyspace (CASSANDRA-1762)
 * cli updates prompt to ... in continuation lines (CASSANDRA-1770)
 * support multiple Mutations per key in hadoop ColumnFamilyOutputFormat
   (CASSANDRA-1774)
 * improvements to Debian init script (CASSANDRA-1772)
 * use local classloader to check for version.properties (CASSANDRA-1778)
 * Validate that column names in column_metadata are valid for the
   defined comparator, and decode properly in cli (CASSANDRA-1773)
 * use cross-platform newlines in cli (CASSANDRA-1786)
 * add ExpiringColumn support to sstable import/export (CASSANDRA-1754)
 * add flush for each append to periodic commitlog mode; added
   periodic_without_flush option to disable this (CASSANDRA-1780)
 * close file handle used for post-flush truncate (CASSANDRA-1790)
 * various code cleanup (CASSANDRA-1793, -1794, -1795)
 * fix range queries against wrapped range (CASSANDRA-1781)
 * fix consistencylevel calculations for NetworkTopologyStrategy
   (CASSANDRA-1804)
 * cli support index type enum names (CASSANDRA-1810)
 * improved validation of column_metadata (CASSANDRA-1813)
 * reads at ConsistencyLevel > 1 throw UnavailableException
   immediately if insufficient live nodes exist (CASSANDRA-1803)
 * copy bytebuffers for local writes to avoid retaining the entire
   Thrift frame (CASSANDRA-1801)
 * fix NPE adding index to column w/o prior metadata (CASSANDRA-1764)
 * reduce fat client timeout (CASSANDRA-1730)
 * fix botched merge of CASSANDRA-1316


0.7.0-rc1
 * fix compaction and flush races with schema updates (CASSANDRA-1715)
 * add clustertool, config-converter, sstablekeys, and schematool 
   Windows .bat files (CASSANDRA-1723)
 * reject range queries received during bootstrap (CASSANDRA-1739)
 * fix wrapping-range queries on non-minimum token (CASSANDRA-1700)
 * add nodetool cfhistogram (CASSANDRA-1698)
 * limit repaired ranges to what the nodes have in common (CASSANDRA-1674)
 * index scan treats missing columns as not matching secondary
   expressions (CASSANDRA-1745)
 * Fix misuse of DataOutputBuffer.getData in AntiEntropyService
   (CASSANDRA-1729)
 * detect and warn when obsolete version of JNA is present (CASSANDRA-1760)
 * reduce fat client timeout (CASSANDRA-1730)
 * cleanup smallest CFs first to increase free temp space for larger ones
   (CASSANDRA-1811)
 * Update windows .bat files to work outside of main Cassandra
   directory (CASSANDRA-1713)
 * fix read repair regression from 0.6.7 (CASSANDRA-1727)
 * more-efficient read repair (CASSANDRA-1719)
 * fix hinted handoff replay (CASSANDRA-1656)
 * log type of dropped messages (CASSANDRA-1677)
 * upgrade to SLF4J 1.6.1
 * fix ByteBuffer bug in ExpiringColumn.updateDigest (CASSANDRA-1679)
 * fix IntegerType.getString (CASSANDRA-1681)
 * make -Djava.net.preferIPv4Stack=true the default (CASSANDRA-628)
 * add INTERNAL_RESPONSE verb to differentiate from responses related
   to client requests (CASSANDRA-1685)
 * log tpstats when dropping messages (CASSANDRA-1660)
 * include unreachable nodes in describeSchemaVersions (CASSANDRA-1678)
 * Avoid dropping messages off the client request path (CASSANDRA-1676)
 * fix jna errno reporting (CASSANDRA-1694)
 * add friendlier error for UnknownHostException on startup (CASSANDRA-1697)
 * include jna dependency in RPM package (CASSANDRA-1690)
 * add --skip-keys option to stress.py (CASSANDRA-1696)
 * improve cli handling of non-string keys and column names 
   (CASSANDRA-1701, -1693)
 * r/m extra subcomparator line in cli keyspaces output (CASSANDRA-1712)
 * add read repair chance to cli "show keyspaces"
 * upgrade to ConcurrentLinkedHashMap 1.1 (CASSANDRA-975)
 * fix index scan routing (CASSANDRA-1722)
 * fix tombstoning of supercolumns in range queries (CASSANDRA-1734)
 * clear endpoint cache after updating keyspace metadata (CASSANDRA-1741)
 * fix wrapping-range queries on non-minimum token (CASSANDRA-1700)
 * truncate includes secondary indexes (CASSANDRA-1747)
 * retain reference to PendingFile sstables (CASSANDRA-1749)
 * fix sstableimport regression (CASSANDRA-1753)
 * fix for bootstrap when no non-system tables are defined (CASSANDRA-1732)
 * handle replica unavailability in index scan (CASSANDRA-1755)
 * fix service initialization order deadlock (CASSANDRA-1756)
 * multi-line cli commands (CASSANDRA-1742)
 * fix race between snapshot and compaction (CASSANDRA-1736)
 * add listEndpointsPendingHints, deleteHintsForEndpoint JMX methods 
   (CASSANDRA-1551)


0.7.0-beta3
 * add strategy options to describe_keyspace output (CASSANDRA-1560)
 * log warning when using randomly generated token (CASSANDRA-1552)
 * re-organize JMX into .db, .net, .internal, .request (CASSANDRA-1217)
 * allow nodes to change IPs between restarts (CASSANDRA-1518)
 * remember ring state between restarts by default (CASSANDRA-1518)
 * flush index built flag so we can read it before log replay (CASSANDRA-1541)
 * lock row cache updates to prevent race condition (CASSANDRA-1293)
 * remove assertion causing rare (and harmless) error messages in
   commitlog (CASSANDRA-1330)
 * fix moving nodes with no keyspaces defined (CASSANDRA-1574)
 * fix unbootstrap when no data is present in a transfer range (CASSANDRA-1573)
 * take advantage of AVRO-495 to simplify our avro IDL (CASSANDRA-1436)
 * extend authorization hierarchy to column family (CASSANDRA-1554)
 * deletion support in secondary indexes (CASSANDRA-1571)
 * meaningful error message for invalid replication strategy class 
   (CASSANDRA-1566)
 * allow keyspace creation with RF > N (CASSANDRA-1428)
 * improve cli error handling (CASSANDRA-1580)
 * add cache save/load ability (CASSANDRA-1417, 1606, 1647)
 * add StorageService.getDrainProgress (CASSANDRA-1588)
 * Disallow bootstrap to an in-use token (CASSANDRA-1561)
 * Allow dynamic secondary index creation and destruction (CASSANDRA-1532)
 * log auto-guessed memtable thresholds (CASSANDRA-1595)
 * add ColumnDef support to cli (CASSANDRA-1583)
 * reduce index sample time by 75% (CASSANDRA-1572)
 * add cli support for column, strategy metadata (CASSANDRA-1578, 1612)
 * add cli support for schema modification (CASSANDRA-1584)
 * delete temp files on failed compactions (CASSANDRA-1596)
 * avoid blocking for dead nodes during removetoken (CASSANDRA-1605)
 * remove ConsistencyLevel.ZERO (CASSANDRA-1607)
 * expose in-progress compaction type in jmx (CASSANDRA-1586)
 * removed IClock & related classes from internals (CASSANDRA-1502)
 * fix removing tokens from SystemTable on decommission and removetoken
   (CASSANDRA-1609)
 * include CF metadata in cli 'show keyspaces' (CASSANDRA-1613)
 * switch from Properties to HashMap in PropertyFileSnitch to
   avoid synchronization bottleneck (CASSANDRA-1481)
 * PropertyFileSnitch configuration file renamed to 
   cassandra-topology.properties
 * add cli support for get_range_slices (CASSANDRA-1088, CASSANDRA-1619)
 * Make memtable flush thresholds per-CF instead of global 
   (CASSANDRA-1007, 1637)
 * add cli support for binary data without CfDef hints (CASSANDRA-1603)
 * fix building SSTable statistics post-stream (CASSANDRA-1620)
 * fix potential infinite loop in 2ary index queries (CASSANDRA-1623)
 * allow creating NTS keyspaces with no replicas configured (CASSANDRA-1626)
 * add jmx histogram of sstables accessed per read (CASSANDRA-1624)
 * remove system_rename_column_family and system_rename_keyspace from the
   client API until races can be fixed (CASSANDRA-1630, CASSANDRA-1585)
 * add cli sanity tests (CASSANDRA-1582)
 * update GC settings in cassandra.bat (CASSANDRA-1636)
 * cli support for index queries (CASSANDRA-1635)
 * cli support for updating schema memtable settings (CASSANDRA-1634)
 * cli --file option (CASSANDRA-1616)
 * reduce automatically chosen memtable sizes by 50% (CASSANDRA-1641)
 * move endpoint cache from snitch to strategy (CASSANDRA-1643)
 * fix commitlog recovery deleting the newly-created segment as well as
   the old ones (CASSANDRA-1644)
 * upgrade to Thrift 0.5 (CASSANDRA-1367)
 * renamed CL.DCQUORUM to LOCAL_QUORUM and DCQUORUMSYNC to EACH_QUORUM
 * cli truncate support (CASSANDRA-1653)
 * update GC settings in cassandra.bat (CASSANDRA-1636)
 * avoid logging when a node's ip/token is gossipped back to it (CASSANDRA-1666)


0.7-beta2
 * always use UTF-8 for hint keys (CASSANDRA-1439)
 * remove cassandra.yaml dependency from Hadoop and Pig (CASSADRA-1322)
 * expose CfDef metadata in describe_keyspaces (CASSANDRA-1363)
 * restore use of mmap_index_only option (CASSANDRA-1241)
 * dropping a keyspace with no column families generated an error 
   (CASSANDRA-1378)
 * rename RackAwareStrategy to OldNetworkTopologyStrategy, RackUnawareStrategy 
   to SimpleStrategy, DatacenterShardStrategy to NetworkTopologyStrategy,
   AbstractRackAwareSnitch to AbstractNetworkTopologySnitch (CASSANDRA-1392)
 * merge StorageProxy.mutate, mutateBlocking (CASSANDRA-1396)
 * faster UUIDType, LongType comparisons (CASSANDRA-1386, 1393)
 * fix setting read_repair_chance from CLI addColumnFamily (CASSANDRA-1399)
 * fix updates to indexed columns (CASSANDRA-1373)
 * fix race condition leaving to FileNotFoundException (CASSANDRA-1382)
 * fix sharded lock hash on index write path (CASSANDRA-1402)
 * add support for GT/E, LT/E in subordinate index clauses (CASSANDRA-1401)
 * cfId counter got out of sync when CFs were added (CASSANDRA-1403)
 * less chatty schema updates (CASSANDRA-1389)
 * rename column family mbeans. 'type' will now include either 
   'IndexColumnFamilies' or 'ColumnFamilies' depending on the CFS type.
   (CASSANDRA-1385)
 * disallow invalid keyspace and column family names. This includes name that
   matches a '^\w+' regex. (CASSANDRA-1377)
 * use JNA, if present, to take snapshots (CASSANDRA-1371)
 * truncate hints if starting 0.7 for the first time (CASSANDRA-1414)
 * fix FD leak in single-row slicepredicate queries (CASSANDRA-1416)
 * allow index expressions against columns that are not part of the 
   SlicePredicate (CASSANDRA-1410)
 * config-converter properly handles snitches and framed support 
   (CASSANDRA-1420)
 * remove keyspace argument from multiget_count (CASSANDRA-1422)
 * allow specifying cassandra.yaml location as (local or remote) URL
   (CASSANDRA-1126)
 * fix using DynamicEndpointSnitch with NetworkTopologyStrategy
   (CASSANDRA-1429)
 * Add CfDef.default_validation_class (CASSANDRA-891)
 * fix EstimatedHistogram.max (CASSANDRA-1413)
 * quorum read optimization (CASSANDRA-1622)
 * handle zero-length (or missing) rows during HH paging (CASSANDRA-1432)
 * include secondary indexes during schema migrations (CASSANDRA-1406)
 * fix commitlog header race during schema change (CASSANDRA-1435)
 * fix ColumnFamilyStoreMBeanIterator to use new type name (CASSANDRA-1433)
 * correct filename generated by xml->yaml converter (CASSANDRA-1419)
 * add CMSInitiatingOccupancyFraction=75 and UseCMSInitiatingOccupancyOnly
   to default JVM options
 * decrease jvm heap for cassandra-cli (CASSANDRA-1446)
 * ability to modify keyspaces and column family definitions on a live cluster
   (CASSANDRA-1285)
 * support for Hadoop Streaming [non-jvm map/reduce via stdin/out]
   (CASSANDRA-1368)
 * Move persistent sstable stats from the system table to an sstable component
   (CASSANDRA-1430)
 * remove failed bootstrap attempt from pending ranges when gossip times
   it out after 1h (CASSANDRA-1463)
 * eager-create tcp connections to other cluster members (CASSANDRA-1465)
 * enumerate stages and derive stage from message type instead of 
   transmitting separately (CASSANDRA-1465)
 * apply reversed flag during collation from different data sources
   (CASSANDRA-1450)
 * make failure to remove commitlog segment non-fatal (CASSANDRA-1348)
 * correct ordering of drain operations so CL.recover is no longer 
   necessary (CASSANDRA-1408)
 * removed keyspace from describe_splits method (CASSANDRA-1425)
 * rename check_schema_agreement to describe_schema_versions
   (CASSANDRA-1478)
 * fix QUORUM calculation for RF > 3 (CASSANDRA-1487)
 * remove tombstones during non-major compactions when bloom filter
   verifies that row does not exist in other sstables (CASSANDRA-1074)
 * nodes that coordinated a loadbalance in the past could not be seen by
   newly added nodes (CASSANDRA-1467)
 * exposed endpoint states (gossip details) via jmx (CASSANDRA-1467)
 * ensure that compacted sstables are not included when new readers are
   instantiated (CASSANDRA-1477)
 * by default, calculate heap size and memtable thresholds at runtime (CASSANDRA-1469)
 * fix races dealing with adding/dropping keyspaces and column families in
   rapid succession (CASSANDRA-1477)
 * clean up of Streaming system (CASSANDRA-1503, 1504, 1506)
 * add options to configure Thrift socket keepalive and buffer sizes (CASSANDRA-1426)
 * make contrib CassandraServiceDataCleaner recursive (CASSANDRA-1509)
 * min, max compaction threshold are configurable and persistent 
   per-ColumnFamily (CASSANDRA-1468)
 * fix replaying the last mutation in a commitlog unnecessarily 
   (CASSANDRA-1512)
 * invoke getDefaultUncaughtExceptionHandler from DTPE with the original
   exception rather than the ExecutionException wrapper (CASSANDRA-1226)
 * remove Clock from the Thrift (and Avro) API (CASSANDRA-1501)
 * Close intra-node sockets when connection is broken (CASSANDRA-1528)
 * RPM packaging spec file (CASSANDRA-786)
 * weighted request scheduler (CASSANDRA-1485)
 * treat expired columns as deleted (CASSANDRA-1539)
 * make IndexInterval configurable (CASSANDRA-1488)
 * add describe_snitch to Thrift API (CASSANDRA-1490)
 * MD5 authenticator compares plain text submitted password with MD5'd
   saved property, instead of vice versa (CASSANDRA-1447)
 * JMX MessagingService pending and completed counts (CASSANDRA-1533)
 * fix race condition processing repair responses (CASSANDRA-1511)
 * make repair blocking (CASSANDRA-1511)
 * create EndpointSnitchInfo and MBean to expose rack and DC (CASSANDRA-1491)
 * added option to contrib/word_count to output results back to Cassandra
   (CASSANDRA-1342)
 * rewrite Hadoop ColumnFamilyRecordWriter to pool connections, retry to
   multiple Cassandra nodes, and smooth impact on the Cassandra cluster
   by using smaller batch sizes (CASSANDRA-1434)
 * fix setting gc_grace_seconds via CLI (CASSANDRA-1549)
 * support TTL'd index values (CASSANDRA-1536)
 * make removetoken work like decommission (CASSANDRA-1216)
 * make cli comparator-aware and improve quote rules (CASSANDRA-1523,-1524)
 * make nodetool compact and cleanup blocking (CASSANDRA-1449)
 * add memtable, cache information to GCInspector logs (CASSANDRA-1558)
 * enable/disable HintedHandoff via JMX (CASSANDRA-1550)
 * Ignore stray files in the commit log directory (CASSANDRA-1547)
 * Disallow bootstrap to an in-use token (CASSANDRA-1561)


0.7-beta1
 * sstable versioning (CASSANDRA-389)
 * switched to slf4j logging (CASSANDRA-625)
 * add (optional) expiration time for column (CASSANDRA-699)
 * access levels for authentication/authorization (CASSANDRA-900)
 * add ReadRepairChance to CF definition (CASSANDRA-930)
 * fix heisenbug in system tests, especially common on OS X (CASSANDRA-944)
 * convert to byte[] keys internally and all public APIs (CASSANDRA-767)
 * ability to alter schema definitions on a live cluster (CASSANDRA-44)
 * renamed configuration file to cassandra.xml, and log4j.properties to
   log4j-server.properties, which must now be loaded from
   the classpath (which is how our scripts in bin/ have always done it)
   (CASSANDRA-971)
 * change get_count to require a SlicePredicate. create multi_get_count
   (CASSANDRA-744)
 * re-organized endpointsnitch implementations and added SimpleSnitch
   (CASSANDRA-994)
 * Added preload_row_cache option (CASSANDRA-946)
 * add CRC to commitlog header (CASSANDRA-999)
 * removed deprecated batch_insert and get_range_slice methods (CASSANDRA-1065)
 * add truncate thrift method (CASSANDRA-531)
 * http mini-interface using mx4j (CASSANDRA-1068)
 * optimize away copy of sliced row on memtable read path (CASSANDRA-1046)
 * replace constant-size 2GB mmaped segments and special casing for index 
   entries spanning segment boundaries, with SegmentedFile that computes 
   segments that always contain entire entries/rows (CASSANDRA-1117)
 * avoid reading large rows into memory during compaction (CASSANDRA-16)
 * added hadoop OutputFormat (CASSANDRA-1101)
 * efficient Streaming (no more anticompaction) (CASSANDRA-579)
 * split commitlog header into separate file and add size checksum to
   mutations (CASSANDRA-1179)
 * avoid allocating a new byte[] for each mutation on replay (CASSANDRA-1219)
 * revise HH schema to be per-endpoint (CASSANDRA-1142)
 * add joining/leaving status to nodetool ring (CASSANDRA-1115)
 * allow multiple repair sessions per node (CASSANDRA-1190)
 * optimize away MessagingService for local range queries (CASSANDRA-1261)
 * make framed transport the default so malformed requests can't OOM the 
   server (CASSANDRA-475)
 * significantly faster reads from row cache (CASSANDRA-1267)
 * take advantage of row cache during range queries (CASSANDRA-1302)
 * make GCGraceSeconds a per-ColumnFamily value (CASSANDRA-1276)
 * keep persistent row size and column count statistics (CASSANDRA-1155)
 * add IntegerType (CASSANDRA-1282)
 * page within a single row during hinted handoff (CASSANDRA-1327)
 * push DatacenterShardStrategy configuration into keyspace definition,
   eliminating datacenter.properties. (CASSANDRA-1066)
 * optimize forward slices starting with '' and single-index-block name 
   queries by skipping the column index (CASSANDRA-1338)
 * streaming refactor (CASSANDRA-1189)
 * faster comparison for UUID types (CASSANDRA-1043)
 * secondary index support (CASSANDRA-749 and subtasks)
 * make compaction buckets deterministic (CASSANDRA-1265)


0.6.6
 * Allow using DynamicEndpointSnitch with RackAwareStrategy (CASSANDRA-1429)
 * remove the remaining vestiges of the unfinished DatacenterShardStrategy 
   (replaced by NetworkTopologyStrategy in 0.7)
   

0.6.5
 * fix key ordering in range query results with RandomPartitioner
   and ConsistencyLevel > ONE (CASSANDRA-1145)
 * fix for range query starting with the wrong token range (CASSANDRA-1042)
 * page within a single row during hinted handoff (CASSANDRA-1327)
 * fix compilation on non-sun JDKs (CASSANDRA-1061)
 * remove String.trim() call on row keys in batch mutations (CASSANDRA-1235)
 * Log summary of dropped messages instead of spamming log (CASSANDRA-1284)
 * add dynamic endpoint snitch (CASSANDRA-981)
 * fix streaming for keyspaces with hyphens in their name (CASSANDRA-1377)
 * fix errors in hard-coded bloom filter optKPerBucket by computing it
   algorithmically (CASSANDRA-1220
 * remove message deserialization stage, and uncap read/write stages
   so slow reads/writes don't block gossip processing (CASSANDRA-1358)
 * add jmx port configuration to Debian package (CASSANDRA-1202)
 * use mlockall via JNA, if present, to prevent Linux from swapping
   out parts of the JVM (CASSANDRA-1214)


0.6.4
 * avoid queuing multiple hint deliveries for the same endpoint
   (CASSANDRA-1229)
 * better performance for and stricter checking of UTF8 column names
   (CASSANDRA-1232)
 * extend option to lower compaction priority to hinted handoff
   as well (CASSANDRA-1260)
 * log errors in gossip instead of re-throwing (CASSANDRA-1289)
 * avoid aborting commitlog replay prematurely if a flushed-but-
   not-removed commitlog segment is encountered (CASSANDRA-1297)
 * fix duplicate rows being read during mapreduce (CASSANDRA-1142)
 * failure detection wasn't closing command sockets (CASSANDRA-1221)
 * cassandra-cli.bat works on windows (CASSANDRA-1236)
 * pre-emptively drop requests that cannot be processed within RPCTimeout
   (CASSANDRA-685)
 * add ack to Binary write verb and update CassandraBulkLoader
   to wait for acks for each row (CASSANDRA-1093)
 * added describe_partitioner Thrift method (CASSANDRA-1047)
 * Hadoop jobs no longer require the Cassandra storage-conf.xml
   (CASSANDRA-1280, CASSANDRA-1047)
 * log thread pool stats when GC is excessive (CASSANDRA-1275)
 * remove gossip message size limit (CASSANDRA-1138)
 * parallelize local and remote reads during multiget, and respect snitch 
   when determining whether to do local read for CL.ONE (CASSANDRA-1317)
 * fix read repair to use requested consistency level on digest mismatch,
   rather than assuming QUORUM (CASSANDRA-1316)
 * process digest mismatch re-reads in parallel (CASSANDRA-1323)
 * switch hints CF comparator to BytesType (CASSANDRA-1274)


0.6.3
 * retry to make streaming connections up to 8 times. (CASSANDRA-1019)
 * reject describe_ring() calls on invalid keyspaces (CASSANDRA-1111)
 * fix cache size calculation for size of 100% (CASSANDRA-1129)
 * fix cache capacity only being recalculated once (CASSANDRA-1129)
 * remove hourly scan of all hints on the off chance that the gossiper
   missed a status change; instead, expose deliverHintsToEndpoint to JMX
   so it can be done manually, if necessary (CASSANDRA-1141)
 * don't reject reads at CL.ALL (CASSANDRA-1152)
 * reject deletions to supercolumns in CFs containing only standard
   columns (CASSANDRA-1139)
 * avoid preserving login information after client disconnects
   (CASSANDRA-1057)
 * prefer sun jdk to openjdk in debian init script (CASSANDRA-1174)
 * detect partioner config changes between restarts and fail fast 
   (CASSANDRA-1146)
 * use generation time to resolve node token reassignment disagreements
   (CASSANDRA-1118)
 * restructure the startup ordering of Gossiper and MessageService to avoid
   timing anomalies (CASSANDRA-1160)
 * detect incomplete commit log hearders (CASSANDRA-1119)
 * force anti-entropy service to stream files on the stream stage to avoid
   sending streams out of order (CASSANDRA-1169)
 * remove inactive stream managers after AES streams files (CASSANDRA-1169)
 * allow removing entire row through batch_mutate Deletion (CASSANDRA-1027)
 * add JMX metrics for row-level bloom filter false positives (CASSANDRA-1212)
 * added a redhat init script to contrib (CASSANDRA-1201)
 * use midpoint when bootstrapping a new machine into range with not
   much data yet instead of random token (CASSANDRA-1112)
 * kill server on OOM in executor stage as well as Thrift (CASSANDRA-1226)
 * remove opportunistic repairs, when two machines with overlapping replica
   responsibilities happen to finish major compactions of the same CF near
   the same time.  repairs are now fully manual (CASSANDRA-1190)
 * add ability to lower compaction priority (default is no change from 0.6.2)
   (CASSANDRA-1181)


0.6.2
 * fix contrib/word_count build. (CASSANDRA-992)
 * split CommitLogExecutorService into BatchCommitLogExecutorService and 
   PeriodicCommitLogExecutorService (CASSANDRA-1014)
 * add latency histograms to CFSMBean (CASSANDRA-1024)
 * make resolving timestamp ties deterministic by using value bytes
   as a tiebreaker (CASSANDRA-1039)
 * Add option to turn off Hinted Handoff (CASSANDRA-894)
 * fix windows startup (CASSANDRA-948)
 * make concurrent_reads, concurrent_writes configurable at runtime via JMX
   (CASSANDRA-1060)
 * disable GCInspector on non-Sun JVMs (CASSANDRA-1061)
 * fix tombstone handling in sstable rows with no other data (CASSANDRA-1063)
 * fix size of row in spanned index entries (CASSANDRA-1056)
 * install json2sstable, sstable2json, and sstablekeys to Debian package
 * StreamingService.StreamDestinations wouldn't empty itself after streaming
   finished (CASSANDRA-1076)
 * added Collections.shuffle(splits) before returning the splits in 
   ColumnFamilyInputFormat (CASSANDRA-1096)
 * do not recalculate cache capacity post-compaction if it's been manually 
   modified (CASSANDRA-1079)
 * better defaults for flush sorter + writer executor queue sizes
   (CASSANDRA-1100)
 * windows scripts for SSTableImport/Export (CASSANDRA-1051)
 * windows script for nodetool (CASSANDRA-1113)
 * expose PhiConvictThreshold (CASSANDRA-1053)
 * make repair of RF==1 a no-op (CASSANDRA-1090)
 * improve default JVM GC options (CASSANDRA-1014)
 * fix SlicePredicate serialization inside Hadoop jobs (CASSANDRA-1049)
 * close Thrift sockets in Hadoop ColumnFamilyRecordReader (CASSANDRA-1081)


0.6.1
 * fix NPE in sstable2json when no excluded keys are given (CASSANDRA-934)
 * keep the replica set constant throughout the read repair process
   (CASSANDRA-937)
 * allow querying getAllRanges with empty token list (CASSANDRA-933)
 * fix command line arguments inversion in clustertool (CASSANDRA-942)
 * fix race condition that could trigger a false-positive assertion
   during post-flush discard of old commitlog segments (CASSANDRA-936)
 * fix neighbor calculation for anti-entropy repair (CASSANDRA-924)
 * perform repair even for small entropy differences (CASSANDRA-924)
 * Use hostnames in CFInputFormat to allow Hadoop's naive string-based
   locality comparisons to work (CASSANDRA-955)
 * cache read-only BufferedRandomAccessFile length to avoid
   3 system calls per invocation (CASSANDRA-950)
 * nodes with IPv6 (and no IPv4) addresses could not join cluster
   (CASSANDRA-969)
 * Retrieve the correct number of undeleted columns, if any, from
   a supercolumn in a row that had been deleted previously (CASSANDRA-920)
 * fix index scans that cross the 2GB mmap boundaries for both mmap
   and standard i/o modes (CASSANDRA-866)
 * expose drain via nodetool (CASSANDRA-978)


0.6.0-RC1
 * JMX drain to flush memtables and run through commit log (CASSANDRA-880)
 * Bootstrapping can skip ranges under the right conditions (CASSANDRA-902)
 * fix merging row versions in range_slice for CL > ONE (CASSANDRA-884)
 * default write ConsistencyLeven chaned from ZERO to ONE
 * fix for index entries spanning mmap buffer boundaries (CASSANDRA-857)
 * use lexical comparison if time part of TimeUUIDs are the same 
   (CASSANDRA-907)
 * bound read, mutation, and response stages to fix possible OOM
   during log replay (CASSANDRA-885)
 * Use microseconds-since-epoch (UTC) in cli, instead of milliseconds
 * Treat batch_mutate Deletion with null supercolumn as "apply this predicate 
   to top level supercolumns" (CASSANDRA-834)
 * Streaming destination nodes do not update their JMX status (CASSANDRA-916)
 * Fix internal RPC timeout calculation (CASSANDRA-911)
 * Added Pig loadfunc to contrib/pig (CASSANDRA-910)


0.6.0-beta3
 * fix compaction bucketing bug (CASSANDRA-814)
 * update windows batch file (CASSANDRA-824)
 * deprecate KeysCachedFraction configuration directive in favor
   of KeysCached; move to unified-per-CF key cache (CASSANDRA-801)
 * add invalidateRowCache to ColumnFamilyStoreMBean (CASSANDRA-761)
 * send Handoff hints to natural locations to reduce load on
   remaining nodes in a failure scenario (CASSANDRA-822)
 * Add RowWarningThresholdInMB configuration option to warn before very 
   large rows get big enough to threaten node stability, and -x option to
   be able to remove them with sstable2json if the warning is unheeded
   until it's too late (CASSANDRA-843)
 * Add logging of GC activity (CASSANDRA-813)
 * fix ConcurrentModificationException in commitlog discard (CASSANDRA-853)
 * Fix hardcoded row count in Hadoop RecordReader (CASSANDRA-837)
 * Add a jmx status to the streaming service and change several DEBUG
   messages to INFO (CASSANDRA-845)
 * fix classpath in cassandra-cli.bat for Windows (CASSANDRA-858)
 * allow re-specifying host, port to cassandra-cli if invalid ones
   are first tried (CASSANDRA-867)
 * fix race condition handling rpc timeout in the coordinator
   (CASSANDRA-864)
 * Remove CalloutLocation and StagingFileDirectory from storage-conf files 
   since those settings are no longer used (CASSANDRA-878)
 * Parse a long from RowWarningThresholdInMB instead of an int (CASSANDRA-882)
 * Remove obsolete ControlPort code from DatabaseDescriptor (CASSANDRA-886)
 * move skipBytes side effect out of assert (CASSANDRA-899)
 * add "double getLoad" to StorageServiceMBean (CASSANDRA-898)
 * track row stats per CF at compaction time (CASSANDRA-870)
 * disallow CommitLogDirectory matching a DataFileDirectory (CASSANDRA-888)
 * default key cache size is 200k entries, changed from 10% (CASSANDRA-863)
 * add -Dcassandra-foreground=yes to cassandra.bat
 * exit if cluster name is changed unexpectedly (CASSANDRA-769)


0.6.0-beta1/beta2
 * add batch_mutate thrift command, deprecating batch_insert (CASSANDRA-336)
 * remove get_key_range Thrift API, deprecated in 0.5 (CASSANDRA-710)
 * add optional login() Thrift call for authentication (CASSANDRA-547)
 * support fat clients using gossiper and StorageProxy to perform
   replication in-process [jvm-only] (CASSANDRA-535)
 * support mmapped I/O for reads, on by default on 64bit JVMs 
   (CASSANDRA-408, CASSANDRA-669)
 * improve insert concurrency, particularly during Hinted Handoff
   (CASSANDRA-658)
 * faster network code (CASSANDRA-675)
 * stress.py moved to contrib (CASSANDRA-635)
 * row caching [must be explicitly enabled per-CF in config] (CASSANDRA-678)
 * present a useful measure of compaction progress in JMX (CASSANDRA-599)
 * add bin/sstablekeys (CASSNADRA-679)
 * add ConsistencyLevel.ANY (CASSANDRA-687)
 * make removetoken remove nodes from gossip entirely (CASSANDRA-644)
 * add ability to set cache sizes at runtime (CASSANDRA-708)
 * report latency and cache hit rate statistics with lifetime totals
   instead of average over the last minute (CASSANDRA-702)
 * support get_range_slice for RandomPartitioner (CASSANDRA-745)
 * per-keyspace replication factory and replication strategy (CASSANDRA-620)
 * track latency in microseconds (CASSANDRA-733)
 * add describe_ Thrift methods, deprecating get_string_property and 
   get_string_list_property
 * jmx interface for tracking operation mode and streams in general.
   (CASSANDRA-709)
 * keep memtables in sorted order to improve range query performance
   (CASSANDRA-799)
 * use while loop instead of recursion when trimming sstables compaction list 
   to avoid blowing stack in pathological cases (CASSANDRA-804)
 * basic Hadoop map/reduce support (CASSANDRA-342)


0.5.1
 * ensure all files for an sstable are streamed to the same directory.
   (CASSANDRA-716)
 * more accurate load estimate for bootstrapping (CASSANDRA-762)
 * tolerate dead or unavailable bootstrap target on write (CASSANDRA-731)
 * allow larger numbers of keys (> 140M) in a sstable bloom filter
   (CASSANDRA-790)
 * include jvm argument improvements from CASSANDRA-504 in debian package
 * change streaming chunk size to 32MB to accomodate Windows XP limitations
   (was 64MB) (CASSANDRA-795)
 * fix get_range_slice returning results in the wrong order (CASSANDRA-781)
 

0.5.0 final
 * avoid attempting to delete temporary bootstrap files twice (CASSANDRA-681)
 * fix bogus NaN in nodeprobe cfstats output (CASSANDRA-646)
 * provide a policy for dealing with single thread executors w/ a full queue
   (CASSANDRA-694)
 * optimize inner read in MessagingService, vastly improving multiple-node
   performance (CASSANDRA-675)
 * wait for table flush before streaming data back to a bootstrapping node.
   (CASSANDRA-696)
 * keep track of bootstrapping sources by table so that bootstrapping doesn't 
   give the indication of finishing early (CASSANDRA-673)


0.5.0 RC3
 * commit the correct version of the patch for CASSANDRA-663


0.5.0 RC2 (unreleased)
 * fix bugs in converting get_range_slice results to Thrift 
   (CASSANDRA-647, CASSANDRA-649)
 * expose java.util.concurrent.TimeoutException in StorageProxy methods
   (CASSANDRA-600)
 * TcpConnectionManager was holding on to disconnected connections, 
   giving the false indication they were being used. (CASSANDRA-651)
 * Remove duplicated write. (CASSANDRA-662)
 * Abort bootstrap if IP is already in the token ring (CASSANDRA-663)
 * increase default commitlog sync period, and wait for last sync to 
   finish before submitting another (CASSANDRA-668)


0.5.0 RC1
 * Fix potential NPE in get_range_slice (CASSANDRA-623)
 * add CRC32 to commitlog entries (CASSANDRA-605)
 * fix data streaming on windows (CASSANDRA-630)
 * GC compacted sstables after cleanup and compaction (CASSANDRA-621)
 * Speed up anti-entropy validation (CASSANDRA-629)
 * Fix anti-entropy assertion error (CASSANDRA-639)
 * Fix pending range conflicts when bootstapping or moving
   multiple nodes at once (CASSANDRA-603)
 * Handle obsolete gossip related to node movement in the case where
   one or more nodes is down when the movement occurs (CASSANDRA-572)
 * Include dead nodes in gossip to avoid a variety of problems
   and fix HH to removed nodes (CASSANDRA-634)
 * return an InvalidRequestException for mal-formed SlicePredicates
   (CASSANDRA-643)
 * fix bug determining closest neighbor for use in multiple datacenters
   (CASSANDRA-648)
 * Vast improvements in anticompaction speed (CASSANDRA-607)
 * Speed up log replay and writes by avoiding redundant serializations
   (CASSANDRA-652)


0.5.0 beta 2
 * Bootstrap improvements (several tickets)
 * add nodeprobe repair anti-entropy feature (CASSANDRA-193, CASSANDRA-520)
 * fix possibility of partition when many nodes restart at once
   in clusters with multiple seeds (CASSANDRA-150)
 * fix NPE in get_range_slice when no data is found (CASSANDRA-578)
 * fix potential NPE in hinted handoff (CASSANDRA-585)
 * fix cleanup of local "system" keyspace (CASSANDRA-576)
 * improve computation of cluster load balance (CASSANDRA-554)
 * added super column read/write, column count, and column/row delete to
   cassandra-cli (CASSANDRA-567, CASSANDRA-594)
 * fix returning live subcolumns of deleted supercolumns (CASSANDRA-583)
 * respect JAVA_HOME in bin/ scripts (several tickets)
 * add StorageService.initClient for fat clients on the JVM (CASSANDRA-535)
   (see contrib/client_only for an example of use)
 * make consistency_level functional in get_range_slice (CASSANDRA-568)
 * optimize key deserialization for RandomPartitioner (CASSANDRA-581)
 * avoid GCing tombstones except on major compaction (CASSANDRA-604)
 * increase failure conviction threshold, resulting in less nodes
   incorrectly (and temporarily) marked as down (CASSANDRA-610)
 * respect memtable thresholds during log replay (CASSANDRA-609)
 * support ConsistencyLevel.ALL on read (CASSANDRA-584)
 * add nodeprobe removetoken command (CASSANDRA-564)


0.5.0 beta
 * Allow multiple simultaneous flushes, improving flush throughput 
   on multicore systems (CASSANDRA-401)
 * Split up locks to improve write and read throughput on multicore systems
   (CASSANDRA-444, CASSANDRA-414)
 * More efficient use of memory during compaction (CASSANDRA-436)
 * autobootstrap option: when enabled, all non-seed nodes will attempt
   to bootstrap when started, until bootstrap successfully
   completes. -b option is removed.  (CASSANDRA-438)
 * Unless a token is manually specified in the configuration xml,
   a bootstraping node will use a token that gives it half the
   keys from the most-heavily-loaded node in the cluster,
   instead of generating a random token. 
   (CASSANDRA-385, CASSANDRA-517)
 * Miscellaneous bootstrap fixes (several tickets)
 * Ability to change a node's token even after it has data on it
   (CASSANDRA-541)
 * Ability to decommission a live node from the ring (CASSANDRA-435)
 * Semi-automatic loadbalancing via nodeprobe (CASSANDRA-192)
 * Add ability to set compaction thresholds at runtime via
   JMX / nodeprobe.  (CASSANDRA-465)
 * Add "comment" field to ColumnFamily definition. (CASSANDRA-481)
 * Additional JMX metrics (CASSANDRA-482)
 * JSON based export and import tools (several tickets)
 * Hinted Handoff fixes (several tickets)
 * Add key cache to improve read performance (CASSANDRA-423)
 * Simplified construction of custom ReplicationStrategy classes
   (CASSANDRA-497)
 * Graphical application (Swing) for ring integrity verification and 
   visualization was added to contrib (CASSANDRA-252)
 * Add DCQUORUM, DCQUORUMSYNC consistency levels and corresponding
   ReplicationStrategy / EndpointSnitch classes.  Experimental.
   (CASSANDRA-492)
 * Web client interface added to contrib (CASSANDRA-457)
 * More-efficient flush for Random, CollatedOPP partitioners 
   for normal writes (CASSANDRA-446) and bulk load (CASSANDRA-420)
 * Add MemtableFlushAfterMinutes, a global replacement for the old 
   per-CF FlushPeriodInMinutes setting (CASSANDRA-463)
 * optimizations to slice reading (CASSANDRA-350) and supercolumn
   queries (CASSANDRA-510)
 * force binding to given listenaddress for nodes with multiple
   interfaces (CASSANDRA-546)
 * stress.py benchmarking tool improvements (several tickets)
 * optimized replica placement code (CASSANDRA-525)
 * faster log replay on restart (CASSANDRA-539, CASSANDRA-540)
 * optimized local-node writes (CASSANDRA-558)
 * added get_range_slice, deprecating get_key_range (CASSANDRA-344)
 * expose TimedOutException to thrift (CASSANDRA-563)
 

0.4.2
 * Add validation disallowing null keys (CASSANDRA-486)
 * Fix race conditions in TCPConnectionManager (CASSANDRA-487)
 * Fix using non-utf8-aware comparison as a sanity check.
   (CASSANDRA-493)
 * Improve default garbage collector options (CASSANDRA-504)
 * Add "nodeprobe flush" (CASSANDRA-505)
 * remove NotFoundException from get_slice throws list (CASSANDRA-518)
 * fix get (not get_slice) of entire supercolumn (CASSANDRA-508)
 * fix null token during bootstrap (CASSANDRA-501)


0.4.1
 * Fix FlushPeriod columnfamily configuration regression
   (CASSANDRA-455)
 * Fix long column name support (CASSANDRA-460)
 * Fix for serializing a row that only contains tombstones
   (CASSANDRA-458)
 * Fix for discarding unneeded commitlog segments (CASSANDRA-459)
 * Add SnapshotBeforeCompaction configuration option (CASSANDRA-426)
 * Fix compaction abort under insufficient disk space (CASSANDRA-473)
 * Fix reading subcolumn slice from tombstoned CF (CASSANDRA-484)
 * Fix race condition in RVH causing occasional NPE (CASSANDRA-478)


0.4.0
 * fix get_key_range problems when a node is down (CASSANDRA-440)
   and add UnavailableException to more Thrift methods
 * Add example EndPointSnitch contrib code (several tickets)


0.4.0 RC2
 * fix SSTable generation clash during compaction (CASSANDRA-418)
 * reject method calls with null parameters (CASSANDRA-308)
 * properly order ranges in nodeprobe output (CASSANDRA-421)
 * fix logging of certain errors on executor threads (CASSANDRA-425)


0.4.0 RC1
 * Bootstrap feature is live; use -b on startup (several tickets)
 * Added multiget api (CASSANDRA-70)
 * fix Deadlock with SelectorManager.doProcess and TcpConnection.write
   (CASSANDRA-392)
 * remove key cache b/c of concurrency bugs in third-party
   CLHM library (CASSANDRA-405)
 * update non-major compaction logic to use two threshold values
   (CASSANDRA-407)
 * add periodic / batch commitlog sync modes (several tickets)
 * inline BatchMutation into batch_insert params (CASSANDRA-403)
 * allow setting the logging level at runtime via mbean (CASSANDRA-402)
 * change default comparator to BytesType (CASSANDRA-400)
 * add forwards-compatible ConsistencyLevel parameter to get_key_range
   (CASSANDRA-322)
 * r/m special case of blocking for local destination when writing with 
   ConsistencyLevel.ZERO (CASSANDRA-399)
 * Fixes to make BinaryMemtable [bulk load interface] useful (CASSANDRA-337);
   see contrib/bmt_example for an example of using it.
 * More JMX properties added (several tickets)
 * Thrift changes (several tickets)
    - Merged _super get methods with the normal ones; return values
      are now of ColumnOrSuperColumn.
    - Similarly, merged batch_insert_super into batch_insert.



0.4.0 beta
 * On-disk data format has changed to allow billions of keys/rows per
   node instead of only millions
 * Multi-keyspace support
 * Scan all sstables for all queries to avoid situations where
   different types of operation on the same ColumnFamily could
   disagree on what data was present
 * Snapshot support via JMX
 * Thrift API has changed a _lot_:
    - removed time-sorted CFs; instead, user-defined comparators
      may be defined on the column names, which are now byte arrays.
      Default comparators are provided for UTF8, Bytes, Ascii, Long (i64),
      and UUID types.
    - removed colon-delimited strings in thrift api in favor of explicit
      structs such as ColumnPath, ColumnParent, etc.  Also normalized
      thrift struct and argument naming.
    - Added columnFamily argument to get_key_range.
    - Change signature of get_slice to accept starting and ending
      columns as well as an offset.  (This allows use of indexes.)
      Added "ascending" flag to allow reasonably-efficient reverse
      scans as well.  Removed get_slice_by_range as redundant.
    - get_key_range operates on one CF at a time
    - changed `block` boolean on insert methods to ConsistencyLevel enum,
      with options of NONE, ONE, QUORUM, and ALL.
    - added similar consistency_level parameter to read methods
    - column-name-set slice with no names given now returns zero columns
      instead of all of them.  ("all" can run your server out of memory.
      use a range-based slice with a high max column count instead.)
 * Removed the web interface. Node information can now be obtained by 
   using the newly introduced nodeprobe utility.
 * More JMX stats
 * Remove magic values from internals (e.g. special key to indicate
   when to flush memtables)
 * Rename configuration "table" to "keyspace"
 * Moved to crash-only design; no more shutdown (just kill the process)
 * Lots of bug fixes

Full list of issues resolved in 0.4 is at https://issues.apache.org/jira/secure/IssueNavigator.jspa?reset=true&&pid=12310865&fixfor=12313862&resolution=1&sorter/field=issuekey&sorter/order=DESC


0.3.0 RC3
 * Fix potential deadlock under load in TCPConnection.
   (CASSANDRA-220)


0.3.0 RC2
 * Fix possible data loss when server is stopped after replaying
   log but before new inserts force memtable flush.
   (CASSANDRA-204)
 * Added BUGS file


0.3.0 RC1
 * Range queries on keys, including user-defined key collation
 * Remove support
 * Workarounds for a weird bug in JDK select/register that seems
   particularly common on VM environments. Cassandra should deploy
   fine on EC2 now
 * Much improved infrastructure: the beginnings of a decent test suite
   ("ant test" for unit tests; "nosetests" for system tests), code
   coverage reporting, etc.
 * Expanded node status reporting via JMX
 * Improved error reporting/logging on both server and client
 * Reduced memory footprint in default configuration
 * Combined blocking and non-blocking versions of insert APIs
 * Added FlushPeriodInMinutes configuration parameter to force
   flushing of infrequently-updated ColumnFamilies<|MERGE_RESOLUTION|>--- conflicted
+++ resolved
@@ -1,4 +1,3 @@
-<<<<<<< HEAD
 2.1.0-rc1
  * Add snapshot "manifest" describing files included (CASSANDRA-6326)
  * Parallel streaming for sstableloader (CASSANDRA-3668)
@@ -8,22 +7,13 @@
  * Upgrade NBHM lib (CASSANDRA-7128)
  * Optimize netty server (CASSANDRA-6861)
 Merged from 2.0:
-=======
-2.0.9
- * Warn when 'USING TIMESTAMP' is used on a CAS BATCH (CASSANDRA-7067)
- * Starting threads in OutboundTcpConnectionPool constructor causes race conditions (CASSANDRA-7177)
- * return all cpu values from BackgroundActivityMonitor.readAndCompute (CASSANDRA-7183)
- * fix c* launch issues on Russian os's due to output of linux 'free' cmd (CASSANDRA-6162)
- * Fix disabling autocompaction (CASSANDRA-7187)
-
-2.0.8
->>>>>>> 0490abff
  * Correctly delete scheduled range xfers (CASSANDRA-7143)
  * Make batchlog replica selection rack-aware (CASSANDRA-6551)
  * Suggest CTRL-C or semicolon after three blank lines in cqlsh (CASSANDRA-7142)
  * return all cpu values from BackgroundActivityMonitor.readAndCompute (CASSANDRA-7183)  
  * reduce garbage creation in calculatePendingRanges (CASSANDRA-7191)
  * fix c* launch issues on Russian os's due to output of linux 'free' cmd (CASSANDRA-6162)
+ * Fix disabling autocompaction (CASSANDRA-7187)
 Merged from 1.2:
  * Add Cloudstack snitch (CASSANDRA-7147)
  * Update system.peers correctly when relocating tokens (CASSANDRA-7126)
