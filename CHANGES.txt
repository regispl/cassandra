0.8-dev
 * avoid double RowMutation serialization on write path (CASSANDRA-1800)
 * adds support for columns that act as incr/decr counters 
   (CASSANDRA-1072, 1937, 1944, 1936, 2101, 2093, 2288, 2105)
 * make NetworkTopologyStrategy the default (CASSANDRA-1960)
 * configurable internode encryption (CASSANDRA-1567)
 * human readable column names in sstable2json output (CASSANDRA-1933)
 * change default JMX port to 7199 (CASSANDRA-2027)
 * backwards compatible internal messaging (CASSANDRA-1015)
 * check for null encryption in MessagingService (CASSANDRA-2152)
 * Fix for Cli to support updating replicate_on_write (CASSANDRA-2236)
 * JDBC driver for CQL (CASSANDRA-2124, 2302)
 * atomic switch of memtables and sstables (CASSANDRA-2284)


0.7.5
 * Avoid seeking when sstable2json exports the entire file (CASSANDRA-2318)
 * fix tombstone handling in repair and sstable2json (CASSANDRA-2279)
 * clear Built flag in system table when dropping an index (CASSANDRA-2320)
 * validate index names (CASSANDRA-1761)
 * add memtable_flush_queue_size defaulting to 4 (CASSANDRA-2333)
 * allow job configuration to set the CL used in Hadoop jobs (CASSANDRA-2331)
 * queue secondary indexes for flush before the parent (CASSANDRA-2330)
 * shut down server for OOM on a Thrift thread (CASSANDRA-2269)
 * reduce contention on Table.flusherLock (CASSANDRA-1954)
 * fix comparator used for non-indexed secondary expressions in index scan
   (CASSANDRA-2347)
 * ensure size calculation and write phase of large-row compaction use
   the same threshold for TTL expiration (CASSANDRA-2349)
 * fix race when iterating CFs during add/drop (CASSANDRA-2350)
 * add ConsistencyLevel command to CLI (CASSANDRA-2354)
<<<<<<< HEAD
 * fsync statistics component on write (CASSANDRA-2382)
 * fix encoding bugs in HintedHandoffManager, SystemTable when default
   charset is not UTF8 (CASSANDRA-2367)
 * fix potential infinite loop in ByteBufferUtil.inputStream (CASSANDRA-2365)
 * allow negative numbers in the cli (CASSANDRA-2358)
=======
 * fix potential infinite loop in ByteBufferUtil.inputStream (CASSANDRA-2365)
 * fix encoding bugs in HintedHandoffManager, SystemTable when default
   charset is not UTF8 (CASSANDRA-2367)
 * allow negative numbers in the cli (CASSANDRA-2358)
 * fsync statistics component on write (CASSANDRA-2382)
 * fix incorrect truncation of long to int when reading columns via block 
   index (CASSANDRA-2376)
 * fix race condition that could leave orphaned data files when
   dropping CF or KS (CASSANDRA-2381)
>>>>>>> 323ee460


0.7.4
 * add nodetool join command (CASSANDRA-2160)
 * fix secondary indexes on pre-existing or streamed data (CASSANDRA-2244)
 * initialize endpoint in gossiper earlier (CASSANDRA-2228)
 * add ability to write to Cassandra from Pig (CASSANDRA-1828)
 * add rpc_[min|max]_threads (CASSANDRA-2176)
 * add CL.TWO, CL.THREE (CASSANDRA-2013)
 * avoid exporting an un-requested row in sstable2json, when exporting 
   a key that does not exist (CASSANDRA-2168)
 * add incremental_backups option (CASSANDRA-1872)
 * add configurable row limit to Pig loadfunc (CASSANDRA-2276)
 * validate column values in batches as well as single-Column inserts
   (CASSANDRA-2259)
 * avoid writing empty rows when scrubbing tombstoned rows (CASSANDRA-2296)
 * fix assertion error in range and index scans for CL < ALL
   (CASSANDRA-2282)
 * fix commitlog replay when flush position refers to data that didn't
   get synced before server died (CASSANDRA-2285)
 * fix fd leak in sstable2json with non-mmap'd i/o (CASSANDRA-2304)
 * reduce memory use during streaming of multiple sstables (CASSANDRA-2301)
 * purge tombstoned rows from cache after GCGraceSeconds (CASSANDRA-2305)
 * allow zero replicas in a NTS datacenter (CASSANDRA-1924)
 * make range queries respect snitch for local replicas (CASSANDRA-2286)
 * fix HH delivery when column index is larger than 2GB (CASSANDRA-2297)
 * make 2ary indexes use parent CF flush thresholds during initial build
   (CASSANDRA-2294)
 * update memtable_throughput to be a long (CASSANDRA-2158)


0.7.3
 * Keep endpoint state until aVeryLongTime (CASSANDRA-2115)
 * lower-latency read repair (CASSANDRA-2069)
 * add hinted_handoff_throttle_delay_in_ms option (CASSANDRA-2161)
 * fixes for cache save/load (CASSANDRA-2172, -2174)
 * Handle whole-row deletions in CFOutputFormat (CASSANDRA-2014)
 * Make memtable_flush_writers flush in parallel (CASSANDRA-2178)
 * make key cache preheating default to false; enable with
   -Dcompaction_preheat_key_cache=true (CASSANDRA-2175)
 * refactor stress.py to have only one copy of the format string 
   used for creating row keys (CASSANDRA-2108)
 * validate index names for \w+ (CASSANDRA-2196)
 * Fix Cassandra cli to respect timeout if schema does not settle 
   (CASSANDRA-2187)
 * fix for compaction and cleanup writing old-format data into new-version 
   sstable (CASSANDRA-2211, -2216)
 * add nodetool scrub (CASSANDRA-2217, -2240)
 * fix sstable2json large-row pagination (CASSANDRA-2188)
 * fix EOFing on requests for the last bytes in a file (CASSANDRA-2213)
 * fix BufferedRandomAccessFile bugs (CASSANDRA-2218, -2241)
 * check for memtable flush_after_mins exceeded every 10s (CASSANDRA-2183)
 * fix cache saving on Windows (CASSANDRA-2207)
 * add validateSchemaAgreement call + synchronization to schema
   modification operations (CASSANDRA-2222)
 * fix for reversed slice queries on large rows (CASSANDRA-2212)
 * fat clients were writing local data (CASSANDRA-2223)
 * turn off string interning in json2sstable (CASSANDRA-2189)
 * set DEFAULT_MEMTABLE_LIFETIME_IN_MINS to 24h
 * improve detection and cleanup of partially-written sstables 
   (CASSANDRA-2206)
 * fix supercolumn de/serialization when subcolumn comparator is different
   from supercolumn's (CASSANDRA-2104)
 * fix starting up on Windows when CASSANDRA_HOME contains whitespace
   (CASSANDRA-2237)
 * add [get|set][row|key]cacheSavePeriod to JMX (CASSANDRA-2100)
 * fix Hadoop ColumnFamilyOutputFormat dropping of mutations
   when batch fills up (CASSANDRA-2255)
 * move file deletions off of scheduledtasks executor (CASSANDRA-2253)


0.7.2
 * copy DecoratedKey.key when inserting into caches to avoid retaining
   a reference to the underlying buffer (CASSANDRA-2102)
 * format subcolumn names with subcomparator (CASSANDRA-2136)
 * fix column bloom filter deserialization (CASSANDRA-2165)


0.7.1
 * refactor MessageDigest creation code. (CASSANDRA-2107)
 * buffer network stack to avoid inefficient small TCP messages while avoiding
   the nagle/delayed ack problem (CASSANDRA-1896)
 * check log4j configuration for changes every 10s (CASSANDRA-1525, 1907)
 * more-efficient cross-DC replication (CASSANDRA-1530, -2051, -2138)
 * avoid polluting page cache with commitlog or sstable writes
   and seq scan operations (CASSANDRA-1470)
 * add RMI authentication options to nodetool (CASSANDRA-1921)
 * make snitches configurable at runtime (CASSANDRA-1374)
 * retry hadoop split requests on connection failure (CASSANDRA-1927)
 * implement describeOwnership for BOP, COPP (CASSANDRA-1928)
 * make read repair behave as expected for ConsistencyLevel > ONE
   (CASSANDRA-982, 2038)
 * distributed test harness (CASSANDRA-1859, 1964)
 * reduce flush lock contention (CASSANDRA-1930)
 * optimize supercolumn deserialization (CASSANDRA-1891)
 * fix CFMetaData.apply to only compare objects of the same class 
   (CASSANDRA-1962)
 * allow specifying specific SSTables to compact from JMX (CASSANDRA-1963)
 * fix race condition in MessagingService.targets (CASSANDRA-1959, 2094, 2081)
 * zero-copy reads (CASSANDRA-1714)
 * refuse to open sstables from a future version (CASSANDRA-1935)
 * fix copy bounds for word Text in wordcount demo (CASSANDRA-1993)
 * fixes for contrib/javautils (CASSANDRA-1979)
 * check more frequently for memtable expiration (CASSANDRA-2000)
 * fix writing SSTable column count statistics (CASSANDRA-1976)
 * fix streaming of multiple CFs during bootstrap (CASSANDRA-1992)
 * explicitly set JVM GC new generation size with -Xmn (CASSANDRA-1968)
 * add short options for CLI flags (CASSANDRA-1565)
 * make keyspace argument to "describe keyspace" in CLI optional
   when authenticated to keyspace already (CASSANDRA-2029)
 * added option to specify -Dcassandra.join_ring=false on startup
   to allow "warm spare" nodes or performing JMX maintenance before
   joining the ring (CASSANDRA-526)
 * log migrations at INFO (CASSANDRA-2028)
 * add CLI verbose option in file mode (CASSANDRA-2030)
 * add single-line "--" comments to CLI (CASSANDRA-2032)
 * message serialization tests (CASSANDRA-1923)
 * switch from ivy to maven-ant-tasks (CASSANDRA-2017)
 * CLI attempts to block for new schema to propagate (CASSANDRA-2044)
 * fix potential overflow in nodetool cfstats (CASSANDRA-2057)
 * add JVM shutdownhook to sync commitlog (CASSANDRA-1919)
 * allow nodes to be up without being part of  normal traffic (CASSANDRA-1951)
 * fix CLI "show keyspaces" with null options on NTS (CASSANDRA-2049)
 * fix possible ByteBuffer race conditions (CASSANDRA-2066)
 * reduce garbage generated by MessagingService to prevent load spikes
   (CASSANDRA-2058)
 * fix math in RandomPartitioner.describeOwnership (CASSANDRA-2071)
 * fix deletion of sstable non-data components (CASSANDRA-2059)
 * avoid blocking gossip while deleting handoff hints (CASSANDRA-2073)
 * ignore messages from newer versions, keep track of nodes in gossip 
   regardless of version (CASSANDRA-1970)
 * cache writing moved to CompactionManager to reduce i/o contention and
   updated to use non-cache-polluting writes (CASSANDRA-2053)
 * page through large rows when exporting to JSON (CASSANDRA-2041)
 * add flush_largest_memtables_at and reduce_cache_sizes_at options
   (CASSANDRA-2142)
 * add cli 'describe cluster' command (CASSANDRA-2127)
 * add cli support for setting username/password at 'connect' command 
   (CASSANDRA-2111)
 * add -D option to Stress.java to allow reading hosts from a file 
   (CASSANDRA-2149)
 * bound hints CF throughput between 32M and 256M (CASSANDRA-2148)
 * continue starting when invalid saved cache entries are encountered
   (CASSANDRA-2076)
 * add max_hint_window_in_ms option (CASSANDRA-1459)


0.7.0-final
 * fix offsets to ByteBuffer.get (CASSANDRA-1939)


0.7.0-rc4
 * fix cli crash after backgrounding (CASSANDRA-1875)
 * count timeouts in storageproxy latencies, and include latency 
   histograms in StorageProxyMBean (CASSANDRA-1893)
 * fix CLI get recognition of supercolumns (CASSANDRA-1899)
 * enable keepalive on intra-cluster sockets (CASSANDRA-1766)
 * count timeouts towards dynamicsnitch latencies (CASSANDRA-1905)
 * Expose index-building status in JMX + cli schema description
   (CASSANDRA-1871)
 * allow [LOCAL|EACH]_QUORUM to be used with non-NetworkTopology 
   replication Strategies
 * increased amount of index locks for faster commitlog replay
 * collect secondary index tombstones immediately (CASSANDRA-1914)
 * revert commitlog changes from #1780 (CASSANDRA-1917)
 * change RandomPartitioner min token to -1 to avoid collision w/
   tokens on actual nodes (CASSANDRA-1901)
 * examine the right nibble when validating TimeUUID (CASSANDRA-1910)
 * include secondary indexes in cleanup (CASSANDRA-1916)
 * CFS.scrubDataDirectories should also cleanup invalid secondary indexes
   (CASSANDRA-1904)
 * ability to disable/enable gossip on nodes to force them down
   (CASSANDRA-1108)


0.7.0-rc3
 * expose getNaturalEndpoints in StorageServiceMBean taking byte[]
   key; RMI cannot serialize ByteBuffer (CASSANDRA-1833)
 * infer org.apache.cassandra.locator for replication strategy classes
   when not otherwise specified
 * validation that generates less garbage (CASSANDRA-1814)
 * add TTL support to CLI (CASSANDRA-1838)
 * cli defaults to bytestype for subcomparator when creating
   column families (CASSANDRA-1835)
 * unregister index MBeans when index is dropped (CASSANDRA-1843)
 * make ByteBufferUtil.clone thread-safe (CASSANDRA-1847)
 * change exception for read requests during bootstrap from 
   InvalidRequest to Unavailable (CASSANDRA-1862)
 * respect row-level tombstones post-flush in range scans
   (CASSANDRA-1837)
 * ReadResponseResolver check digests against each other (CASSANDRA-1830)
 * return InvalidRequest when remove of subcolumn without supercolumn
   is requested (CASSANDRA-1866)
 * flush before repair (CASSANDRA-1748)
 * SSTableExport validates key order (CASSANDRA-1884)
 * large row support for SSTableExport (CASSANDRA-1867)
 * Re-cache hot keys post-compaction without hitting disk (CASSANDRA-1878)
 * manage read repair in coordinator instead of data source, to
   provide latency information to dynamic snitch (CASSANDRA-1873)


0.7.0-rc2
 * fix live-column-count of slice ranges including tombstoned supercolumn 
   with live subcolumn (CASSANDRA-1591)
 * rename o.a.c.internal.AntientropyStage -> AntiEntropyStage,
   o.a.c.request.Request_responseStage -> RequestResponseStage,
   o.a.c.internal.Internal_responseStage -> InternalResponseStage
 * add AbstractType.fromString (CASSANDRA-1767)
 * require index_type to be present when specifying index_name
   on ColumnDef (CASSANDRA-1759)
 * fix add/remove index bugs in CFMetadata (CASSANDRA-1768)
 * rebuild Strategy during system_update_keyspace (CASSANDRA-1762)
 * cli updates prompt to ... in continuation lines (CASSANDRA-1770)
 * support multiple Mutations per key in hadoop ColumnFamilyOutputFormat
   (CASSANDRA-1774)
 * improvements to Debian init script (CASSANDRA-1772)
 * use local classloader to check for version.properties (CASSANDRA-1778)
 * Validate that column names in column_metadata are valid for the
   defined comparator, and decode properly in cli (CASSANDRA-1773)
 * use cross-platform newlines in cli (CASSANDRA-1786)
 * add ExpiringColumn support to sstable import/export (CASSANDRA-1754)
 * add flush for each append to periodic commitlog mode; added
   periodic_without_flush option to disable this (CASSANDRA-1780)
 * close file handle used for post-flush truncate (CASSANDRA-1790)
 * various code cleanup (CASSANDRA-1793, -1794, -1795)
 * fix range queries against wrapped range (CASSANDRA-1781)
 * fix consistencylevel calculations for NetworkTopologyStrategy
   (CASSANDRA-1804)
 * cli support index type enum names (CASSANDRA-1810)
 * improved validation of column_metadata (CASSANDRA-1813)
 * reads at ConsistencyLevel > 1 throw UnavailableException
   immediately if insufficient live nodes exist (CASSANDRA-1803)
 * copy bytebuffers for local writes to avoid retaining the entire
   Thrift frame (CASSANDRA-1801)
 * fix NPE adding index to column w/o prior metadata (CASSANDRA-1764)
 * reduce fat client timeout (CASSANDRA-1730)
 * fix botched merge of CASSANDRA-1316


0.7.0-rc1
 * fix compaction and flush races with schema updates (CASSANDRA-1715)
 * add clustertool, config-converter, sstablekeys, and schematool 
   Windows .bat files (CASSANDRA-1723)
 * reject range queries received during bootstrap (CASSANDRA-1739)
 * fix wrapping-range queries on non-minimum token (CASSANDRA-1700)
 * add nodetool cfhistogram (CASSANDRA-1698)
 * limit repaired ranges to what the nodes have in common (CASSANDRA-1674)
 * index scan treats missing columns as not matching secondary
   expressions (CASSANDRA-1745)
 * Fix misuse of DataOutputBuffer.getData in AntiEntropyService
   (CASSANDRA-1729)
 * detect and warn when obsolete version of JNA is present (CASSANDRA-1760)
 * reduce fat client timeout (CASSANDRA-1730)
 * cleanup smallest CFs first to increase free temp space for larger ones
   (CASSANDRA-1811)
 * Update windows .bat files to work outside of main Cassandra
   directory (CASSANDRA-1713)
 * fix read repair regression from 0.6.7 (CASSANDRA-1727)
 * more-efficient read repair (CASSANDRA-1719)
 * fix hinted handoff replay (CASSANDRA-1656)
 * log type of dropped messages (CASSANDRA-1677)
 * upgrade to SLF4J 1.6.1
 * fix ByteBuffer bug in ExpiringColumn.updateDigest (CASSANDRA-1679)
 * fix IntegerType.getString (CASSANDRA-1681)
 * log tpstats when dropping messages (CASSANDRA-1660)
 * make -Djava.net.preferIPv4Stack=true the default (CASSANDRA-628)
 * add INTERNAL_RESPONSE verb to differentiate from responses related
   to client requests (CASSANDRA-1685)
 * log tpstats when dropping messages (CASSANDRA-1660)
 * include unreachable nodes in describeSchemaVersions (CASSANDRA-1678)
 * Avoid dropping messages off the client request path (CASSANDRA-1676)
 * fix jna errno reporting (CASSANDRA-1694)
 * add friendlier error for UnknownHostException on startup (CASSANDRA-1697)
 * include jna dependency in RPM package (CASSANDRA-1690)
 * add --skip-keys option to stress.py (CASSANDRA-1696)
 * improve cli handling of non-string keys and column names 
   (CASSANDRA-1701, -1693)
 * r/m extra subcomparator line in cli keyspaces output (CASSANDRA-1712)
 * add read repair chance to cli "show keyspaces"
 * upgrade to ConcurrentLinkedHashMap 1.1 (CASSANDRA-975)
 * fix index scan routing (CASSANDRA-1722)
 * fix tombstoning of supercolumns in range queries (CASSANDRA-1734)
 * clear endpoint cache after updating keyspace metadata (CASSANDRA-1741)
 * fix wrapping-range queries on non-minimum token (CASSANDRA-1700)
 * truncate includes secondary indexes (CASSANDRA-1747)
 * retain reference to PendingFile sstables (CASSANDRA-1749)
 * fix sstableimport regression (CASSANDRA-1753)
 * fix for bootstrap when no non-system tables are defined (CASSANDRA-1732)
 * handle replica unavailability in index scan (CASSANDRA-1755)
 * fix service initialization order deadlock (CASSANDRA-1756)
 * multi-line cli commands (CASSANDRA-1742)
 * fix race between snapshot and compaction (CASSANDRA-1736)
 * add listEndpointsPendingHints, deleteHintsForEndpoint JMX methods 
   (CASSANDRA-1551)


0.7.0-beta3
 * add strategy options to describe_keyspace output (CASSANDRA-1560)
 * log warning when using randomly generated token (CASSANDRA-1552)
 * re-organize JMX into .db, .net, .internal, .request (CASSANDRA-1217)
 * allow nodes to change IPs between restarts (CASSANDRA-1518)
 * remember ring state between restarts by default (CASSANDRA-1518)
 * flush index built flag so we can read it before log replay (CASSANDRA-1541)
 * lock row cache updates to prevent race condition (CASSANDRA-1293)
 * remove assertion causing rare (and harmless) error messages in
   commitlog (CASSANDRA-1330)
 * fix moving nodes with no keyspaces defined (CASSANDRA-1574)
 * fix unbootstrap when no data is present in a transfer range (CASSANDRA-1573)
 * take advantage of AVRO-495 to simplify our avro IDL (CASSANDRA-1436)
 * extend authorization hierarchy to column family (CASSANDRA-1554)
 * deletion support in secondary indexes (CASSANDRA-1571)
 * meaningful error message for invalid replication strategy class 
   (CASSANDRA-1566)
 * allow keyspace creation with RF > N (CASSANDRA-1428)
 * improve cli error handling (CASSANDRA-1580)
 * add cache save/load ability (CASSANDRA-1417, 1606, 1647)
 * add StorageService.getDrainProgress (CASSANDRA-1588)
 * Disallow bootstrap to an in-use token (CASSANDRA-1561)
 * Allow dynamic secondary index creation and destruction (CASSANDRA-1532)
 * log auto-guessed memtable thresholds (CASSANDRA-1595)
 * add ColumnDef support to cli (CASSANDRA-1583)
 * reduce index sample time by 75% (CASSANDRA-1572)
 * add cli support for column, strategy metadata (CASSANDRA-1578, 1612)
 * add cli support for schema modification (CASSANDRA-1584)
 * delete temp files on failed compactions (CASSANDRA-1596)
 * avoid blocking for dead nodes during removetoken (CASSANDRA-1605)
 * remove ConsistencyLevel.ZERO (CASSANDRA-1607)
 * expose in-progress compaction type in jmx (CASSANDRA-1586)
 * removed IClock & related classes from internals (CASSANDRA-1502)
 * fix removing tokens from SystemTable on decommission and removetoken
   (CASSANDRA-1609)
 * include CF metadata in cli 'show keyspaces' (CASSANDRA-1613)
 * switch from Properties to HashMap in PropertyFileSnitch to
   avoid synchronization bottleneck (CASSANDRA-1481)
 * PropertyFileSnitch configuration file renamed to 
   cassandra-topology.properties
 * add cli support for get_range_slices (CASSANDRA-1088, CASSANDRA-1619)
 * Make memtable flush thresholds per-CF instead of global 
   (CASSANDRA-1007, 1637)
 * add cli support for binary data without CfDef hints (CASSANDRA-1603)
 * fix building SSTable statistics post-stream (CASSANDRA-1620)
 * fix potential infinite loop in 2ary index queries (CASSANDRA-1623)
 * allow creating NTS keyspaces with no replicas configured (CASSANDRA-1626)
 * add jmx histogram of sstables accessed per read (CASSANDRA-1624)
 * remove system_rename_column_family and system_rename_keyspace from the
   client API until races can be fixed (CASSANDRA-1630, CASSANDRA-1585)
 * add cli sanity tests (CASSANDRA-1582)
 * update GC settings in cassandra.bat (CASSANDRA-1636)
 * cli support for index queries (CASSANDRA-1635)
 * cli support for updating schema memtable settings (CASSANDRA-1634)
 * cli --file option (CASSANDRA-1616)
 * reduce automatically chosen memtable sizes by 50% (CASSANDRA-1641)
 * move endpoint cache from snitch to strategy (CASSANDRA-1643)
 * fix commitlog recovery deleting the newly-created segment as well as
   the old ones (CASSANDRA-1644)
 * upgrade to Thrift 0.5 (CASSANDRA-1367)
 * renamed CL.DCQUORUM to LOCAL_QUORUM and DCQUORUMSYNC to EACH_QUORUM
 * cli truncate support (CASSANDRA-1653)
 * update GC settings in cassandra.bat (CASSANDRA-1636)
 * avoid logging when a node's ip/token is gossipped back to it (CASSANDRA-1666)


0.7-beta2
 * always use UTF-8 for hint keys (CASSANDRA-1439)
 * remove cassandra.yaml dependency from Hadoop and Pig (CASSADRA-1322)
 * expose CfDef metadata in describe_keyspaces (CASSANDRA-1363)
 * restore use of mmap_index_only option (CASSANDRA-1241)
 * dropping a keyspace with no column families generated an error 
   (CASSANDRA-1378)
 * rename RackAwareStrategy to OldNetworkTopologyStrategy, RackUnawareStrategy 
   to SimpleStrategy, DatacenterShardStrategy to NetworkTopologyStrategy,
   AbstractRackAwareSnitch to AbstractNetworkTopologySnitch (CASSANDRA-1392)
 * merge StorageProxy.mutate, mutateBlocking (CASSANDRA-1396)
 * faster UUIDType, LongType comparisons (CASSANDRA-1386, 1393)
 * fix setting read_repair_chance from CLI addColumnFamily (CASSANDRA-1399)
 * fix updates to indexed columns (CASSANDRA-1373)
 * fix race condition leaving to FileNotFoundException (CASSANDRA-1382)
 * fix sharded lock hash on index write path (CASSANDRA-1402)
 * add support for GT/E, LT/E in subordinate index clauses (CASSANDRA-1401)
 * cfId counter got out of sync when CFs were added (CASSANDRA-1403)
 * less chatty schema updates (CASSANDRA-1389)
 * rename column family mbeans. 'type' will now include either 
   'IndexColumnFamilies' or 'ColumnFamilies' depending on the CFS type.
   (CASSANDRA-1385)
 * disallow invalid keyspace and column family names. This includes name that
   matches a '^\w+' regex. (CASSANDRA-1377)
 * use JNA, if present, to take snapshots (CASSANDRA-1371)
 * truncate hints if starting 0.7 for the first time (CASSANDRA-1414)
 * fix FD leak in single-row slicepredicate queries (CASSANDRA-1416)
 * allow index expressions against columns that are not part of the 
   SlicePredicate (CASSANDRA-1410)
 * config-converter properly handles snitches and framed support 
   (CASSANDRA-1420)
 * remove keyspace argument from multiget_count (CASSANDRA-1422)
 * allow specifying cassandra.yaml location as (local or remote) URL
   (CASSANDRA-1126)
 * fix using DynamicEndpointSnitch with NetworkTopologyStrategy
   (CASSANDRA-1429)
 * Add CfDef.default_validation_class (CASSANDRA-891)
 * fix EstimatedHistogram.max (CASSANDRA-1413)
 * quorum read optimization (CASSANDRA-1622)
 * handle zero-length (or missing) rows during HH paging (CASSANDRA-1432)
 * include secondary indexes during schema migrations (CASSANDRA-1406)
 * fix commitlog header race during schema change (CASSANDRA-1435)
 * fix ColumnFamilyStoreMBeanIterator to use new type name (CASSANDRA-1433)
 * correct filename generated by xml->yaml converter (CASSANDRA-1419)
 * add CMSInitiatingOccupancyFraction=75 and UseCMSInitiatingOccupancyOnly
   to default JVM options
 * decrease jvm heap for cassandra-cli (CASSANDRA-1446)
 * ability to modify keyspaces and column family definitions on a live cluster
   (CASSANDRA-1285)
 * support for Hadoop Streaming [non-jvm map/reduce via stdin/out]
   (CASSANDRA-1368)
 * Move persistent sstable stats from the system table to an sstable component
   (CASSANDRA-1430)
 * remove failed bootstrap attempt from pending ranges when gossip times
   it out after 1h (CASSANDRA-1463)
 * eager-create tcp connections to other cluster members (CASSANDRA-1465)
 * enumerate stages and derive stage from message type instead of 
   transmitting separately (CASSANDRA-1465)
 * apply reversed flag during collation from different data sources
   (CASSANDRA-1450)
 * make failure to remove comitlog segment non-fatal (CASSANDRA-1348)
 * correct ordering of drain operations so CL.recover is no longer 
   necessary (CASSANDRA-1408)
 * removed keyspace from describe_splits method (CASSANDRA-1425)
 * rename check_schema_agreement to describe_schema_versions
   (CASSANDRA-1478)
 * fix QUORUM calculation for RF > 3 (CASSANDRA-1487)
 * remove tombstones during non-major compactions when bloom filter
   verifies that row does not exist in other sstables (CASSANDRA-1074)
 * nodes that coordinated a loadbalance in the past could not be seen by
   newly added nodes (CASSANDRA-1467)
 * exposed endpoint states (gossip details) via jmx (CASSANDRA-1467)
 * ensure that compacted sstables are not included when new readers are
   instantiated (CASSANDRA-1477)
 * by default, calculate heap size and memtable thresholds at runtime (CASSANDRA-1469)
 * fix races dealing with adding/dropping keyspaces and column families in
   rapid succession (CASSANDRA-1477)
 * clean up of Streaming system (CASSANDRA-1503, 1504, 1506)
 * add options to configure Thrift socket keepalive and buffer sizes (CASSANDRA-1426)
 * make contrib CassandraServiceDataCleaner recursive (CASSANDRA-1509)
 * min, max compaction threshold are configurable and persistent 
   per-ColumnFamily (CASSANDRA-1468)
 * fix replaying the last mutation in a commitlog unnecessarily 
   (CASSANDRA-1512)
 * invoke getDefaultUncaughtExceptionHandler from DTPE with the original
   exception rather than the ExecutionException wrapper (CASSANDRA-1226)
 * remove Clock from the Thrift (and Avro) API (CASSANDRA-1501)
 * Close intra-node sockets when connection is broken (CASSANDRA-1528)
 * RPM packaging spec file (CASSANDRA-786)
 * weighted request scheduler (CASSANDRA-1485)
 * treat expired columns as deleted (CASSANDRA-1539)
 * make IndexInterval configurable (CASSANDRA-1488)
 * add describe_snitch to Thrift API (CASSANDRA-1490)
 * MD5 authenticator compares plain text submitted password with MD5'd
   saved property, instead of vice versa (CASSANDRA-1447)
 * JMX MessagingService pending and completed counts (CASSANDRA-1533)
 * fix race condition processing repair responses (CASSANDRA-1511)
 * make repair blocking (CASSANDRA-1511)
 * create EndpointSnitchInfo and MBean to expose rack and DC (CASSANDRA-1491)
 * added option to contrib/word_count to output results back to Cassandra
   (CASSANDRA-1342)
 * rewrite Hadoop ColumnFamilyRecordWriter to pool connections, retry to
   multiple Cassandra nodes, and smooth impact on the Cassandra cluster
   by using smaller batch sizes (CASSANDRA-1434)
 * fix setting gc_grace_seconds via CLI (CASSANDRA-1549)
 * support TTL'd index values (CASSANDRA-1536)
 * make removetoken work like decommission (CASSANDRA-1216)
 * make cli comparator-aware and improve quote rules (CASSANDRA-1523,-1524)
 * make nodetool compact and cleanup blocking (CASSANDRA-1449)
 * add memtable, cache information to GCInspector logs (CASSANDRA-1558)
 * enable/disable HintedHandoff via JMX (CASSANDRA-1550)
 * Ignore stray files in the commit log directory (CASSANDRA-1547)
 * Disallow bootstrap to an in-use token (CASSANDRA-1561)


0.7-beta1
 * sstable versioning (CASSANDRA-389)
 * switched to slf4j logging (CASSANDRA-625)
 * add (optional) expiration time for column (CASSANDRA-699)
 * access levels for authentication/authorization (CASSANDRA-900)
 * add ReadRepairChance to CF definition (CASSANDRA-930)
 * fix heisenbug in system tests, especially common on OS X (CASSANDRA-944)
 * convert to byte[] keys internally and all public APIs (CASSANDRA-767)
 * ability to alter schema definitions on a live cluster (CASSANDRA-44)
 * renamed configuration file to cassandra.xml, and log4j.properties to
   log4j-server.properties, which must now be loaded from
   the classpath (which is how our scripts in bin/ have always done it)
   (CASSANDRA-971)
 * change get_count to require a SlicePredicate. create multi_get_count
   (CASSANDRA-744)
 * re-organized endpointsnitch implementations and added SimpleSnitch
   (CASSANDRA-994)
 * Added preload_row_cache option (CASSANDRA-946)
 * add CRC to commitlog header (CASSANDRA-999)
 * removed deprecated batch_insert and get_range_slice methods (CASSANDRA-1065)
 * add truncate thrift method (CASSANDRA-531)
 * http mini-interface using mx4j (CASSANDRA-1068)
 * optimize away copy of sliced row on memtable read path (CASSANDRA-1046)
 * replace constant-size 2GB mmaped segments and special casing for index 
   entries spanning segment boundaries, with SegmentedFile that computes 
   segments that always contain entire entries/rows (CASSANDRA-1117)
 * avoid reading large rows into memory during compaction (CASSANDRA-16)
 * added hadoop OutputFormat (CASSANDRA-1101)
 * efficient Streaming (no more anticompaction) (CASSANDRA-579)
 * split commitlog header into separate file and add size checksum to
   mutations (CASSANDRA-1179)
 * avoid allocating a new byte[] for each mutation on replay (CASSANDRA-1219)
 * revise HH schema to be per-endpoint (CASSANDRA-1142)
 * add joining/leaving status to nodetool ring (CASSANDRA-1115)
 * allow multiple repair sessions per node (CASSANDRA-1190)
 * optimize away MessagingService for local range queries (CASSANDRA-1261)
 * make framed transport the default so malformed requests can't OOM the 
   server (CASSANDRA-475)
 * significantly faster reads from row cache (CASSANDRA-1267)
 * take advantage of row cache during range queries (CASSANDRA-1302)
 * make GCGraceSeconds a per-ColumnFamily value (CASSANDRA-1276)
 * keep persistent row size and column count statistics (CASSANDRA-1155)
 * add IntegerType (CASSANDRA-1282)
 * page within a single row during hinted handoff (CASSANDRA-1327)
 * push DatacenterShardStrategy configuration into keyspace definition,
   eliminating datacenter.properties. (CASSANDRA-1066)
 * optimize forward slices starting with '' and single-index-block name 
   queries by skipping the column index (CASSANDRA-1338)
 * streaming refactor (CASSANDRA-1189)
 * faster comparison for UUID types (CASSANDRA-1043)
 * secondary index support (CASSANDRA-749 and subtasks)
 * make compaction buckets deterministic (CASSANDRA-1265)


0.6.6
 * Allow using DynamicEndpointSnitch with RackAwareStrategy (CASSANDRA-1429)
 * remove the remaining vestiges of the unfinished DatacenterShardStrategy 
   (replaced by NetworkTopologyStrategy in 0.7)
   

0.6.5
 * fix key ordering in range query results with RandomPartitioner
   and ConsistencyLevel > ONE (CASSANDRA-1145)
 * fix for range query starting with the wrong token range (CASSANDRA-1042)
 * page within a single row during hinted handoff (CASSANDRA-1327)
 * fix compilation on non-sun JDKs (CASSANDRA-1061)
 * remove String.trim() call on row keys in batch mutations (CASSANDRA-1235)
 * Log summary of dropped messages instead of spamming log (CASSANDRA-1284)
 * add dynamic endpoint snitch (CASSANDRA-981)
 * fix streaming for keyspaces with hyphens in their name (CASSANDRA-1377)
 * fix errors in hard-coded bloom filter optKPerBucket by computing it
   algorithmically (CASSANDRA-1220
 * remove message deserialization stage, and uncap read/write stages
   so slow reads/writes don't block gossip processing (CASSANDRA-1358)
 * add jmx port configuration to Debian package (CASSANDRA-1202)
 * use mlockall via JNA, if present, to prevent Linux from swapping
   out parts of the JVM (CASSANDRA-1214)


0.6.4
 * avoid queuing multiple hint deliveries for the same endpoint
   (CASSANDRA-1229)
 * better performance for and stricter checking of UTF8 column names
   (CASSANDRA-1232)
 * extend option to lower compaction priority to hinted handoff
   as well (CASSANDRA-1260)
 * log errors in gossip instead of re-throwing (CASSANDRA-1289)
 * avoid aborting commitlog replay prematurely if a flushed-but-
   not-removed commitlog segment is encountered (CASSANDRA-1297)
 * fix duplicate rows being read during mapreduce (CASSANDRA-1142)
 * failure detection wasn't closing command sockets (CASSANDRA-1221)
 * cassandra-cli.bat works on windows (CASSANDRA-1236)
 * pre-emptively drop requests that cannot be processed within RPCTimeout
   (CASSANDRA-685)
 * add ack to Binary write verb and update CassandraBulkLoader
   to wait for acks for each row (CASSANDRA-1093)
 * added describe_partitioner Thrift method (CASSANDRA-1047)
 * Hadoop jobs no longer require the Cassandra storage-conf.xml
   (CASSANDRA-1280, CASSANDRA-1047)
 * log thread pool stats when GC is excessive (CASSANDRA-1275)
 * remove gossip message size limit (CASSANDRA-1138)
 * parallelize local and remote reads during multiget, and respect snitch 
   when determining whether to do local read for CL.ONE (CASSANDRA-1317)
 * fix read repair to use requested consistency level on digest mismatch,
   rather than assuming QUORUM (CASSANDRA-1316)
 * process digest mismatch re-reads in parallel (CASSANDRA-1323)
 * switch hints CF comparator to BytesType (CASSANDRA-1274)


0.6.3
 * retry to make streaming connections up to 8 times. (CASSANDRA-1019)
 * reject describe_ring() calls on invalid keyspaces (CASSANDRA-1111)
 * fix cache size calculation for size of 100% (CASSANDRA-1129)
 * fix cache capacity only being recalculated once (CASSANDRA-1129)
 * remove hourly scan of all hints on the off chance that the gossiper
   missed a status change; instead, expose deliverHintsToEndpoint to JMX
   so it can be done manually, if necessary (CASSANDRA-1141)
 * don't reject reads at CL.ALL (CASSANDRA-1152)
 * reject deletions to supercolumns in CFs containing only standard
   columns (CASSANDRA-1139)
 * avoid preserving login information after client disconnects
   (CASSANDRA-1057)
 * prefer sun jdk to openjdk in debian init script (CASSANDRA-1174)
 * detect partioner config changes between restarts and fail fast 
   (CASSANDRA-1146)
 * use generation time to resolve node token reassignment disagreements
   (CASSANDRA-1118)
 * restructure the startup ordering of Gossiper and MessageService to avoid
   timing anomalies (CASSANDRA-1160)
 * detect incomplete commit log hearders (CASSANDRA-1119)
 * force anti-entropy service to stream files on the stream stage to avoid
   sending streams out of order (CASSANDRA-1169)
 * remove inactive stream managers after AES streams files (CASSANDRA-1169)
 * allow removing entire row through batch_mutate Deletion (CASSANDRA-1027)
 * add JMX metrics for row-level bloom filter false positives (CASSANDRA-1212)
 * added a redhat init script to contrib (CASSANDRA-1201)
 * use midpoint when bootstrapping a new machine into range with not
   much data yet instead of random token (CASSANDRA-1112)
 * kill server on OOM in executor stage as well as Thrift (CASSANDRA-1226)
 * remove opportunistic repairs, when two machines with overlapping replica
   responsibilities happen to finish major compactions of the same CF near
   the same time.  repairs are now fully manual (CASSANDRA-1190)
 * add ability to lower compaction priority (default is no change from 0.6.2)
   (CASSANDRA-1181)


0.6.2
 * fix contrib/word_count build. (CASSANDRA-992)
 * split CommitLogExecutorService into BatchCommitLogExecutorService and 
   PeriodicCommitLogExecutorService (CASSANDRA-1014)
 * add latency histograms to CFSMBean (CASSANDRA-1024)
 * make resolving timestamp ties deterministic by using value bytes
   as a tiebreaker (CASSANDRA-1039)
 * Add option to turn off Hinted Handoff (CASSANDRA-894)
 * fix windows startup (CASSANDRA-948)
 * make concurrent_reads, concurrent_writes configurable at runtime via JMX
   (CASSANDRA-1060)
 * disable GCInspector on non-Sun JVMs (CASSANDRA-1061)
 * fix tombstone handling in sstable rows with no other data (CASSANDRA-1063)
 * fix size of row in spanned index entries (CASSANDRA-1056)
 * install json2sstable, sstable2json, and sstablekeys to Debian package
 * StreamingService.StreamDestinations wouldn't empty itself after streaming
   finished (CASSANDRA-1076)
 * added Collections.shuffle(splits) before returning the splits in 
   ColumnFamilyInputFormat (CASSANDRA-1096)
 * do not recalculate cache capacity post-compaction if it's been manually 
   modified (CASSANDRA-1079)
 * better defaults for flush sorter + writer executor queue sizes
   (CASSANDRA-1100)
 * windows scripts for SSTableImport/Export (CASSANDRA-1051)
 * windows script for nodetool (CASSANDRA-1113)
 * expose PhiConvictThreshold (CASSANDRA-1053)
 * make repair of RF==1 a no-op (CASSANDRA-1090)
 * improve default JVM GC options (CASSANDRA-1014)
 * fix SlicePredicate serialization inside Hadoop jobs (CASSANDRA-1049)
 * close Thrift sockets in Hadoop ColumnFamilyRecordReader (CASSANDRA-1081)


0.6.1
 * fix NPE in sstable2json when no excluded keys are given (CASSANDRA-934)
 * keep the replica set constant throughout the read repair process
   (CASSANDRA-937)
 * allow querying getAllRanges with empty token list (CASSANDRA-933)
 * fix command line arguments inversion in clustertool (CASSANDRA-942)
 * fix race condition that could trigger a false-positive assertion
   during post-flush discard of old commitlog segments (CASSANDRA-936)
 * fix neighbor calculation for anti-entropy repair (CASSANDRA-924)
 * perform repair even for small entropy differences (CASSANDRA-924)
 * Use hostnames in CFInputFormat to allow Hadoop's naive string-based
   locality comparisons to work (CASSANDRA-955)
 * cache read-only BufferedRandomAccessFile length to avoid
   3 system calls per invocation (CASSANDRA-950)
 * nodes with IPv6 (and no IPv4) addresses could not join cluster
   (CASSANDRA-969)
 * Retrieve the correct number of undeleted columns, if any, from
   a supercolumn in a row that had been deleted previously (CASSANDRA-920)
 * fix index scans that cross the 2GB mmap boundaries for both mmap
   and standard i/o modes (CASSANDRA-866)
 * expose drain via nodetool (CASSANDRA-978)


0.6.0-RC1
 * JMX drain to flush memtables and run through commit log (CASSANDRA-880)
 * Bootstrapping can skip ranges under the right conditions (CASSANDRA-902)
 * fix merging row versions in range_slice for CL > ONE (CASSANDRA-884)
 * default write ConsistencyLeven chaned from ZERO to ONE
 * fix for index entries spanning mmap buffer boundaries (CASSANDRA-857)
 * use lexical comparison if time part of TimeUUIDs are the same 
   (CASSANDRA-907)
 * bound read, mutation, and response stages to fix possible OOM
   during log replay (CASSANDRA-885)
 * Use microseconds-since-epoch (UTC) in cli, instead of milliseconds
 * Treat batch_mutate Deletion with null supercolumn as "apply this predicate 
   to top level supercolumns" (CASSANDRA-834)
 * Streaming destination nodes do not update their JMX status (CASSANDRA-916)
 * Fix internal RPC timeout calculation (CASSANDRA-911)
 * Added Pig loadfunc to contrib/pig (CASSANDRA-910)


0.6.0-beta3
 * fix compaction bucketing bug (CASSANDRA-814)
 * update windows batch file (CASSANDRA-824)
 * deprecate KeysCachedFraction configuration directive in favor
   of KeysCached; move to unified-per-CF key cache (CASSANDRA-801)
 * add invalidateRowCache to ColumnFamilyStoreMBean (CASSANDRA-761)
 * send Handoff hints to natural locations to reduce load on
   remaining nodes in a failure scenario (CASSANDRA-822)
 * Add RowWarningThresholdInMB configuration option to warn before very 
   large rows get big enough to threaten node stability, and -x option to
   be able to remove them with sstable2json if the warning is unheeded
   until it's too late (CASSANDRA-843)
 * Add logging of GC activity (CASSANDRA-813)
 * fix ConcurrentModificationException in commitlog discard (CASSANDRA-853)
 * Fix hardcoded row count in Hadoop RecordReader (CASSANDRA-837)
 * Add a jmx status to the streaming service and change several DEBUG
   messages to INFO (CASSANDRA-845)
 * fix classpath in cassandra-cli.bat for Windows (CASSANDRA-858)
 * allow re-specifying host, port to cassandra-cli if invalid ones
   are first tried (CASSANDRA-867)
 * fix race condition handling rpc timeout in the coordinator
   (CASSANDRA-864)
 * Remove CalloutLocation and StagingFileDirectory from storage-conf files 
   since those settings are no longer used (CASSANDRA-878)
 * Parse a long from RowWarningThresholdInMB instead of an int (CASSANDRA-882)
 * Remove obsolete ControlPort code from DatabaseDescriptor (CASSANDRA-886)
 * move skipBytes side effect out of assert (CASSANDRA-899)
 * add "double getLoad" to StorageServiceMBean (CASSANDRA-898)
 * track row stats per CF at compaction time (CASSANDRA-870)
 * disallow CommitLogDirectory matching a DataFileDirectory (CASSANDRA-888)
 * default key cache size is 200k entries, changed from 10% (CASSANDRA-863)
 * add -Dcassandra-foreground=yes to cassandra.bat
 * exit if cluster name is changed unexpectedly (CASSANDRA-769)


0.6.0-beta1/beta2
 * add batch_mutate thrift command, deprecating batch_insert (CASSANDRA-336)
 * remove get_key_range Thrift API, deprecated in 0.5 (CASSANDRA-710)
 * add optional login() Thrift call for authentication (CASSANDRA-547)
 * support fat clients using gossiper and StorageProxy to perform
   replication in-process [jvm-only] (CASSANDRA-535)
 * support mmapped I/O for reads, on by default on 64bit JVMs 
   (CASSANDRA-408, CASSANDRA-669)
 * improve insert concurrency, particularly during Hinted Handoff
   (CASSANDRA-658)
 * faster network code (CASSANDRA-675)
 * stress.py moved to contrib (CASSANDRA-635)
 * row caching [must be explicitly enabled per-CF in config] (CASSANDRA-678)
 * present a useful measure of compaction progress in JMX (CASSANDRA-599)
 * add bin/sstablekeys (CASSNADRA-679)
 * add ConsistencyLevel.ANY (CASSANDRA-687)
 * make removetoken remove nodes from gossip entirely (CASSANDRA-644)
 * add ability to set cache sizes at runtime (CASSANDRA-708)
 * report latency and cache hit rate statistics with lifetime totals
   instead of average over the last minute (CASSANDRA-702)
 * support get_range_slice for RandomPartitioner (CASSANDRA-745)
 * per-keyspace replication factory and replication strategy (CASSANDRA-620)
 * track latency in microseconds (CASSANDRA-733)
 * add describe_ Thrift methods, deprecating get_string_property and 
   get_string_list_property
 * jmx interface for tracking operation mode and streams in general.
   (CASSANDRA-709)
 * keep memtables in sorted order to improve range query performance
   (CASSANDRA-799)
 * use while loop instead of recursion when trimming sstables compaction list 
   to avoid blowing stack in pathological cases (CASSANDRA-804)
 * basic Hadoop map/reduce support (CASSANDRA-342)


0.5.1
 * ensure all files for an sstable are streamed to the same directory.
   (CASSANDRA-716)
 * more accurate load estimate for bootstrapping (CASSANDRA-762)
 * tolerate dead or unavailable bootstrap target on write (CASSANDRA-731)
 * allow larger numbers of keys (> 140M) in a sstable bloom filter
   (CASSANDRA-790)
 * include jvm argument improvements from CASSANDRA-504 in debian package
 * change streaming chunk size to 32MB to accomodate Windows XP limitations
   (was 64MB) (CASSANDRA-795)
 * fix get_range_slice returning results in the wrong order (CASSANDRA-781)
 

0.5.0 final
 * avoid attempting to delete temporary bootstrap files twice (CASSANDRA-681)
 * fix bogus NaN in nodeprobe cfstats output (CASSANDRA-646)
 * provide a policy for dealing with single thread executors w/ a full queue
   (CASSANDRA-694)
 * optimize inner read in MessagingService, vastly improving multiple-node
   performance (CASSANDRA-675)
 * wait for table flush before streaming data back to a bootstrapping node.
   (CASSANDRA-696)
 * keep track of bootstrapping sources by table so that bootstrapping doesn't 
   give the indication of finishing early (CASSANDRA-673)


0.5.0 RC3
 * commit the correct version of the patch for CASSANDRA-663


0.5.0 RC2 (unreleased)
 * fix bugs in converting get_range_slice results to Thrift 
   (CASSANDRA-647, CASSANDRA-649)
 * expose java.util.concurrent.TimeoutException in StorageProxy methods
   (CASSANDRA-600)
 * TcpConnectionManager was holding on to disconnected connections, 
   giving the false indication they were being used. (CASSANDRA-651)
 * Remove duplicated write. (CASSANDRA-662)
 * Abort bootstrap if IP is already in the token ring (CASSANDRA-663)
 * increase default commitlog sync period, and wait for last sync to 
   finish before submitting another (CASSANDRA-668)


0.5.0 RC1
 * Fix potential NPE in get_range_slice (CASSANDRA-623)
 * add CRC32 to commitlog entries (CASSANDRA-605)
 * fix data streaming on windows (CASSANDRA-630)
 * GC compacted sstables after cleanup and compaction (CASSANDRA-621)
 * Speed up anti-entropy validation (CASSANDRA-629)
 * Fix anti-entropy assertion error (CASSANDRA-639)
 * Fix pending range conflicts when bootstapping or moving
   multiple nodes at once (CASSANDRA-603)
 * Handle obsolete gossip related to node movement in the case where
   one or more nodes is down when the movement occurs (CASSANDRA-572)
 * Include dead nodes in gossip to avoid a variety of problems
   and fix HH to removed nodes (CASSANDRA-634)
 * return an InvalidRequestException for mal-formed SlicePredicates
   (CASSANDRA-643)
 * fix bug determining closest neighbor for use in multiple datacenters
   (CASSANDRA-648)
 * Vast improvements in anticompaction speed (CASSANDRA-607)
 * Speed up log replay and writes by avoiding redundant serializations
   (CASSANDRA-652)


0.5.0 beta 2
 * Bootstrap improvements (several tickets)
 * add nodeprobe repair anti-entropy feature (CASSANDRA-193, CASSANDRA-520)
 * fix possibility of partition when many nodes restart at once
   in clusters with multiple seeds (CASSANDRA-150)
 * fix NPE in get_range_slice when no data is found (CASSANDRA-578)
 * fix potential NPE in hinted handoff (CASSANDRA-585)
 * fix cleanup of local "system" keyspace (CASSANDRA-576)
 * improve computation of cluster load balance (CASSANDRA-554)
 * added super column read/write, column count, and column/row delete to
   cassandra-cli (CASSANDRA-567, CASSANDRA-594)
 * fix returning live subcolumns of deleted supercolumns (CASSANDRA-583)
 * respect JAVA_HOME in bin/ scripts (several tickets)
 * add StorageService.initClient for fat clients on the JVM (CASSANDRA-535)
   (see contrib/client_only for an example of use)
 * make consistency_level functional in get_range_slice (CASSANDRA-568)
 * optimize key deserialization for RandomPartitioner (CASSANDRA-581)
 * avoid GCing tombstones except on major compaction (CASSANDRA-604)
 * increase failure conviction threshold, resulting in less nodes
   incorrectly (and temporarily) marked as down (CASSANDRA-610)
 * respect memtable thresholds during log replay (CASSANDRA-609)
 * support ConsistencyLevel.ALL on read (CASSANDRA-584)
 * add nodeprobe removetoken command (CASSANDRA-564)


0.5.0 beta
 * Allow multiple simultaneous flushes, improving flush throughput 
   on multicore systems (CASSANDRA-401)
 * Split up locks to improve write and read throughput on multicore systems
   (CASSANDRA-444, CASSANDRA-414)
 * More efficient use of memory during compaction (CASSANDRA-436)
 * autobootstrap option: when enabled, all non-seed nodes will attempt
   to bootstrap when started, until bootstrap successfully
   completes. -b option is removed.  (CASSANDRA-438)
 * Unless a token is manually specified in the configuration xml,
   a bootstraping node will use a token that gives it half the
   keys from the most-heavily-loaded node in the cluster,
   instead of generating a random token. 
   (CASSANDRA-385, CASSANDRA-517)
 * Miscellaneous bootstrap fixes (several tickets)
 * Ability to change a node's token even after it has data on it
   (CASSANDRA-541)
 * Ability to decommission a live node from the ring (CASSANDRA-435)
 * Semi-automatic loadbalancing via nodeprobe (CASSANDRA-192)
 * Add ability to set compaction thresholds at runtime via
   JMX / nodeprobe.  (CASSANDRA-465)
 * Add "comment" field to ColumnFamily definition. (CASSANDRA-481)
 * Additional JMX metrics (CASSANDRA-482)
 * JSON based export and import tools (several tickets)
 * Hinted Handoff fixes (several tickets)
 * Add key cache to improve read performance (CASSANDRA-423)
 * Simplified construction of custom ReplicationStrategy classes
   (CASSANDRA-497)
 * Graphical application (Swing) for ring integrity verification and 
   visualization was added to contrib (CASSANDRA-252)
 * Add DCQUORUM, DCQUORUMSYNC consistency levels and corresponding
   ReplicationStrategy / EndpointSnitch classes.  Experimental.
   (CASSANDRA-492)
 * Web client interface added to contrib (CASSANDRA-457)
 * More-efficient flush for Random, CollatedOPP partitioners 
   for normal writes (CASSANDRA-446) and bulk load (CASSANDRA-420)
 * Add MemtableFlushAfterMinutes, a global replacement for the old 
   per-CF FlushPeriodInMinutes setting (CASSANDRA-463)
 * optimizations to slice reading (CASSANDRA-350) and supercolumn
   queries (CASSANDRA-510)
 * force binding to given listenaddress for nodes with multiple
   interfaces (CASSANDRA-546)
 * stress.py benchmarking tool improvements (several tickets)
 * optimized replica placement code (CASSANDRA-525)
 * faster log replay on restart (CASSANDRA-539, CASSANDRA-540)
 * optimized local-node writes (CASSANDRA-558)
 * added get_range_slice, deprecating get_key_range (CASSANDRA-344)
 * expose TimedOutException to thrift (CASSANDRA-563)
 

0.4.2
 * Add validation disallowing null keys (CASSANDRA-486)
 * Fix race conditions in TCPConnectionManager (CASSANDRA-487)
 * Fix using non-utf8-aware comparison as a sanity check.
   (CASSANDRA-493)
 * Improve default garbage collector options (CASSANDRA-504)
 * Add "nodeprobe flush" (CASSANDRA-505)
 * remove NotFoundException from get_slice throws list (CASSANDRA-518)
 * fix get (not get_slice) of entire supercolumn (CASSANDRA-508)
 * fix null token during bootstrap (CASSANDRA-501)


0.4.1
 * Fix FlushPeriod columnfamily configuration regression
   (CASSANDRA-455)
 * Fix long column name support (CASSANDRA-460)
 * Fix for serializing a row that only contains tombstones
   (CASSANDRA-458)
 * Fix for discarding unneeded commitlog segments (CASSANDRA-459)
 * Add SnapshotBeforeCompaction configuration option (CASSANDRA-426)
 * Fix compaction abort under insufficient disk space (CASSANDRA-473)
 * Fix reading subcolumn slice from tombstoned CF (CASSANDRA-484)
 * Fix race condition in RVH causing occasional NPE (CASSANDRA-478)


0.4.0
 * fix get_key_range problems when a node is down (CASSANDRA-440)
   and add UnavailableException to more Thrift methods
 * Add example EndPointSnitch contrib code (several tickets)


0.4.0 RC2
 * fix SSTable generation clash during compaction (CASSANDRA-418)
 * reject method calls with null parameters (CASSANDRA-308)
 * properly order ranges in nodeprobe output (CASSANDRA-421)
 * fix logging of certain errors on executor threads (CASSANDRA-425)


0.4.0 RC1
 * Bootstrap feature is live; use -b on startup (several tickets)
 * Added multiget api (CASSANDRA-70)
 * fix Deadlock with SelectorManager.doProcess and TcpConnection.write
   (CASSANDRA-392)
 * remove key cache b/c of concurrency bugs in third-party
   CLHM library (CASSANDRA-405)
 * update non-major compaction logic to use two threshold values
   (CASSANDRA-407)
 * add periodic / batch commitlog sync modes (several tickets)
 * inline BatchMutation into batch_insert params (CASSANDRA-403)
 * allow setting the logging level at runtime via mbean (CASSANDRA-402)
 * change default comparator to BytesType (CASSANDRA-400)
 * add forwards-compatible ConsistencyLevel parameter to get_key_range
   (CASSANDRA-322)
 * r/m special case of blocking for local destination when writing with 
   ConsistencyLevel.ZERO (CASSANDRA-399)
 * Fixes to make BinaryMemtable [bulk load interface] useful (CASSANDRA-337);
   see contrib/bmt_example for an example of using it.
 * More JMX properties added (several tickets)
 * Thrift changes (several tickets)
    - Merged _super get methods with the normal ones; return values
      are now of ColumnOrSuperColumn.
    - Similarly, merged batch_insert_super into batch_insert.



0.4.0 beta
 * On-disk data format has changed to allow billions of keys/rows per
   node instead of only millions
 * Multi-keyspace support
 * Scan all sstables for all queries to avoid situations where
   different types of operation on the same ColumnFamily could
   disagree on what data was present
 * Snapshot support via JMX
 * Thrift API has changed a _lot_:
    - removed time-sorted CFs; instead, user-defined comparators
      may be defined on the column names, which are now byte arrays.
      Default comparators are provided for UTF8, Bytes, Ascii, Long (i64),
      and UUID types.
    - removed colon-delimited strings in thrift api in favor of explicit
      structs such as ColumnPath, ColumnParent, etc.  Also normalized
      thrift struct and argument naming.
    - Added columnFamily argument to get_key_range.
    - Change signature of get_slice to accept starting and ending
      columns as well as an offset.  (This allows use of indexes.)
      Added "ascending" flag to allow reasonably-efficient reverse
      scans as well.  Removed get_slice_by_range as redundant.
    - get_key_range operates on one CF at a time
    - changed `block` boolean on insert methods to ConsistencyLevel enum,
      with options of NONE, ONE, QUORUM, and ALL.
    - added similar consistency_level parameter to read methods
    - column-name-set slice with no names given now returns zero columns
      instead of all of them.  ("all" can run your server out of memory.
      use a range-based slice with a high max column count instead.)
 * Removed the web interface. Node information can now be obtained by 
   using the newly introduced nodeprobe utility.
 * More JMX stats
 * Remove magic values from internals (e.g. special key to indicate
   when to flush memtables)
 * Rename configuration "table" to "keyspace"
 * Moved to crash-only design; no more shutdown (just kill the process)
 * Lots of bug fixes

Full list of issues resolved in 0.4 is at https://issues.apache.org/jira/secure/IssueNavigator.jspa?reset=true&&pid=12310865&fixfor=12313862&resolution=1&sorter/field=issuekey&sorter/order=DESC


0.3.0 RC3
 * Fix potential deadlock under load in TCPConnection.
   (CASSANDRA-220)


0.3.0 RC2
 * Fix possible data loss when server is stopped after replaying
   log but before new inserts force memtable flush.
   (CASSANDRA-204)
 * Added BUGS file


0.3.0 RC1
 * Range queries on keys, including user-defined key collation
 * Remove support
 * Workarounds for a weird bug in JDK select/register that seems
   particularly common on VM environments. Cassandra should deploy
   fine on EC2 now
 * Much improved infrastructure: the beginnings of a decent test suite
   ("ant test" for unit tests; "nosetests" for system tests), code
   coverage reporting, etc.
 * Expanded node status reporting via JMX
 * Improved error reporting/logging on both server and client
 * Reduced memory footprint in default configuration
 * Combined blocking and non-blocking versions of insert APIs
 * Added FlushPeriodInMinutes configuration parameter to force
   flushing of infrequently-updated ColumnFamilies<|MERGE_RESOLUTION|>--- conflicted
+++ resolved
@@ -29,23 +29,13 @@
    the same threshold for TTL expiration (CASSANDRA-2349)
  * fix race when iterating CFs during add/drop (CASSANDRA-2350)
  * add ConsistencyLevel command to CLI (CASSANDRA-2354)
-<<<<<<< HEAD
  * fsync statistics component on write (CASSANDRA-2382)
  * fix encoding bugs in HintedHandoffManager, SystemTable when default
    charset is not UTF8 (CASSANDRA-2367)
  * fix potential infinite loop in ByteBufferUtil.inputStream (CASSANDRA-2365)
  * allow negative numbers in the cli (CASSANDRA-2358)
-=======
- * fix potential infinite loop in ByteBufferUtil.inputStream (CASSANDRA-2365)
- * fix encoding bugs in HintedHandoffManager, SystemTable when default
-   charset is not UTF8 (CASSANDRA-2367)
- * allow negative numbers in the cli (CASSANDRA-2358)
- * fsync statistics component on write (CASSANDRA-2382)
  * fix incorrect truncation of long to int when reading columns via block 
    index (CASSANDRA-2376)
- * fix race condition that could leave orphaned data files when
-   dropping CF or KS (CASSANDRA-2381)
->>>>>>> 323ee460
 
 
 0.7.4
