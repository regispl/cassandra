<<<<<<< HEAD
2.0.9
 * Fix native protocol CAS batches (CASSANDRA-7337)
 * Add per-CF range read request latency metrics (CASSANDRA-7338)
 * Fix NPE in StreamTransferTask.createMessageForRetry() (CASSANDRA-7323)
 * Add conditional CREATE/DROP USER support (CASSANDRA-7264)
 * Swap local and global default read repair chances (CASSANDRA-7320)
 * Add missing iso8601 patterns for date strings (CASSANDRA-6973)
 * Support selecting multiple rows in a partition using IN (CASSANDRA-6875)
 * cqlsh: always emphasize the partition key in DESC output (CASSANDRA-7274)
 * Copy compaction options to make sure they are reloaded (CASSANDRA-7290)
 * Add option to do more aggressive tombstone compactions (CASSANDRA-6563)
 * Don't try to compact already-compacting files in HHOM (CASSANDRA-7288)
 * Add authentication support to shuffle (CASSANDRA-6484)
 * Cqlsh counts non-empty lines for "Blank lines" warning (CASSANDRA-7325)
 * Make StreamSession#closeSession() idempotent (CASSANDRA-7262)
 * Fix infinite loop on exception while streaming (CASSANDRA-7330)
 * Reference sstables before populating key cache (CASSANDRA-7234)
Merged from 1.2:
=======
1.2.17
 * Add replace_address_first_boot flag to only replace if not bootstrapped (CASSANDRA-7356)
>>>>>>> 29a89d81
 * Enable keepalive for native protocol (CASSANDRA-7380)
 * Check internal addresses for seeds (CASSANDRA-6523)
 * Fix potential / by 0 in HHOM page size calculation (CASSANDRA-7354)
 * Fix availability validation for LOCAL_ONE CL (CASSANDRA-7319)
 * Use LOCAL_ONE for non-superuser auth queries (CASSANDRA-7328)
 * Fix handling of empty counter replication mutations (CASSANDRA-7144)


2.0.8
 * Always reallocate buffers in HSHA (CASSANDRA-6285)
 * (Hadoop) support authentication in CqlRecordReader (CASSANDRA-7221)
 * (Hadoop) Close java driver Cluster in CQLRR.close (CASSANDRA-7228)
 * Fix potential SlabAllocator yield-starvation (CASSANDRA-7133)
 * Warn when 'USING TIMESTAMP' is used on a CAS BATCH (CASSANDRA-7067)
 * Starting threads in OutboundTcpConnectionPool constructor causes race conditions (CASSANDRA-7177)
 * return all cpu values from BackgroundActivityMonitor.readAndCompute (CASSANDRA-7183)
 * fix c* launch issues on Russian os's due to output of linux 'free' cmd (CASSANDRA-6162)
 * Fix disabling autocompaction (CASSANDRA-7187)
 * Fix potential NumberFormatException when deserializing IntegerType (CASSANDRA-7088)
 * cqlsh can't tab-complete disabling compaction (CASSANDRA-7185)
 * cqlsh: Accept and execute CQL statement(s) from command-line parameter (CASSANDRA-7172)
 * Fix IllegalStateException in CqlPagingRecordReader (CASSANDRA-7198)
 * Fix the InvertedIndex trigger example (CASSANDRA-7211)
 * Correctly delete scheduled range xfers (CASSANDRA-7143)
 * Make batchlog replica selection rack-aware (CASSANDRA-6551)
 * Allow overriding cassandra-rackdc.properties file (CASSANDRA-7072)
 * Set JMX RMI port to 7199 (CASSANDRA-7087)
 * Use LOCAL_QUORUM for data reads at LOCAL_SERIAL (CASSANDRA-6939)
 * Log a warning for large batches (CASSANDRA-6487)
 * Queries on compact tables can return more rows that requested (CASSANDRA-7052)
 * USING TIMESTAMP for batches does not work (CASSANDRA-7053)
 * Fix performance regression from CASSANDRA-5614 (CASSANDRA-6949)
 * Merge groupable mutations in TriggerExecutor#execute() (CASSANDRA-7047)
 * Fix CFMetaData#getColumnDefinitionFromColumnName() (CASSANDRA-7074)
 * Plug holes in resource release when wiring up StreamSession (CASSANDRA-7073)
 * Re-add parameter columns to tracing session (CASSANDRA-6942)
 * Fix writetime/ttl functions for static columns (CASSANDRA-7081)
 * Suggest CTRL-C or semicolon after three blank lines in cqlsh (CASSANDRA-7142)
 * Add --resolve-ip option to 'nodetool ring' (CASSANDRA-7210)
 * Fix duplicated error messages on directory creation error at startup (CASSANDRA-5818)
 * reduce garbage on codec flag deserialization (CASSANDRA-7244) 
 * Proper null handle for IF with map element access (CASSANDRA-7155)
 * Improve compaction visibility (CASSANDRA-7242)
 * Fix 2ndary index queries with DESC clustering order (CASSANDRA-6950)
 * Invalid key cache entries on DROP (CASSANDRA-6525)
 * Fix flapping RecoveryManagerTest (CASSANDRA-7084)
Merged from 1.2:
 * Add Cloudstack snitch (CASSANDRA-7147)
 * Update system.peers correctly when relocating tokens (CASSANDRA-7126)
 * Add Google Compute Engine snitch (CASSANDRA-7132)
 * Fix nodetool display with vnodes (CASSANDRA-7082)
 * Fix schema concurrency exceptions (CASSANDRA-6841)
 * Fix BatchlogManager#deleteBatch() use of millisecond timsestamps
   (CASSANDRA-6822)
 * Fix batchlog to account for CF truncation records (CASSANDRA-6999)
 * Fix CQLSH parsing of functions and BLOB literals (CASSANDRA-7018)
 * Require nodetool rebuild_index to specify index names (CASSANDRA-7038)
 * Ensure that batchlog and hint timeouts do not produce hints (CASSANDRA-7058)
 * Always clean up references in SerializingCache (CASSANDRA-6994)
 * Don't shut MessagingService down when replacing a node (CASSANDRA-6476)
 * fix npe when doing -Dcassandra.fd_initial_value_ms (CASSANDRA-6751)
 * Preserves CQL metadata when updating table from thrift (CASSANDRA-6831)
 * remove duplicate query for local tokens (CASSANDRA-7182)
 * raise streaming phi convict threshold level (CASSANDRA-7063)
 * reduce garbage creation in calculatePendingRanges (CASSANDRA-7191)
 * exit CQLSH with error status code if script fails (CASSANDRA-6344)
 * Fix bug with some IN queries missig results (CASSANDRA-7105)
 * Fix availability validation for LOCAL_ONE CL (CASSANDRA-7319)
 * Hint streaming can cause decommission to fail (CASSANDRA-7219)
 * RepairTask didn't send a correct message on IllegalArgumentException (CASSANDRA-7336)


2.0.7
 * Put nodes in hibernate when join_ring is false (CASSANDRA-6961)
 * Avoid early loading of non-system keyspaces before compaction-leftovers 
   cleanup at startup (CASSANDRA-6913)
 * Restrict Windows to parallel repairs (CASSANDRA-6907)
 * (Hadoop) Allow manually specifying start/end tokens in CFIF (CASSANDRA-6436)
 * Fix NPE in MeteredFlusher (CASSANDRA-6820)
 * Fix race processing range scan responses (CASSANDRA-6820)
 * Allow deleting snapshots from dropped keyspaces (CASSANDRA-6821)
 * Add uuid() function (CASSANDRA-6473)
 * Omit tombstones from schema digests (CASSANDRA-6862)
 * Include correct consistencyLevel in LWT timeout (CASSANDRA-6884)
 * Lower chances for losing new SSTables during nodetool refresh and
   ColumnFamilyStore.loadNewSSTables (CASSANDRA-6514)
 * Add support for DELETE ... IF EXISTS to CQL3 (CASSANDRA-5708)
 * Update hadoop_cql3_word_count example (CASSANDRA-6793)
 * Fix handling of RejectedExecution in sync Thrift server (CASSANDRA-6788)
 * Log more information when exceeding tombstone_warn_threshold (CASSANDRA-6865)
 * Fix truncate to not abort due to unreachable fat clients (CASSANDRA-6864)
 * Fix schema concurrency exceptions (CASSANDRA-6841)
 * Fix leaking validator FH in StreamWriter (CASSANDRA-6832)
 * Fix saving triggers to schema (CASSANDRA-6789)
 * Fix trigger mutations when base mutation list is immutable (CASSANDRA-6790)
 * Fix accounting in FileCacheService to allow re-using RAR (CASSANDRA-6838)
 * Fix static counter columns (CASSANDRA-6827)
 * Restore expiring->deleted (cell) compaction optimization (CASSANDRA-6844)
 * Fix CompactionManager.needsCleanup (CASSANDRA-6845)
 * Correctly compare BooleanType values other than 0 and 1 (CASSANDRA-6779)
 * Read message id as string from earlier versions (CASSANDRA-6840)
 * Properly use the Paxos consistency for (non-protocol) batch (CASSANDRA-6837)
 * Add paranoid disk failure option (CASSANDRA-6646)
 * Improve PerRowSecondaryIndex performance (CASSANDRA-6876)
 * Extend triggers to support CAS updates (CASSANDRA-6882)
 * Static columns with IF NOT EXISTS don't always work as expected (CASSANDRA-6873)
 * Fix paging with SELECT DISTINCT (CASSANDRA-6857)
 * Fix UnsupportedOperationException on CAS timeout (CASSANDRA-6923)
 * Improve MeteredFlusher handling of MF-unaffected column families
   (CASSANDRA-6867)
 * Add CqlRecordReader using native pagination (CASSANDRA-6311)
 * Add QueryHandler interface (CASSANDRA-6659)
 * Track liveRatio per-memtable, not per-CF (CASSANDRA-6945)
 * Make sure upgradesstables keeps sstable level (CASSANDRA-6958)
 * Fix LIMIT with static columns (CASSANDRA-6956)
 * Fix clash with CQL column name in thrift validation (CASSANDRA-6892)
 * Fix error with super columns in mixed 1.2-2.0 clusters (CASSANDRA-6966)
 * Fix bad skip of sstables on slice query with composite start/finish (CASSANDRA-6825)
 * Fix unintended update with conditional statement (CASSANDRA-6893)
 * Fix map element access in IF (CASSANDRA-6914)
 * Avoid costly range calculations for range queries on system keyspaces
   (CASSANDRA-6906)
 * Fix SSTable not released if stream session fails (CASSANDRA-6818)
 * Avoid build failure due to ANTLR timeout (CASSANDRA-6991)
Merged from 1.2:
 * Add UNLOGGED, COUNTER options to BATCH documentation (CASSANDRA-6816)
 * add extra SSL cipher suites (CASSANDRA-6613)
 * fix nodetool getsstables for blob PK (CASSANDRA-6803)
 * Fix BatchlogManager#deleteBatch() use of millisecond timestamps
   (CASSANDRA-6822)
 * Continue assassinating even if the endpoint vanishes (CASSANDRA-6787)
 * Schedule schema pulls on change (CASSANDRA-6971)
 * Non-droppable verbs shouldn't be dropped from OTC (CASSANDRA-6980)
 * Shutdown batchlog executor in SS#drain() (CASSANDRA-7025)
 * Properly load trustore in the native protocol (CASSANDRA-6847)


2.0.6
 * Avoid race-prone second "scrub" of system keyspace (CASSANDRA-6797)
 * Pool CqlRecordWriter clients by inetaddress rather than Range
   (CASSANDRA-6665)
 * Fix compaction_history timestamps (CASSANDRA-6784)
 * Compare scores of full replica ordering in DES (CASSANDRA-6683)
 * fix CME in SessionInfo updateProgress affecting netstats (CASSANDRA-6577)
 * Allow repairing between specific replicas (CASSANDRA-6440)
 * Allow per-dc enabling of hints (CASSANDRA-6157)
 * Add compatibility for Hadoop 0.2.x (CASSANDRA-5201)
 * Fix EstimatedHistogram races (CASSANDRA-6682)
 * Failure detector correctly converts initial value to nanos (CASSANDRA-6658)
 * Add nodetool taketoken to relocate vnodes (CASSANDRA-4445)
 * Fix upgradesstables NPE for non-CF-based indexes (CASSANDRA-6645)
 * Improve nodetool cfhistograms formatting (CASSANDRA-6360)
 * Expose bulk loading progress over JMX (CASSANDRA-4757)
 * Correctly handle null with IF conditions and TTL (CASSANDRA-6623)
 * Account for range/row tombstones in tombstone drop
   time histogram (CASSANDRA-6522)
 * Stop CommitLogSegment.close() from calling sync() (CASSANDRA-6652)
 * Make commitlog failure handling configurable (CASSANDRA-6364)
 * Avoid overlaps in LCS (CASSANDRA-6688)
 * Improve support for paginating over composites (CASSANDRA-4851)
 * Fix count(*) queries in a mixed cluster (CASSANDRA-6707)
 * Improve repair tasks(snapshot, differencing) concurrency (CASSANDRA-6566)
 * Fix replaying pre-2.0 commit logs (CASSANDRA-6714)
 * Add static columns to CQL3 (CASSANDRA-6561)
 * Optimize single partition batch statements (CASSANDRA-6737)
 * Disallow post-query re-ordering when paging (CASSANDRA-6722)
 * Fix potential paging bug with deleted columns (CASSANDRA-6748)
 * Fix NPE on BulkLoader caused by losing StreamEvent (CASSANDRA-6636)
 * Fix truncating compression metadata (CASSANDRA-6791)
 * Fix UPDATE updating PRIMARY KEY columns implicitly (CASSANDRA-6782)
 * Fix IllegalArgumentException when updating from 1.2 with SuperColumns
   (CASSANDRA-6733)
 * FBUtilities.singleton() should use the CF comparator (CASSANDRA-6778)
 * Fix CQLSStableWriter.addRow(Map<String, Object>) (CASSANDRA-6526)
 * Fix HSHA server introducing corrupt data (CASSANDRA-6285)
 * Fix CAS conditions for COMPACT STORAGE tables (CASSANDRA-6813)
Merged from 1.2:
 * Add CMSClassUnloadingEnabled JVM option (CASSANDRA-6541)
 * Catch memtable flush exceptions during shutdown (CASSANDRA-6735)
 * Fix broken streams when replacing with same IP (CASSANDRA-6622)
 * Fix upgradesstables NPE for non-CF-based indexes (CASSANDRA-6645)
 * Fix partition and range deletes not triggering flush (CASSANDRA-6655)
 * Fix mean cells and mean row size per sstable calculations (CASSANDRA-6667)
 * Compact hints after partial replay to clean out tombstones (CASSANDRA-6666)
 * Log USING TTL/TIMESTAMP in a counter update warning (CASSANDRA-6649)
 * Don't exchange schema between nodes with different versions (CASSANDRA-6695)
 * Use real node messaging versions for schema exchange decisions (CASSANDRA-6700)
 * IN on the last clustering columns + ORDER BY DESC yield no results (CASSANDRA-6701)
 * Fix SecondaryIndexManager#deleteFromIndexes() (CASSANDRA-6711)
 * Fix snapshot repair not snapshotting coordinator itself (CASSANDRA-6713)
 * Support negative timestamps for CQL3 dates in query string (CASSANDRA-6718)
 * Avoid NPEs when receiving table changes for an unknown keyspace (CASSANDRA-5631)
 * Fix bootstrapping when there is no schema (CASSANDRA-6685)


2.0.5
 * Reduce garbage generated by bloom filter lookups (CASSANDRA-6609)
 * Add ks.cf names to tombstone logging (CASSANDRA-6597)
 * Use LOCAL_QUORUM for LWT operations at LOCAL_SERIAL (CASSANDRA-6495)
 * Wait for gossip to settle before accepting client connections (CASSANDRA-4288)
 * Delete unfinished compaction incrementally (CASSANDRA-6086)
 * Allow specifying custom secondary index options in CQL3 (CASSANDRA-6480)
 * Improve replica pinning for cache efficiency in DES (CASSANDRA-6485)
 * Fix LOCAL_SERIAL from thrift (CASSANDRA-6584)
 * Don't special case received counts in CAS timeout exceptions (CASSANDRA-6595)
 * Add support for 2.1 global counter shards (CASSANDRA-6505)
 * Fix NPE when streaming connection is not yet established (CASSANDRA-6210)
 * Avoid rare duplicate read repair triggering (CASSANDRA-6606)
 * Fix paging discardFirst (CASSANDRA-6555)
 * Fix ArrayIndexOutOfBoundsException in 2ndary index query (CASSANDRA-6470)
 * Release sstables upon rebuilding 2i (CASSANDRA-6635)
 * Add AbstractCompactionStrategy.startup() method (CASSANDRA-6637)
 * SSTableScanner may skip rows during cleanup (CASSANDRA-6638)
 * sstables from stalled repair sessions can resurrect deleted data (CASSANDRA-6503)
 * Switch stress to use ITransportFactory (CASSANDRA-6641)
 * Fix IllegalArgumentException during prepare (CASSANDRA-6592)
 * Fix possible loss of 2ndary index entries during compaction (CASSANDRA-6517)
 * Fix direct Memory on architectures that do not support unaligned long access
   (CASSANDRA-6628)
 * Let scrub optionally skip broken counter partitions (CASSANDRA-5930)
Merged from 1.2:
 * fsync compression metadata (CASSANDRA-6531)
 * Validate CF existence on execution for prepared statement (CASSANDRA-6535)
 * Add ability to throttle batchlog replay (CASSANDRA-6550)
 * Fix executing LOCAL_QUORUM with SimpleStrategy (CASSANDRA-6545)
 * Avoid StackOverflow when using large IN queries (CASSANDRA-6567)
 * Nodetool upgradesstables includes secondary indexes (CASSANDRA-6598)
 * Paginate batchlog replay (CASSANDRA-6569)
 * skip blocking on streaming during drain (CASSANDRA-6603)
 * Improve error message when schema doesn't match loaded sstable (CASSANDRA-6262)
 * Add properties to adjust FD initial value and max interval (CASSANDRA-4375)
 * Fix preparing with batch and delete from collection (CASSANDRA-6607)
 * Fix ABSC reverse iterator's remove() method (CASSANDRA-6629)
 * Handle host ID conflicts properly (CASSANDRA-6615)
 * Move handling of migration event source to solve bootstrap race. (CASSANDRA-6648)
 * Make sure compaction throughput value doesn't overflow with int math (CASSANDRA-6647)


2.0.4
 * Allow removing snapshots of no-longer-existing CFs (CASSANDRA-6418)
 * add StorageService.stopDaemon() (CASSANDRA-4268)
 * add IRE for invalid CF supplied to get_count (CASSANDRA-5701)
 * add client encryption support to sstableloader (CASSANDRA-6378)
 * Fix accept() loop for SSL sockets post-shutdown (CASSANDRA-6468)
 * Fix size-tiered compaction in LCS L0 (CASSANDRA-6496)
 * Fix assertion failure in filterColdSSTables (CASSANDRA-6483)
 * Fix row tombstones in larger-than-memory compactions (CASSANDRA-6008)
 * Fix cleanup ClassCastException (CASSANDRA-6462)
 * Reduce gossip memory use by interning VersionedValue strings (CASSANDRA-6410)
 * Allow specifying datacenters to participate in a repair (CASSANDRA-6218)
 * Fix divide-by-zero in PCI (CASSANDRA-6403)
 * Fix setting last compacted key in the wrong level for LCS (CASSANDRA-6284)
 * Add millisecond precision formats to the timestamp parser (CASSANDRA-6395)
 * Expose a total memtable size metric for a CF (CASSANDRA-6391)
 * cqlsh: handle symlinks properly (CASSANDRA-6425)
 * Fix potential infinite loop when paging query with IN (CASSANDRA-6464)
 * Fix assertion error in AbstractQueryPager.discardFirst (CASSANDRA-6447)
 * Fix streaming older SSTable yields unnecessary tombstones (CASSANDRA-6527)
Merged from 1.2:
 * Improved error message on bad properties in DDL queries (CASSANDRA-6453)
 * Randomize batchlog candidates selection (CASSANDRA-6481)
 * Fix thundering herd on endpoint cache invalidation (CASSANDRA-6345, 6485)
 * Improve batchlog write performance with vnodes (CASSANDRA-6488)
 * cqlsh: quote single quotes in strings inside collections (CASSANDRA-6172)
 * Improve gossip performance for typical messages (CASSANDRA-6409)
 * Throw IRE if a prepared statement has more markers than supported 
   (CASSANDRA-5598)
 * Expose Thread metrics for the native protocol server (CASSANDRA-6234)
 * Change snapshot response message verb to INTERNAL to avoid dropping it 
   (CASSANDRA-6415)
 * Warn when collection read has > 65K elements (CASSANDRA-5428)
 * Fix cache persistence when both row and key cache are enabled 
   (CASSANDRA-6413)
 * (Hadoop) add describe_local_ring (CASSANDRA-6268)
 * Fix handling of concurrent directory creation failure (CASSANDRA-6459)
 * Allow executing CREATE statements multiple times (CASSANDRA-6471)
 * Don't send confusing info with timeouts (CASSANDRA-6491)
 * Don't resubmit counter mutation runnables internally (CASSANDRA-6427)
 * Don't drop local mutations without a hint (CASSANDRA-6510)
 * Don't allow null max_hint_window_in_ms (CASSANDRA-6419)
 * Validate SliceRange start and finish lengths (CASSANDRA-6521)


2.0.3
 * Fix FD leak on slice read path (CASSANDRA-6275)
 * Cancel read meter task when closing SSTR (CASSANDRA-6358)
 * free off-heap IndexSummary during bulk (CASSANDRA-6359)
 * Recover from IOException in accept() thread (CASSANDRA-6349)
 * Improve Gossip tolerance of abnormally slow tasks (CASSANDRA-6338)
 * Fix trying to hint timed out counter writes (CASSANDRA-6322)
 * Allow restoring specific columnfamilies from archived CL (CASSANDRA-4809)
 * Avoid flushing compaction_history after each operation (CASSANDRA-6287)
 * Fix repair assertion error when tombstones expire (CASSANDRA-6277)
 * Skip loading corrupt key cache (CASSANDRA-6260)
 * Fixes for compacting larger-than-memory rows (CASSANDRA-6274)
 * Compact hottest sstables first and optionally omit coldest from
   compaction entirely (CASSANDRA-6109)
 * Fix modifying column_metadata from thrift (CASSANDRA-6182)
 * cqlsh: fix LIST USERS output (CASSANDRA-6242)
 * Add IRequestSink interface (CASSANDRA-6248)
 * Update memtable size while flushing (CASSANDRA-6249)
 * Provide hooks around CQL2/CQL3 statement execution (CASSANDRA-6252)
 * Require Permission.SELECT for CAS updates (CASSANDRA-6247)
 * New CQL-aware SSTableWriter (CASSANDRA-5894)
 * Reject CAS operation when the protocol v1 is used (CASSANDRA-6270)
 * Correctly throw error when frame too large (CASSANDRA-5981)
 * Fix serialization bug in PagedRange with 2ndary indexes (CASSANDRA-6299)
 * Fix CQL3 table validation in Thrift (CASSANDRA-6140)
 * Fix bug missing results with IN clauses (CASSANDRA-6327)
 * Fix paging with reversed slices (CASSANDRA-6343)
 * Set minTimestamp correctly to be able to drop expired sstables (CASSANDRA-6337)
 * Support NaN and Infinity as float literals (CASSANDRA-6003)
 * Remove RF from nodetool ring output (CASSANDRA-6289)
 * Fix attempting to flush empty rows (CASSANDRA-6374)
 * Fix potential out of bounds exception when paging (CASSANDRA-6333)
Merged from 1.2:
 * Optimize FD phi calculation (CASSANDRA-6386)
 * Improve initial FD phi estimate when starting up (CASSANDRA-6385)
 * Don't list CQL3 table in CLI describe even if named explicitely 
   (CASSANDRA-5750)
 * Invalidate row cache when dropping CF (CASSANDRA-6351)
 * add non-jamm path for cached statements (CASSANDRA-6293)
 * (Hadoop) Require CFRR batchSize to be at least 2 (CASSANDRA-6114)
 * Fix altering column types (CASSANDRA-6185)
 * cqlsh: fix CREATE/ALTER WITH completion (CASSANDRA-6196)
 * add windows bat files for shell commands (CASSANDRA-6145)
 * Fix potential stack overflow during range tombstones insertion (CASSANDRA-6181)
 * (Hadoop) Make LOCAL_ONE the default consistency level (CASSANDRA-6214)
 * Require logging in for Thrift CQL2/3 statement preparation (CASSANDRA-6254)
 * restrict max_num_tokens to 1536 (CASSANDRA-6267)
 * Nodetool gets default JMX port from cassandra-env.sh (CASSANDRA-6273)
 * make calculatePendingRanges asynchronous (CASSANDRA-6244)
 * Remove blocking flushes in gossip thread (CASSANDRA-6297)
 * Fix potential socket leak in connectionpool creation (CASSANDRA-6308)
 * Allow LOCAL_ONE/LOCAL_QUORUM to work with SimpleStrategy (CASSANDRA-6238)
 * cqlsh: handle 'null' as session duration (CASSANDRA-6317)
 * Fix json2sstable handling of range tombstones (CASSANDRA-6316)
 * Fix missing one row in reverse query (CASSANDRA-6330)
 * Fix reading expired row value from row cache (CASSANDRA-6325)
 * Fix AssertionError when doing set element deletion (CASSANDRA-6341)
 * Make CL code for the native protocol match the one in C* 2.0
   (CASSANDRA-6347)
 * Disallow altering CQL3 table from thrift (CASSANDRA-6370)
 * Fix size computation of prepared statement (CASSANDRA-6369)


2.0.2
 * Update FailureDetector to use nanontime (CASSANDRA-4925)
 * Fix FileCacheService regressions (CASSANDRA-6149)
 * Never return WriteTimeout for CL.ANY (CASSANDRA-6132)
 * Fix race conditions in bulk loader (CASSANDRA-6129)
 * Add configurable metrics reporting (CASSANDRA-4430)
 * drop queries exceeding a configurable number of tombstones (CASSANDRA-6117)
 * Track and persist sstable read activity (CASSANDRA-5515)
 * Fixes for speculative retry (CASSANDRA-5932, CASSANDRA-6194)
 * Improve memory usage of metadata min/max column names (CASSANDRA-6077)
 * Fix thrift validation refusing row markers on CQL3 tables (CASSANDRA-6081)
 * Fix insertion of collections with CAS (CASSANDRA-6069)
 * Correctly send metadata on SELECT COUNT (CASSANDRA-6080)
 * Track clients' remote addresses in ClientState (CASSANDRA-6070)
 * Create snapshot dir if it does not exist when migrating
   leveled manifest (CASSANDRA-6093)
 * make sequential nodetool repair the default (CASSANDRA-5950)
 * Add more hooks for compaction strategy implementations (CASSANDRA-6111)
 * Fix potential NPE on composite 2ndary indexes (CASSANDRA-6098)
 * Delete can potentially be skipped in batch (CASSANDRA-6115)
 * Allow alter keyspace on system_traces (CASSANDRA-6016)
 * Disallow empty column names in cql (CASSANDRA-6136)
 * Use Java7 file-handling APIs and fix file moving on Windows (CASSANDRA-5383)
 * Save compaction history to system keyspace (CASSANDRA-5078)
 * Fix NPE if StorageService.getOperationMode() is executed before full startup (CASSANDRA-6166)
 * CQL3: support pre-epoch longs for TimestampType (CASSANDRA-6212)
 * Add reloadtriggers command to nodetool (CASSANDRA-4949)
 * cqlsh: ignore empty 'value alias' in DESCRIBE (CASSANDRA-6139)
 * Fix sstable loader (CASSANDRA-6205)
 * Reject bootstrapping if the node already exists in gossip (CASSANDRA-5571)
 * Fix NPE while loading paxos state (CASSANDRA-6211)
 * cqlsh: add SHOW SESSION <tracing-session> command (CASSANDRA-6228)
Merged from 1.2:
 * (Hadoop) Require CFRR batchSize to be at least 2 (CASSANDRA-6114)
 * Add a warning for small LCS sstable size (CASSANDRA-6191)
 * Add ability to list specific KS/CF combinations in nodetool cfstats (CASSANDRA-4191)
 * Mark CF clean if a mutation raced the drop and got it marked dirty (CASSANDRA-5946)
 * Add a LOCAL_ONE consistency level (CASSANDRA-6202)
 * Limit CQL prepared statement cache by size instead of count (CASSANDRA-6107)
 * Tracing should log write failure rather than raw exceptions (CASSANDRA-6133)
 * lock access to TM.endpointToHostIdMap (CASSANDRA-6103)
 * Allow estimated memtable size to exceed slab allocator size (CASSANDRA-6078)
 * Start MeteredFlusher earlier to prevent OOM during CL replay (CASSANDRA-6087)
 * Avoid sending Truncate command to fat clients (CASSANDRA-6088)
 * Allow cache-keys-to-save to be set at runtime (CASSANDRA-5980)
 * Allow where clause conditions to be in parenthesis (CASSANDRA-6037)
 * Do not open non-ssl storage port if encryption option is all (CASSANDRA-3916)
 * Move batchlog replay to its own executor (CASSANDRA-6079)
 * Add tombstone debug threshold and histogram (CASSANDRA-6042, 6057)
 * Enable tcp keepalive on incoming connections (CASSANDRA-4053)
 * Fix fat client schema pull NPE (CASSANDRA-6089)
 * Fix memtable flushing for indexed tables (CASSANDRA-6112)
 * Fix skipping columns with multiple slices (CASSANDRA-6119)
 * Expose connected thrift + native client counts (CASSANDRA-5084)
 * Optimize auth setup (CASSANDRA-6122)
 * Trace index selection (CASSANDRA-6001)
 * Update sstablesPerReadHistogram to use biased sampling (CASSANDRA-6164)
 * Log UnknownColumnfamilyException when closing socket (CASSANDRA-5725)
 * Properly error out on CREATE INDEX for counters table (CASSANDRA-6160)
 * Handle JMX notification failure for repair (CASSANDRA-6097)
 * (Hadoop) Fetch no more than 128 splits in parallel (CASSANDRA-6169)
 * stress: add username/password authentication support (CASSANDRA-6068)
 * Fix indexed queries with row cache enabled on parent table (CASSANDRA-5732)
 * Fix compaction race during columnfamily drop (CASSANDRA-5957)
 * Fix validation of empty column names for compact tables (CASSANDRA-6152)
 * Skip replaying mutations that pass CRC but fail to deserialize (CASSANDRA-6183)
 * Rework token replacement to use replace_address (CASSANDRA-5916)
 * Fix altering column types (CASSANDRA-6185)
 * cqlsh: fix CREATE/ALTER WITH completion (CASSANDRA-6196)
 * add windows bat files for shell commands (CASSANDRA-6145)
 * Fix potential stack overflow during range tombstones insertion (CASSANDRA-6181)
 * (Hadoop) Make LOCAL_ONE the default consistency level (CASSANDRA-6214)


2.0.1
 * Fix bug that could allow reading deleted data temporarily (CASSANDRA-6025)
 * Improve memory use defaults (CASSANDRA-6059)
 * Make ThriftServer more easlly extensible (CASSANDRA-6058)
 * Remove Hadoop dependency from ITransportFactory (CASSANDRA-6062)
 * add file_cache_size_in_mb setting (CASSANDRA-5661)
 * Improve error message when yaml contains invalid properties (CASSANDRA-5958)
 * Improve leveled compaction's ability to find non-overlapping L0 compactions
   to work on concurrently (CASSANDRA-5921)
 * Notify indexer of columns shadowed by range tombstones (CASSANDRA-5614)
 * Log Merkle tree stats (CASSANDRA-2698)
 * Switch from crc32 to adler32 for compressed sstable checksums (CASSANDRA-5862)
 * Improve offheap memcpy performance (CASSANDRA-5884)
 * Use a range aware scanner for cleanup (CASSANDRA-2524)
 * Cleanup doesn't need to inspect sstables that contain only local data
   (CASSANDRA-5722)
 * Add ability for CQL3 to list partition keys (CASSANDRA-4536)
 * Improve native protocol serialization (CASSANDRA-5664)
 * Upgrade Thrift to 0.9.1 (CASSANDRA-5923)
 * Require superuser status for adding triggers (CASSANDRA-5963)
 * Make standalone scrubber handle old and new style leveled manifest
   (CASSANDRA-6005)
 * Fix paxos bugs (CASSANDRA-6012, 6013, 6023)
 * Fix paged ranges with multiple replicas (CASSANDRA-6004)
 * Fix potential AssertionError during tracing (CASSANDRA-6041)
 * Fix NPE in sstablesplit (CASSANDRA-6027)
 * Migrate pre-2.0 key/value/column aliases to system.schema_columns
   (CASSANDRA-6009)
 * Paging filter empty rows too agressively (CASSANDRA-6040)
 * Support variadic parameters for IN clauses (CASSANDRA-4210)
 * cqlsh: return the result of CAS writes (CASSANDRA-5796)
 * Fix validation of IN clauses with 2ndary indexes (CASSANDRA-6050)
 * Support named bind variables in CQL (CASSANDRA-6033)
Merged from 1.2:
 * Allow cache-keys-to-save to be set at runtime (CASSANDRA-5980)
 * Avoid second-guessing out-of-space state (CASSANDRA-5605)
 * Tuning knobs for dealing with large blobs and many CFs (CASSANDRA-5982)
 * (Hadoop) Fix CQLRW for thrift tables (CASSANDRA-6002)
 * Fix possible divide-by-zero in HHOM (CASSANDRA-5990)
 * Allow local batchlog writes for CL.ANY (CASSANDRA-5967)
 * Upgrade metrics-core to version 2.2.0 (CASSANDRA-5947)
 * Add snitch, schema version, cluster, partitioner to JMX (CASSANDRA-5881)
 * Fix CqlRecordWriter with composite keys (CASSANDRA-5949)
 * Add snitch, schema version, cluster, partitioner to JMX (CASSANDRA-5881)
 * Allow disabling SlabAllocator (CASSANDRA-5935)
 * Make user-defined compaction JMX blocking (CASSANDRA-4952)
 * Fix streaming does not transfer wrapped range (CASSANDRA-5948)
 * Fix loading index summary containing empty key (CASSANDRA-5965)
 * Correctly handle limits in CompositesSearcher (CASSANDRA-5975)
 * Pig: handle CQL collections (CASSANDRA-5867)
 * Pass the updated cf to the PRSI index() method (CASSANDRA-5999)
 * Allow empty CQL3 batches (as no-op) (CASSANDRA-5994)
 * Support null in CQL3 functions (CASSANDRA-5910)
 * Replace the deprecated MapMaker with CacheLoader (CASSANDRA-6007)
 * Add SSTableDeletingNotification to DataTracker (CASSANDRA-6010)
 * Fix snapshots in use get deleted during snapshot repair (CASSANDRA-6011)
 * Move hints and exception count to o.a.c.metrics (CASSANDRA-6017)
 * Fix memory leak in snapshot repair (CASSANDRA-6047)
 * Fix sstable2sjon for CQL3 tables (CASSANDRA-5852)


2.0.0
 * Fix thrift validation when inserting into CQL3 tables (CASSANDRA-5138)
 * Fix periodic memtable flushing behavior with clean memtables (CASSANDRA-5931)
 * Fix dateOf() function for pre-2.0 timestamp columns (CASSANDRA-5928)
 * Fix SSTable unintentionally loads BF when opened for batch (CASSANDRA-5938)
 * Add stream session progress to JMX (CASSANDRA-4757)
 * Fix NPE during CAS operation (CASSANDRA-5925)
Merged from 1.2:
 * Fix getBloomFilterDiskSpaceUsed for AlwaysPresentFilter (CASSANDRA-5900)
 * Don't announce schema version until we've loaded the changes locally
   (CASSANDRA-5904)
 * Fix to support off heap bloom filters size greater than 2 GB (CASSANDRA-5903)
 * Properly handle parsing huge map and set literals (CASSANDRA-5893)


2.0.0-rc2
 * enable vnodes by default (CASSANDRA-5869)
 * fix CAS contention timeout (CASSANDRA-5830)
 * fix HsHa to respect max frame size (CASSANDRA-4573)
 * Fix (some) 2i on composite components omissions (CASSANDRA-5851)
 * cqlsh: add DESCRIBE FULL SCHEMA variant (CASSANDRA-5880)
Merged from 1.2:
 * Correctly validate sparse composite cells in scrub (CASSANDRA-5855)
 * Add KeyCacheHitRate metric to CF metrics (CASSANDRA-5868)
 * cqlsh: add support for multiline comments (CASSANDRA-5798)
 * Handle CQL3 SELECT duplicate IN restrictions on clustering columns
   (CASSANDRA-5856)


2.0.0-rc1
 * improve DecimalSerializer performance (CASSANDRA-5837)
 * fix potential spurious wakeup in AsyncOneResponse (CASSANDRA-5690)
 * fix schema-related trigger issues (CASSANDRA-5774)
 * Better validation when accessing CQL3 table from thrift (CASSANDRA-5138)
 * Fix assertion error during repair (CASSANDRA-5801)
 * Fix range tombstone bug (CASSANDRA-5805)
 * DC-local CAS (CASSANDRA-5797)
 * Add a native_protocol_version column to the system.local table (CASSANRDA-5819)
 * Use index_interval from cassandra.yaml when upgraded (CASSANDRA-5822)
 * Fix buffer underflow on socket close (CASSANDRA-5792)
Merged from 1.2:
 * Fix reading DeletionTime from 1.1-format sstables (CASSANDRA-5814)
 * cqlsh: add collections support to COPY (CASSANDRA-5698)
 * retry important messages for any IOException (CASSANDRA-5804)
 * Allow empty IN relations in SELECT/UPDATE/DELETE statements (CASSANDRA-5626)
 * cqlsh: fix crashing on Windows due to libedit detection (CASSANDRA-5812)
 * fix bulk-loading compressed sstables (CASSANDRA-5820)
 * (Hadoop) fix quoting in CqlPagingRecordReader and CqlRecordWriter 
   (CASSANDRA-5824)
 * update default LCS sstable size to 160MB (CASSANDRA-5727)
 * Allow compacting 2Is via nodetool (CASSANDRA-5670)
 * Hex-encode non-String keys in OPP (CASSANDRA-5793)
 * nodetool history logging (CASSANDRA-5823)
 * (Hadoop) fix support for Thrift tables in CqlPagingRecordReader 
   (CASSANDRA-5752)
 * add "all time blocked" to StatusLogger output (CASSANDRA-5825)
 * Future-proof inter-major-version schema migrations (CASSANDRA-5845)
 * (Hadoop) add CqlPagingRecordReader support for ReversedType in Thrift table
   (CASSANDRA-5718)
 * Add -no-snapshot option to scrub (CASSANDRA-5891)
 * Fix to support off heap bloom filters size greater than 2 GB (CASSANDRA-5903)
 * Properly handle parsing huge map and set literals (CASSANDRA-5893)
 * Fix LCS L0 compaction may overlap in L1 (CASSANDRA-5907)
 * New sstablesplit tool to split large sstables offline (CASSANDRA-4766)
 * Fix potential deadlock in native protocol server (CASSANDRA-5926)
 * Disallow incompatible type change in CQL3 (CASSANDRA-5882)
Merged from 1.1:
 * Correctly validate sparse composite cells in scrub (CASSANDRA-5855)


2.0.0-beta2
 * Replace countPendingHints with Hints Created metric (CASSANDRA-5746)
 * Allow nodetool with no args, and with help to run without a server (CASSANDRA-5734)
 * Cleanup AbstractType/TypeSerializer classes (CASSANDRA-5744)
 * Remove unimplemented cli option schema-mwt (CASSANDRA-5754)
 * Support range tombstones in thrift (CASSANDRA-5435)
 * Normalize table-manipulating CQL3 statements' class names (CASSANDRA-5759)
 * cqlsh: add missing table options to DESCRIBE output (CASSANDRA-5749)
 * Fix assertion error during repair (CASSANDRA-5757)
 * Fix bulkloader (CASSANDRA-5542)
 * Add LZ4 compression to the native protocol (CASSANDRA-5765)
 * Fix bugs in the native protocol v2 (CASSANDRA-5770)
 * CAS on 'primary key only' table (CASSANDRA-5715)
 * Support streaming SSTables of old versions (CASSANDRA-5772)
 * Always respect protocol version in native protocol (CASSANDRA-5778)
 * Fix ConcurrentModificationException during streaming (CASSANDRA-5782)
 * Update deletion timestamp in Commit#updatesWithPaxosTime (CASSANDRA-5787)
 * Thrift cas() method crashes if input columns are not sorted (CASSANDRA-5786)
 * Order columns names correctly when querying for CAS (CASSANDRA-5788)
 * Fix streaming retry (CASSANDRA-5775)
Merged from 1.2:
 * if no seeds can be a reached a node won't start in a ring by itself (CASSANDRA-5768)
 * add cassandra.unsafesystem property (CASSANDRA-5704)
 * (Hadoop) quote identifiers in CqlPagingRecordReader (CASSANDRA-5763)
 * Add replace_node functionality for vnodes (CASSANDRA-5337)
 * Add timeout events to query traces (CASSANDRA-5520)
 * Fix serialization of the LEFT gossip value (CASSANDRA-5696)
 * Pig: support for cql3 tables (CASSANDRA-5234)
 * cqlsh: Don't show 'null' in place of empty values (CASSANDRA-5675)
 * Race condition in detecting version on a mixed 1.1/1.2 cluster
   (CASSANDRA-5692)
 * Fix skipping range tombstones with reverse queries (CASSANDRA-5712)
 * Expire entries out of ThriftSessionManager (CASSANDRA-5719)
 * Don't keep ancestor information in memory (CASSANDRA-5342)
 * cqlsh: fix handling of semicolons inside BATCH queries (CASSANDRA-5697)
 * Expose native protocol server status in nodetool info (CASSANDRA-5735)
 * Fix pathetic performance of range tombstones (CASSANDRA-5677)
 * Fix querying with an empty (impossible) range (CASSANDRA-5573)
 * cqlsh: handle CUSTOM 2i in DESCRIBE output (CASSANDRA-5760)
 * Fix minor bug in Range.intersects(Bound) (CASSANDRA-5771)
 * cqlsh: handle disabled compression in DESCRIBE output (CASSANDRA-5766)
 * Ensure all UP events are notified on the native protocol (CASSANDRA-5769)
 * Fix formatting of sstable2json with multiple -k arguments (CASSANDRA-5781)
 * Don't rely on row marker for queries in general to hide lost markers
   after TTL expires (CASSANDRA-5762)
 * Sort nodetool help output (CASSANDRA-5776)
 * Fix column expiring during 2 phases compaction (CASSANDRA-5799)
 * now() is being rejected in INSERTs when inside collections (CASSANDRA-5795)


2.0.0-beta1
 * Add support for indexing clustered columns (CASSANDRA-5125)
 * Removed on-heap row cache (CASSANDRA-5348)
 * use nanotime consistently for node-local timeouts (CASSANDRA-5581)
 * Avoid unnecessary second pass on name-based queries (CASSANDRA-5577)
 * Experimental triggers (CASSANDRA-1311)
 * JEMalloc support for off-heap allocation (CASSANDRA-3997)
 * Single-pass compaction (CASSANDRA-4180)
 * Removed token range bisection (CASSANDRA-5518)
 * Removed compatibility with pre-1.2.5 sstables and network messages
   (CASSANDRA-5511)
 * removed PBSPredictor (CASSANDRA-5455)
 * CAS support (CASSANDRA-5062, 5441, 5442, 5443, 5619, 5667)
 * Leveled compaction performs size-tiered compactions in L0 
   (CASSANDRA-5371, 5439)
 * Add yaml network topology snitch for mixed ec2/other envs (CASSANDRA-5339)
 * Log when a node is down longer than the hint window (CASSANDRA-4554)
 * Optimize tombstone creation for ExpiringColumns (CASSANDRA-4917)
 * Improve LeveledScanner work estimation (CASSANDRA-5250, 5407)
 * Replace compaction lock with runWithCompactionsDisabled (CASSANDRA-3430)
 * Change Message IDs to ints (CASSANDRA-5307)
 * Move sstable level information into the Stats component, removing the
   need for a separate Manifest file (CASSANDRA-4872)
 * avoid serializing to byte[] on commitlog append (CASSANDRA-5199)
 * make index_interval configurable per columnfamily (CASSANDRA-3961, CASSANDRA-5650)
 * add default_time_to_live (CASSANDRA-3974)
 * add memtable_flush_period_in_ms (CASSANDRA-4237)
 * replace supercolumns internally by composites (CASSANDRA-3237, 5123)
 * upgrade thrift to 0.9.0 (CASSANDRA-3719)
 * drop unnecessary keyspace parameter from user-defined compaction API 
   (CASSANDRA-5139)
 * more robust solution to incomplete compactions + counters (CASSANDRA-5151)
 * Change order of directory searching for c*.in.sh (CASSANDRA-3983)
 * Add tool to reset SSTable compaction level for LCS (CASSANDRA-5271)
 * Allow custom configuration loader (CASSANDRA-5045)
 * Remove memory emergency pressure valve logic (CASSANDRA-3534)
 * Reduce request latency with eager retry (CASSANDRA-4705)
 * cqlsh: Remove ASSUME command (CASSANDRA-5331)
 * Rebuild BF when loading sstables if bloom_filter_fp_chance
   has changed since compaction (CASSANDRA-5015)
 * remove row-level bloom filters (CASSANDRA-4885)
 * Change Kernel Page Cache skipping into row preheating (disabled by default)
   (CASSANDRA-4937)
 * Improve repair by deciding on a gcBefore before sending
   out TreeRequests (CASSANDRA-4932)
 * Add an official way to disable compactions (CASSANDRA-5074)
 * Reenable ALTER TABLE DROP with new semantics (CASSANDRA-3919)
 * Add binary protocol versioning (CASSANDRA-5436)
 * Swap THshaServer for TThreadedSelectorServer (CASSANDRA-5530)
 * Add alias support to SELECT statement (CASSANDRA-5075)
 * Don't create empty RowMutations in CommitLogReplayer (CASSANDRA-5541)
 * Use range tombstones when dropping cfs/columns from schema (CASSANDRA-5579)
 * cqlsh: drop CQL2/CQL3-beta support (CASSANDRA-5585)
 * Track max/min column names in sstables to be able to optimize slice
   queries (CASSANDRA-5514, CASSANDRA-5595, CASSANDRA-5600)
 * Binary protocol: allow batching already prepared statements (CASSANDRA-4693)
 * Allow preparing timestamp, ttl and limit in CQL3 queries (CASSANDRA-4450)
 * Support native link w/o JNA in Java7 (CASSANDRA-3734)
 * Use SASL authentication in binary protocol v2 (CASSANDRA-5545)
 * Replace Thrift HsHa with LMAX Disruptor based implementation (CASSANDRA-5582)
 * cqlsh: Add row count to SELECT output (CASSANDRA-5636)
 * Include a timestamp with all read commands to determine column expiration
   (CASSANDRA-5149)
 * Streaming 2.0 (CASSANDRA-5286, 5699)
 * Conditional create/drop ks/table/index statements in CQL3 (CASSANDRA-2737)
 * more pre-table creation property validation (CASSANDRA-5693)
 * Redesign repair messages (CASSANDRA-5426)
 * Fix ALTER RENAME post-5125 (CASSANDRA-5702)
 * Disallow renaming a 2ndary indexed column (CASSANDRA-5705)
 * Rename Table to Keyspace (CASSANDRA-5613)
 * Ensure changing column_index_size_in_kb on different nodes don't corrupt the
   sstable (CASSANDRA-5454)
 * Move resultset type information into prepare, not execute (CASSANDRA-5649)
 * Auto paging in binary protocol (CASSANDRA-4415, 5714)
 * Don't tie client side use of AbstractType to JDBC (CASSANDRA-4495)
 * Adds new TimestampType to replace DateType (CASSANDRA-5723, CASSANDRA-5729)
Merged from 1.2:
 * make starting native protocol server idempotent (CASSANDRA-5728)
 * Fix loading key cache when a saved entry is no longer valid (CASSANDRA-5706)
 * Fix serialization of the LEFT gossip value (CASSANDRA-5696)
 * cqlsh: Don't show 'null' in place of empty values (CASSANDRA-5675)
 * Race condition in detecting version on a mixed 1.1/1.2 cluster
   (CASSANDRA-5692)
 * Fix skipping range tombstones with reverse queries (CASSANDRA-5712)
 * Expire entries out of ThriftSessionManager (CASSANRDA-5719)
 * Don't keep ancestor information in memory (CASSANDRA-5342)
 * cqlsh: fix handling of semicolons inside BATCH queries (CASSANDRA-5697)


1.2.6
 * Fix tracing when operation completes before all responses arrive 
   (CASSANDRA-5668)
 * Fix cross-DC mutation forwarding (CASSANDRA-5632)
 * Reduce SSTableLoader memory usage (CASSANDRA-5555)
 * Scale hinted_handoff_throttle_in_kb to cluster size (CASSANDRA-5272)
 * (Hadoop) Add CQL3 input/output formats (CASSANDRA-4421, 5622)
 * (Hadoop) Fix InputKeyRange in CFIF (CASSANDRA-5536)
 * Fix dealing with ridiculously large max sstable sizes in LCS (CASSANDRA-5589)
 * Ignore pre-truncate hints (CASSANDRA-4655)
 * Move System.exit on OOM into a separate thread (CASSANDRA-5273)
 * Write row markers when serializing schema (CASSANDRA-5572)
 * Check only SSTables for the requested range when streaming (CASSANDRA-5569)
 * Improve batchlog replay behavior and hint ttl handling (CASSANDRA-5314)
 * Exclude localTimestamp from validation for tombstones (CASSANDRA-5398)
 * cqlsh: add custom prompt support (CASSANDRA-5539)
 * Reuse prepared statements in hot auth queries (CASSANDRA-5594)
 * cqlsh: add vertical output option (see EXPAND) (CASSANDRA-5597)
 * Add a rate limit option to stress (CASSANDRA-5004)
 * have BulkLoader ignore snapshots directories (CASSANDRA-5587) 
 * fix SnitchProperties logging context (CASSANDRA-5602)
 * Expose whether jna is enabled and memory is locked via JMX (CASSANDRA-5508)
 * cqlsh: fix COPY FROM with ReversedType (CASSANDRA-5610)
 * Allow creating CUSTOM indexes on collections (CASSANDRA-5615)
 * Evaluate now() function at execution time (CASSANDRA-5616)
 * Expose detailed read repair metrics (CASSANDRA-5618)
 * Correct blob literal + ReversedType parsing (CASSANDRA-5629)
 * Allow GPFS to prefer the internal IP like EC2MRS (CASSANDRA-5630)
 * fix help text for -tspw cassandra-cli (CASSANDRA-5643)
 * don't throw away initial causes exceptions for internode encryption issues 
   (CASSANDRA-5644)
 * Fix message spelling errors for cql select statements (CASSANDRA-5647)
 * Suppress custom exceptions thru jmx (CASSANDRA-5652)
 * Update CREATE CUSTOM INDEX syntax (CASSANDRA-5639)
 * Fix PermissionDetails.equals() method (CASSANDRA-5655)
 * Never allow partition key ranges in CQL3 without token() (CASSANDRA-5666)
 * Gossiper incorrectly drops AppState for an upgrading node (CASSANDRA-5660)
 * Connection thrashing during multi-region ec2 during upgrade, due to 
   messaging version (CASSANDRA-5669)
 * Avoid over reconnecting in EC2MRS (CASSANDRA-5678)
 * Fix ReadResponseSerializer.serializedSize() for digest reads (CASSANDRA-5476)
 * allow sstable2json on 2i CFs (CASSANDRA-5694)
Merged from 1.1:
 * Remove buggy thrift max message length option (CASSANDRA-5529)
 * Fix NPE in Pig's widerow mode (CASSANDRA-5488)
 * Add split size parameter to Pig and disable split combination (CASSANDRA-5544)


1.2.5
 * make BytesToken.toString only return hex bytes (CASSANDRA-5566)
 * Ensure that submitBackground enqueues at least one task (CASSANDRA-5554)
 * fix 2i updates with identical values and timestamps (CASSANDRA-5540)
 * fix compaction throttling bursty-ness (CASSANDRA-4316)
 * reduce memory consumption of IndexSummary (CASSANDRA-5506)
 * remove per-row column name bloom filters (CASSANDRA-5492)
 * Include fatal errors in trace events (CASSANDRA-5447)
 * Ensure that PerRowSecondaryIndex is notified of row-level deletes
   (CASSANDRA-5445)
 * Allow empty blob literals in CQL3 (CASSANDRA-5452)
 * Fix streaming RangeTombstones at column index boundary (CASSANDRA-5418)
 * Fix preparing statements when current keyspace is not set (CASSANDRA-5468)
 * Fix SemanticVersion.isSupportedBy minor/patch handling (CASSANDRA-5496)
 * Don't provide oldCfId for post-1.1 system cfs (CASSANDRA-5490)
 * Fix primary range ignores replication strategy (CASSANDRA-5424)
 * Fix shutdown of binary protocol server (CASSANDRA-5507)
 * Fix repair -snapshot not working (CASSANDRA-5512)
 * Set isRunning flag later in binary protocol server (CASSANDRA-5467)
 * Fix use of CQL3 functions with descending clustering order (CASSANDRA-5472)
 * Disallow renaming columns one at a time for thrift table in CQL3
   (CASSANDRA-5531)
 * cqlsh: add CLUSTERING ORDER BY support to DESCRIBE (CASSANDRA-5528)
 * Add custom secondary index support to CQL3 (CASSANDRA-5484)
 * Fix repair hanging silently on unexpected error (CASSANDRA-5229)
 * Fix Ec2Snitch regression introduced by CASSANDRA-5171 (CASSANDRA-5432)
 * Add nodetool enablebackup/disablebackup (CASSANDRA-5556)
 * cqlsh: fix DESCRIBE after case insensitive USE (CASSANDRA-5567)
Merged from 1.1
 * Remove buggy thrift max message length option (CASSANDRA-5529)
 * Add retry mechanism to OTC for non-droppable_verbs (CASSANDRA-5393)
 * Use allocator information to improve memtable memory usage estimate
   (CASSANDRA-5497)
 * Fix trying to load deleted row into row cache on startup (CASSANDRA-4463)
 * fsync leveled manifest to avoid corruption (CASSANDRA-5535)
 * Fix Bound intersection computation (CASSANDRA-5551)
 * sstablescrub now respects max memory size in cassandra.in.sh (CASSANDRA-5562)


1.2.4
 * Ensure that PerRowSecondaryIndex updates see the most recent values
   (CASSANDRA-5397)
 * avoid duplicate index entries ind PrecompactedRow and 
   ParallelCompactionIterable (CASSANDRA-5395)
 * remove the index entry on oldColumn when new column is a tombstone 
   (CASSANDRA-5395)
 * Change default stream throughput from 400 to 200 mbps (CASSANDRA-5036)
 * Gossiper logs DOWN for symmetry with UP (CASSANDRA-5187)
 * Fix mixing prepared statements between keyspaces (CASSANDRA-5352)
 * Fix consistency level during bootstrap - strike 3 (CASSANDRA-5354)
 * Fix transposed arguments in AlreadyExistsException (CASSANDRA-5362)
 * Improve asynchronous hint delivery (CASSANDRA-5179)
 * Fix Guava dependency version (12.0 -> 13.0.1) for Maven (CASSANDRA-5364)
 * Validate that provided CQL3 collection value are < 64K (CASSANDRA-5355)
 * Make upgradeSSTable skip current version sstables by default (CASSANDRA-5366)
 * Optimize min/max timestamp collection (CASSANDRA-5373)
 * Invalid streamId in cql binary protocol when using invalid CL 
   (CASSANDRA-5164)
 * Fix validation for IN where clauses with collections (CASSANDRA-5376)
 * Copy resultSet on count query to avoid ConcurrentModificationException 
   (CASSANDRA-5382)
 * Correctly typecheck in CQL3 even with ReversedType (CASSANDRA-5386)
 * Fix streaming compressed files when using encryption (CASSANDRA-5391)
 * cassandra-all 1.2.0 pom missing netty dependency (CASSANDRA-5392)
 * Fix writetime/ttl functions on null values (CASSANDRA-5341)
 * Fix NPE during cql3 select with token() (CASSANDRA-5404)
 * IndexHelper.skipBloomFilters won't skip non-SHA filters (CASSANDRA-5385)
 * cqlsh: Print maps ordered by key, sort sets (CASSANDRA-5413)
 * Add null syntax support in CQL3 for inserts (CASSANDRA-3783)
 * Allow unauthenticated set_keyspace() calls (CASSANDRA-5423)
 * Fix potential incremental backups race (CASSANDRA-5410)
 * Fix prepared BATCH statements with batch-level timestamps (CASSANDRA-5415)
 * Allow overriding superuser setup delay (CASSANDRA-5430)
 * cassandra-shuffle with JMX usernames and passwords (CASSANDRA-5431)
Merged from 1.1:
 * cli: Quote ks and cf names in schema output when needed (CASSANDRA-5052)
 * Fix bad default for min/max timestamp in SSTableMetadata (CASSANDRA-5372)
 * Fix cf name extraction from manifest in Directories.migrateFile() 
   (CASSANDRA-5242)
 * Support pluggable internode authentication (CASSANDRA-5401)


1.2.3
 * add check for sstable overlap within a level on startup (CASSANDRA-5327)
 * replace ipv6 colons in jmx object names (CASSANDRA-5298, 5328)
 * Avoid allocating SSTableBoundedScanner during repair when the range does 
   not intersect the sstable (CASSANDRA-5249)
 * Don't lowercase property map keys (this breaks NTS) (CASSANDRA-5292)
 * Fix composite comparator with super columns (CASSANDRA-5287)
 * Fix insufficient validation of UPDATE queries against counter cfs
   (CASSANDRA-5300)
 * Fix PropertyFileSnitch default DC/Rack behavior (CASSANDRA-5285)
 * Handle null values when executing prepared statement (CASSANDRA-5081)
 * Add netty to pom dependencies (CASSANDRA-5181)
 * Include type arguments in Thrift CQLPreparedResult (CASSANDRA-5311)
 * Fix compaction not removing columns when bf_fp_ratio is 1 (CASSANDRA-5182)
 * cli: Warn about missing CQL3 tables in schema descriptions (CASSANDRA-5309)
 * Re-enable unknown option in replication/compaction strategies option for
   backward compatibility (CASSANDRA-4795)
 * Add binary protocol support to stress (CASSANDRA-4993)
 * cqlsh: Fix COPY FROM value quoting and null handling (CASSANDRA-5305)
 * Fix repair -pr for vnodes (CASSANDRA-5329)
 * Relax CL for auth queries for non-default users (CASSANDRA-5310)
 * Fix AssertionError during repair (CASSANDRA-5245)
 * Don't announce migrations to pre-1.2 nodes (CASSANDRA-5334)
Merged from 1.1:
 * Fix trying to load deleted row into row cache on startup (CASSANDRA-4463)
 * Update offline scrub for 1.0 -> 1.1 directory structure (CASSANDRA-5195)
 * add tmp flag to Descriptor hashcode (CASSANDRA-4021)
 * fix logging of "Found table data in data directories" when only system tables
   are present (CASSANDRA-5289)
 * cli: Add JMX authentication support (CASSANDRA-5080)
 * nodetool: ability to repair specific range (CASSANDRA-5280)
 * Fix possible assertion triggered in SliceFromReadCommand (CASSANDRA-5284)
 * cqlsh: Add inet type support on Windows (ipv4-only) (CASSANDRA-4801)
 * Fix race when initializing ColumnFamilyStore (CASSANDRA-5350)
 * Add UseTLAB JVM flag (CASSANDRA-5361)


1.2.2
 * fix potential for multiple concurrent compactions of the same sstables
   (CASSANDRA-5256)
 * avoid no-op caching of byte[] on commitlog append (CASSANDRA-5199)
 * fix symlinks under data dir not working (CASSANDRA-5185)
 * fix bug in compact storage metadata handling (CASSANDRA-5189)
 * Validate login for USE queries (CASSANDRA-5207)
 * cli: remove default username and password (CASSANDRA-5208)
 * configure populate_io_cache_on_flush per-CF (CASSANDRA-4694)
 * allow configuration of internode socket buffer (CASSANDRA-3378)
 * Make sstable directory picking blacklist-aware again (CASSANDRA-5193)
 * Correctly expire gossip states for edge cases (CASSANDRA-5216)
 * Improve handling of directory creation failures (CASSANDRA-5196)
 * Expose secondary indicies to the rest of nodetool (CASSANDRA-4464)
 * Binary protocol: avoid sending notification for 0.0.0.0 (CASSANDRA-5227)
 * add UseCondCardMark XX jvm settings on jdk 1.7 (CASSANDRA-4366)
 * CQL3 refactor to allow conversion function (CASSANDRA-5226)
 * Fix drop of sstables in some circumstance (CASSANDRA-5232)
 * Implement caching of authorization results (CASSANDRA-4295)
 * Add support for LZ4 compression (CASSANDRA-5038)
 * Fix missing columns in wide rows queries (CASSANDRA-5225)
 * Simplify auth setup and make system_auth ks alterable (CASSANDRA-5112)
 * Stop compactions from hanging during bootstrap (CASSANDRA-5244)
 * fix compressed streaming sending extra chunk (CASSANDRA-5105)
 * Add CQL3-based implementations of IAuthenticator and IAuthorizer
   (CASSANDRA-4898)
 * Fix timestamp-based tomstone removal logic (CASSANDRA-5248)
 * cli: Add JMX authentication support (CASSANDRA-5080)
 * Fix forceFlush behavior (CASSANDRA-5241)
 * cqlsh: Add username autocompletion (CASSANDRA-5231)
 * Fix CQL3 composite partition key error (CASSANDRA-5240)
 * Allow IN clause on last clustering key (CASSANDRA-5230)
Merged from 1.1:
 * fix start key/end token validation for wide row iteration (CASSANDRA-5168)
 * add ConfigHelper support for Thrift frame and max message sizes (CASSANDRA-5188)
 * fix nodetool repair not fail on node down (CASSANDRA-5203)
 * always collect tombstone hints (CASSANDRA-5068)
 * Fix error when sourcing file in cqlsh (CASSANDRA-5235)


1.2.1
 * stream undelivered hints on decommission (CASSANDRA-5128)
 * GossipingPropertyFileSnitch loads saved dc/rack info if needed (CASSANDRA-5133)
 * drain should flush system CFs too (CASSANDRA-4446)
 * add inter_dc_tcp_nodelay setting (CASSANDRA-5148)
 * re-allow wrapping ranges for start_token/end_token range pairitspwng (CASSANDRA-5106)
 * fix validation compaction of empty rows (CASSANDRA-5136)
 * nodetool methods to enable/disable hint storage/delivery (CASSANDRA-4750)
 * disallow bloom filter false positive chance of 0 (CASSANDRA-5013)
 * add threadpool size adjustment methods to JMXEnabledThreadPoolExecutor and 
   CompactionManagerMBean (CASSANDRA-5044)
 * fix hinting for dropped local writes (CASSANDRA-4753)
 * off-heap cache doesn't need mutable column container (CASSANDRA-5057)
 * apply disk_failure_policy to bad disks on initial directory creation 
   (CASSANDRA-4847)
 * Optimize name-based queries to use ArrayBackedSortedColumns (CASSANDRA-5043)
 * Fall back to old manifest if most recent is unparseable (CASSANDRA-5041)
 * pool [Compressed]RandomAccessReader objects on the partitioned read path
   (CASSANDRA-4942)
 * Add debug logging to list filenames processed by Directories.migrateFile 
   method (CASSANDRA-4939)
 * Expose black-listed directories via JMX (CASSANDRA-4848)
 * Log compaction merge counts (CASSANDRA-4894)
 * Minimize byte array allocation by AbstractData{Input,Output} (CASSANDRA-5090)
 * Add SSL support for the binary protocol (CASSANDRA-5031)
 * Allow non-schema system ks modification for shuffle to work (CASSANDRA-5097)
 * cqlsh: Add default limit to SELECT statements (CASSANDRA-4972)
 * cqlsh: fix DESCRIBE for 1.1 cfs in CQL3 (CASSANDRA-5101)
 * Correctly gossip with nodes >= 1.1.7 (CASSANDRA-5102)
 * Ensure CL guarantees on digest mismatch (CASSANDRA-5113)
 * Validate correctly selects on composite partition key (CASSANDRA-5122)
 * Fix exception when adding collection (CASSANDRA-5117)
 * Handle states for non-vnode clusters correctly (CASSANDRA-5127)
 * Refuse unrecognized replication and compaction strategy options (CASSANDRA-4795)
 * Pick the correct value validator in sstable2json for cql3 tables (CASSANDRA-5134)
 * Validate login for describe_keyspace, describe_keyspaces and set_keyspace
   (CASSANDRA-5144)
 * Fix inserting empty maps (CASSANDRA-5141)
 * Don't remove tokens from System table for node we know (CASSANDRA-5121)
 * fix streaming progress report for compresed files (CASSANDRA-5130)
 * Coverage analysis for low-CL queries (CASSANDRA-4858)
 * Stop interpreting dates as valid timeUUID value (CASSANDRA-4936)
 * Adds E notation for floating point numbers (CASSANDRA-4927)
 * Detect (and warn) unintentional use of the cql2 thrift methods when cql3 was
   intended (CASSANDRA-5172)
 * cli: Quote ks and cf names in schema output when needed (CASSANDRA-5052)
 * Fix bad default for min/max timestamp in SSTableMetadata (CASSANDRA-5372)
 * Fix cf name extraction from manifest in Directories.migrateFile() (CASSANDRA-5242)
 * Support pluggable internode authentication (CASSANDRA-5401)
 * Replace mistaken usage of commons-logging with slf4j (CASSANDRA-5464)
 * Ensure Jackson dependency matches lib (CASSANDRA-5126)
 * Expose droppable tombstone ratio stats over JMX (CASSANDRA-5159)
Merged from 1.1:
 * Simplify CompressedRandomAccessReader to work around JDK FD bug (CASSANDRA-5088)
 * Improve handling a changing target throttle rate mid-compaction (CASSANDRA-5087)
 * Pig: correctly decode row keys in widerow mode (CASSANDRA-5098)
 * nodetool repair command now prints progress (CASSANDRA-4767)
 * fix user defined compaction to run against 1.1 data directory (CASSANDRA-5118)
 * Fix CQL3 BATCH authorization caching (CASSANDRA-5145)
 * fix get_count returns incorrect value with TTL (CASSANDRA-5099)
 * better handling for mid-compaction failure (CASSANDRA-5137)
 * convert default marshallers list to map for better readability (CASSANDRA-5109)
 * fix ConcurrentModificationException in getBootstrapSource (CASSANDRA-5170)
 * fix sstable maxtimestamp for row deletes and pre-1.1.1 sstables (CASSANDRA-5153)
 * Fix thread growth on node removal (CASSANDRA-5175)
 * Make Ec2Region's datacenter name configurable (CASSANDRA-5155)


1.2.0
 * Disallow counters in collections (CASSANDRA-5082)
 * cqlsh: add unit tests (CASSANDRA-3920)
 * fix default bloom_filter_fp_chance for LeveledCompactionStrategy (CASSANDRA-5093)
Merged from 1.1:
 * add validation for get_range_slices with start_key and end_token (CASSANDRA-5089)


1.2.0-rc2
 * fix nodetool ownership display with vnodes (CASSANDRA-5065)
 * cqlsh: add DESCRIBE KEYSPACES command (CASSANDRA-5060)
 * Fix potential infinite loop when reloading CFS (CASSANDRA-5064)
 * Fix SimpleAuthorizer example (CASSANDRA-5072)
 * cqlsh: force CL.ONE for tracing and system.schema* queries (CASSANDRA-5070)
 * Includes cassandra-shuffle in the debian package (CASSANDRA-5058)
Merged from 1.1:
 * fix multithreaded compaction deadlock (CASSANDRA-4492)
 * fix temporarily missing schema after upgrade from pre-1.1.5 (CASSANDRA-5061)
 * Fix ALTER TABLE overriding compression options with defaults
   (CASSANDRA-4996, 5066)
 * fix specifying and altering crc_check_chance (CASSANDRA-5053)
 * fix Murmur3Partitioner ownership% calculation (CASSANDRA-5076)
 * Don't expire columns sooner than they should in 2ndary indexes (CASSANDRA-5079)


1.2-rc1
 * rename rpc_timeout settings to request_timeout (CASSANDRA-5027)
 * add BF with 0.1 FP to LCS by default (CASSANDRA-5029)
 * Fix preparing insert queries (CASSANDRA-5016)
 * Fix preparing queries with counter increment (CASSANDRA-5022)
 * Fix preparing updates with collections (CASSANDRA-5017)
 * Don't generate UUID based on other node address (CASSANDRA-5002)
 * Fix message when trying to alter a clustering key type (CASSANDRA-5012)
 * Update IAuthenticator to match the new IAuthorizer (CASSANDRA-5003)
 * Fix inserting only a key in CQL3 (CASSANDRA-5040)
 * Fix CQL3 token() function when used with strings (CASSANDRA-5050)
Merged from 1.1:
 * reduce log spam from invalid counter shards (CASSANDRA-5026)
 * Improve schema propagation performance (CASSANDRA-5025)
 * Fix for IndexHelper.IndexFor throws OOB Exception (CASSANDRA-5030)
 * cqlsh: make it possible to describe thrift CFs (CASSANDRA-4827)
 * cqlsh: fix timestamp formatting on some platforms (CASSANDRA-5046)


1.2-beta3
 * make consistency level configurable in cqlsh (CASSANDRA-4829)
 * fix cqlsh rendering of blob fields (CASSANDRA-4970)
 * fix cqlsh DESCRIBE command (CASSANDRA-4913)
 * save truncation position in system table (CASSANDRA-4906)
 * Move CompressionMetadata off-heap (CASSANDRA-4937)
 * allow CLI to GET cql3 columnfamily data (CASSANDRA-4924)
 * Fix rare race condition in getExpireTimeForEndpoint (CASSANDRA-4402)
 * acquire references to overlapping sstables during compaction so bloom filter
   doesn't get free'd prematurely (CASSANDRA-4934)
 * Don't share slice query filter in CQL3 SelectStatement (CASSANDRA-4928)
 * Separate tracing from Log4J (CASSANDRA-4861)
 * Exclude gcable tombstones from merkle-tree computation (CASSANDRA-4905)
 * Better printing of AbstractBounds for tracing (CASSANDRA-4931)
 * Optimize mostRecentTombstone check in CC.collectAllData (CASSANDRA-4883)
 * Change stream session ID to UUID to avoid collision from same node (CASSANDRA-4813)
 * Use Stats.db when bulk loading if present (CASSANDRA-4957)
 * Skip repair on system_trace and keyspaces with RF=1 (CASSANDRA-4956)
 * (cql3) Remove arbitrary SELECT limit (CASSANDRA-4918)
 * Correctly handle prepared operation on collections (CASSANDRA-4945)
 * Fix CQL3 LIMIT (CASSANDRA-4877)
 * Fix Stress for CQL3 (CASSANDRA-4979)
 * Remove cassandra specific exceptions from JMX interface (CASSANDRA-4893)
 * (CQL3) Force using ALLOW FILTERING on potentially inefficient queries (CASSANDRA-4915)
 * (cql3) Fix adding column when the table has collections (CASSANDRA-4982)
 * (cql3) Fix allowing collections with compact storage (CASSANDRA-4990)
 * (cql3) Refuse ttl/writetime function on collections (CASSANDRA-4992)
 * Replace IAuthority with new IAuthorizer (CASSANDRA-4874)
 * clqsh: fix KEY pseudocolumn escaping when describing Thrift tables
   in CQL3 mode (CASSANDRA-4955)
 * add basic authentication support for Pig CassandraStorage (CASSANDRA-3042)
 * fix CQL2 ALTER TABLE compaction_strategy_class altering (CASSANDRA-4965)
Merged from 1.1:
 * Fall back to old describe_splits if d_s_ex is not available (CASSANDRA-4803)
 * Improve error reporting when streaming ranges fail (CASSANDRA-5009)
 * Fix cqlsh timestamp formatting of timezone info (CASSANDRA-4746)
 * Fix assertion failure with leveled compaction (CASSANDRA-4799)
 * Check for null end_token in get_range_slice (CASSANDRA-4804)
 * Remove all remnants of removed nodes (CASSANDRA-4840)
 * Add aut-reloading of the log4j file in debian package (CASSANDRA-4855)
 * Fix estimated row cache entry size (CASSANDRA-4860)
 * reset getRangeSlice filter after finishing a row for get_paged_slice
   (CASSANDRA-4919)
 * expunge row cache post-truncate (CASSANDRA-4940)
 * Allow static CF definition with compact storage (CASSANDRA-4910)
 * Fix endless loop/compaction of schema_* CFs due to broken timestamps (CASSANDRA-4880)
 * Fix 'wrong class type' assertion in CounterColumn (CASSANDRA-4976)


1.2-beta2
 * fp rate of 1.0 disables BF entirely; LCS defaults to 1.0 (CASSANDRA-4876)
 * off-heap bloom filters for row keys (CASSANDRA_4865)
 * add extension point for sstable components (CASSANDRA-4049)
 * improve tracing output (CASSANDRA-4852, 4862)
 * make TRACE verb droppable (CASSANDRA-4672)
 * fix BulkLoader recognition of CQL3 columnfamilies (CASSANDRA-4755)
 * Sort commitlog segments for replay by id instead of mtime (CASSANDRA-4793)
 * Make hint delivery asynchronous (CASSANDRA-4761)
 * Pluggable Thrift transport factories for CLI and cqlsh (CASSANDRA-4609, 4610)
 * cassandra-cli: allow Double value type to be inserted to a column (CASSANDRA-4661)
 * Add ability to use custom TServerFactory implementations (CASSANDRA-4608)
 * optimize batchlog flushing to skip successful batches (CASSANDRA-4667)
 * include metadata for system keyspace itself in schema tables (CASSANDRA-4416)
 * add check to PropertyFileSnitch to verify presence of location for
   local node (CASSANDRA-4728)
 * add PBSPredictor consistency modeler (CASSANDRA-4261)
 * remove vestiges of Thrift unframed mode (CASSANDRA-4729)
 * optimize single-row PK lookups (CASSANDRA-4710)
 * adjust blockFor calculation to account for pending ranges due to node 
   movement (CASSANDRA-833)
 * Change CQL version to 3.0.0 and stop accepting 3.0.0-beta1 (CASSANDRA-4649)
 * (CQL3) Make prepared statement global instead of per connection 
   (CASSANDRA-4449)
 * Fix scrubbing of CQL3 created tables (CASSANDRA-4685)
 * (CQL3) Fix validation when using counter and regular columns in the same 
   table (CASSANDRA-4706)
 * Fix bug starting Cassandra with simple authentication (CASSANDRA-4648)
 * Add support for batchlog in CQL3 (CASSANDRA-4545, 4738)
 * Add support for multiple column family outputs in CFOF (CASSANDRA-4208)
 * Support repairing only the local DC nodes (CASSANDRA-4747)
 * Use rpc_address for binary protocol and change default port (CASSANDRA-4751)
 * Fix use of collections in prepared statements (CASSANDRA-4739)
 * Store more information into peers table (CASSANDRA-4351, 4814)
 * Configurable bucket size for size tiered compaction (CASSANDRA-4704)
 * Run leveled compaction in parallel (CASSANDRA-4310)
 * Fix potential NPE during CFS reload (CASSANDRA-4786)
 * Composite indexes may miss results (CASSANDRA-4796)
 * Move consistency level to the protocol level (CASSANDRA-4734, 4824)
 * Fix Subcolumn slice ends not respected (CASSANDRA-4826)
 * Fix Assertion error in cql3 select (CASSANDRA-4783)
 * Fix list prepend logic (CQL3) (CASSANDRA-4835)
 * Add booleans as literals in CQL3 (CASSANDRA-4776)
 * Allow renaming PK columns in CQL3 (CASSANDRA-4822)
 * Fix binary protocol NEW_NODE event (CASSANDRA-4679)
 * Fix potential infinite loop in tombstone compaction (CASSANDRA-4781)
 * Remove system tables accounting from schema (CASSANDRA-4850)
 * (cql3) Force provided columns in clustering key order in 
   'CLUSTERING ORDER BY' (CASSANDRA-4881)
 * Fix composite index bug (CASSANDRA-4884)
 * Fix short read protection for CQL3 (CASSANDRA-4882)
 * Add tracing support to the binary protocol (CASSANDRA-4699)
 * (cql3) Don't allow prepared marker inside collections (CASSANDRA-4890)
 * Re-allow order by on non-selected columns (CASSANDRA-4645)
 * Bug when composite index is created in a table having collections (CASSANDRA-4909)
 * log index scan subject in CompositesSearcher (CASSANDRA-4904)
Merged from 1.1:
 * add get[Row|Key]CacheEntries to CacheServiceMBean (CASSANDRA-4859)
 * fix get_paged_slice to wrap to next row correctly (CASSANDRA-4816)
 * fix indexing empty column values (CASSANDRA-4832)
 * allow JdbcDate to compose null Date objects (CASSANDRA-4830)
 * fix possible stackoverflow when compacting 1000s of sstables
   (CASSANDRA-4765)
 * fix wrong leveled compaction progress calculation (CASSANDRA-4807)
 * add a close() method to CRAR to prevent leaking file descriptors (CASSANDRA-4820)
 * fix potential infinite loop in get_count (CASSANDRA-4833)
 * fix compositeType.{get/from}String methods (CASSANDRA-4842)
 * (CQL) fix CREATE COLUMNFAMILY permissions check (CASSANDRA-4864)
 * Fix DynamicCompositeType same type comparison (CASSANDRA-4711)
 * Fix duplicate SSTable reference when stream session failed (CASSANDRA-3306)
 * Allow static CF definition with compact storage (CASSANDRA-4910)
 * Fix endless loop/compaction of schema_* CFs due to broken timestamps (CASSANDRA-4880)
 * Fix 'wrong class type' assertion in CounterColumn (CASSANDRA-4976)


1.2-beta1
 * add atomic_batch_mutate (CASSANDRA-4542, -4635)
 * increase default max_hint_window_in_ms to 3h (CASSANDRA-4632)
 * include message initiation time to replicas so they can more
   accurately drop timed-out requests (CASSANDRA-2858)
 * fix clientutil.jar dependencies (CASSANDRA-4566)
 * optimize WriteResponse (CASSANDRA-4548)
 * new metrics (CASSANDRA-4009)
 * redesign KEYS indexes to avoid read-before-write (CASSANDRA-2897)
 * debug tracing (CASSANDRA-1123)
 * parallelize row cache loading (CASSANDRA-4282)
 * Make compaction, flush JBOD-aware (CASSANDRA-4292)
 * run local range scans on the read stage (CASSANDRA-3687)
 * clean up ioexceptions (CASSANDRA-2116)
 * add disk_failure_policy (CASSANDRA-2118)
 * Introduce new json format with row level deletion (CASSANDRA-4054)
 * remove redundant "name" column from schema_keyspaces (CASSANDRA-4433)
 * improve "nodetool ring" handling of multi-dc clusters (CASSANDRA-3047)
 * update NTS calculateNaturalEndpoints to be O(N log N) (CASSANDRA-3881)
 * split up rpc timeout by operation type (CASSANDRA-2819)
 * rewrite key cache save/load to use only sequential i/o (CASSANDRA-3762)
 * update MS protocol with a version handshake + broadcast address id
   (CASSANDRA-4311)
 * multithreaded hint replay (CASSANDRA-4189)
 * add inter-node message compression (CASSANDRA-3127)
 * remove COPP (CASSANDRA-2479)
 * Track tombstone expiration and compact when tombstone content is
   higher than a configurable threshold, default 20% (CASSANDRA-3442, 4234)
 * update MurmurHash to version 3 (CASSANDRA-2975)
 * (CLI) track elapsed time for `delete' operation (CASSANDRA-4060)
 * (CLI) jline version is bumped to 1.0 to properly  support
   'delete' key function (CASSANDRA-4132)
 * Save IndexSummary into new SSTable 'Summary' component (CASSANDRA-2392, 4289)
 * Add support for range tombstones (CASSANDRA-3708)
 * Improve MessagingService efficiency (CASSANDRA-3617)
 * Avoid ID conflicts from concurrent schema changes (CASSANDRA-3794)
 * Set thrift HSHA server thread limit to unlimited by default (CASSANDRA-4277)
 * Avoids double serialization of CF id in RowMutation messages
   (CASSANDRA-4293)
 * stream compressed sstables directly with java nio (CASSANDRA-4297)
 * Support multiple ranges in SliceQueryFilter (CASSANDRA-3885)
 * Add column metadata to system column families (CASSANDRA-4018)
 * (cql3) Always use composite types by default (CASSANDRA-4329)
 * (cql3) Add support for set, map and list (CASSANDRA-3647)
 * Validate date type correctly (CASSANDRA-4441)
 * (cql3) Allow definitions with only a PK (CASSANDRA-4361)
 * (cql3) Add support for row key composites (CASSANDRA-4179)
 * improve DynamicEndpointSnitch by using reservoir sampling (CASSANDRA-4038)
 * (cql3) Add support for 2ndary indexes (CASSANDRA-3680)
 * (cql3) fix defining more than one PK to be invalid (CASSANDRA-4477)
 * remove schema agreement checking from all external APIs (Thrift, CQL and CQL3) (CASSANDRA-4487)
 * add Murmur3Partitioner and make it default for new installations (CASSANDRA-3772, 4621)
 * (cql3) update pseudo-map syntax to use map syntax (CASSANDRA-4497)
 * Finer grained exceptions hierarchy and provides error code with exceptions (CASSANDRA-3979)
 * Adds events push to binary protocol (CASSANDRA-4480)
 * Rewrite nodetool help (CASSANDRA-2293)
 * Make CQL3 the default for CQL (CASSANDRA-4640)
 * update stress tool to be able to use CQL3 (CASSANDRA-4406)
 * Accept all thrift update on CQL3 cf but don't expose their metadata (CASSANDRA-4377)
 * Replace Throttle with Guava's RateLimiter for HintedHandOff (CASSANDRA-4541)
 * fix counter add/get using CQL2 and CQL3 in stress tool (CASSANDRA-4633)
 * Add sstable count per level to cfstats (CASSANDRA-4537)
 * (cql3) Add ALTER KEYSPACE statement (CASSANDRA-4611)
 * (cql3) Allow defining default consistency levels (CASSANDRA-4448)
 * (cql3) Fix queries using LIMIT missing results (CASSANDRA-4579)
 * fix cross-version gossip messaging (CASSANDRA-4576)
 * added inet data type (CASSANDRA-4627)


1.1.6
 * Wait for writes on synchronous read digest mismatch (CASSANDRA-4792)
 * fix commitlog replay for nanotime-infected sstables (CASSANDRA-4782)
 * preflight check ttl for maximum of 20 years (CASSANDRA-4771)
 * (Pig) fix widerow input with single column rows (CASSANDRA-4789)
 * Fix HH to compact with correct gcBefore, which avoids wiping out
   undelivered hints (CASSANDRA-4772)
 * LCS will merge up to 32 L0 sstables as intended (CASSANDRA-4778)
 * NTS will default unconfigured DC replicas to zero (CASSANDRA-4675)
 * use default consistency level in counter validation if none is
   explicitly provide (CASSANDRA-4700)
 * Improve IAuthority interface by introducing fine-grained
   access permissions and grant/revoke commands (CASSANDRA-4490, 4644)
 * fix assumption error in CLI when updating/describing keyspace 
   (CASSANDRA-4322)
 * Adds offline sstablescrub to debian packaging (CASSANDRA-4642)
 * Automatic fixing of overlapping leveled sstables (CASSANDRA-4644)
 * fix error when using ORDER BY with extended selections (CASSANDRA-4689)
 * (CQL3) Fix validation for IN queries for non-PK cols (CASSANDRA-4709)
 * fix re-created keyspace disappering after 1.1.5 upgrade 
   (CASSANDRA-4698, 4752)
 * (CLI) display elapsed time in 2 fraction digits (CASSANDRA-3460)
 * add authentication support to sstableloader (CASSANDRA-4712)
 * Fix CQL3 'is reversed' logic (CASSANDRA-4716, 4759)
 * (CQL3) Don't return ReversedType in result set metadata (CASSANDRA-4717)
 * Backport adding AlterKeyspace statement (CASSANDRA-4611)
 * (CQL3) Correcty accept upper-case data types (CASSANDRA-4770)
 * Add binary protocol events for schema changes (CASSANDRA-4684)
Merged from 1.0:
 * Switch from NBHM to CHM in MessagingService's callback map, which
   prevents OOM in long-running instances (CASSANDRA-4708)


1.1.5
 * add SecondaryIndex.reload API (CASSANDRA-4581)
 * use millis + atomicint for commitlog segment creation instead of
   nanotime, which has issues under some hypervisors (CASSANDRA-4601)
 * fix FD leak in slice queries (CASSANDRA-4571)
 * avoid recursion in leveled compaction (CASSANDRA-4587)
 * increase stack size under Java7 to 180K
 * Log(info) schema changes (CASSANDRA-4547)
 * Change nodetool setcachecapcity to manipulate global caches (CASSANDRA-4563)
 * (cql3) fix setting compaction strategy (CASSANDRA-4597)
 * fix broken system.schema_* timestamps on system startup (CASSANDRA-4561)
 * fix wrong skip of cache saving (CASSANDRA-4533)
 * Avoid NPE when lost+found is in data dir (CASSANDRA-4572)
 * Respect five-minute flush moratorium after initial CL replay (CASSANDRA-4474)
 * Adds ntp as recommended in debian packaging (CASSANDRA-4606)
 * Configurable transport in CF Record{Reader|Writer} (CASSANDRA-4558)
 * (cql3) fix potential NPE with both equal and unequal restriction (CASSANDRA-4532)
 * (cql3) improves ORDER BY validation (CASSANDRA-4624)
 * Fix potential deadlock during counter writes (CASSANDRA-4578)
 * Fix cql error with ORDER BY when using IN (CASSANDRA-4612)
Merged from 1.0:
 * increase Xss to 160k to accomodate latest 1.6 JVMs (CASSANDRA-4602)
 * fix toString of hint destination tokens (CASSANDRA-4568)
 * Fix multiple values for CurrentLocal NodeID (CASSANDRA-4626)


1.1.4
 * fix offline scrub to catch >= out of order rows (CASSANDRA-4411)
 * fix cassandra-env.sh on RHEL and other non-dash-based systems 
   (CASSANDRA-4494)
Merged from 1.0:
 * (Hadoop) fix setting key length for old-style mapred api (CASSANDRA-4534)
 * (Hadoop) fix iterating through a resultset consisting entirely
   of tombstoned rows (CASSANDRA-4466)
 * Fix multiple values for CurrentLocal NodeID (CASSANDRA-4626)


1.1.3
 * (cqlsh) add COPY TO (CASSANDRA-4434)
 * munmap commitlog segments before rename (CASSANDRA-4337)
 * (JMX) rename getRangeKeySample to sampleKeyRange to avoid returning
   multi-MB results as an attribute (CASSANDRA-4452)
 * flush based on data size, not throughput; overwritten columns no 
   longer artificially inflate liveRatio (CASSANDRA-4399)
 * update default commitlog segment size to 32MB and total commitlog
   size to 32/1024 MB for 32/64 bit JVMs, respectively (CASSANDRA-4422)
 * avoid using global partitioner to estimate ranges in index sstables
   (CASSANDRA-4403)
 * restore pre-CASSANDRA-3862 approach to removing expired tombstones
   from row cache during compaction (CASSANDRA-4364)
 * (stress) support for CQL prepared statements (CASSANDRA-3633)
 * Correctly catch exception when Snappy cannot be loaded (CASSANDRA-4400)
 * (cql3) Support ORDER BY when IN condition is given in WHERE clause (CASSANDRA-4327)
 * (cql3) delete "component_index" column on DROP TABLE call (CASSANDRA-4420)
 * change nanoTime() to currentTimeInMillis() in schema related code (CASSANDRA-4432)
 * add a token generation tool (CASSANDRA-3709)
 * Fix LCS bug with sstable containing only 1 row (CASSANDRA-4411)
 * fix "Can't Modify Index Name" problem on CF update (CASSANDRA-4439)
 * Fix assertion error in getOverlappingSSTables during repair (CASSANDRA-4456)
 * fix nodetool's setcompactionthreshold command (CASSANDRA-4455)
 * Ensure compacted files are never used, to avoid counter overcount (CASSANDRA-4436)
Merged from 1.0:
 * Push the validation of secondary index values to the SecondaryIndexManager (CASSANDRA-4240)
 * (Hadoop) fix iterating through a resultset consisting entirely
   of tombstoned rows (CASSANDRA-4466)
 * allow dropping columns shadowed by not-yet-expired supercolumn or row
   tombstones in PrecompactedRow (CASSANDRA-4396)


1.1.2
 * Fix cleanup not deleting index entries (CASSANDRA-4379)
 * Use correct partitioner when saving + loading caches (CASSANDRA-4331)
 * Check schema before trying to export sstable (CASSANDRA-2760)
 * Raise a meaningful exception instead of NPE when PFS encounters
   an unconfigured node + no default (CASSANDRA-4349)
 * fix bug in sstable blacklisting with LCS (CASSANDRA-4343)
 * LCS no longer promotes tiny sstables out of L0 (CASSANDRA-4341)
 * skip tombstones during hint replay (CASSANDRA-4320)
 * fix NPE in compactionstats (CASSANDRA-4318)
 * enforce 1m min keycache for auto (CASSANDRA-4306)
 * Have DeletedColumn.isMFD always return true (CASSANDRA-4307)
 * (cql3) exeption message for ORDER BY constraints said primary filter can be
    an IN clause, which is misleading (CASSANDRA-4319)
 * (cql3) Reject (not yet supported) creation of 2ndardy indexes on tables with
   composite primary keys (CASSANDRA-4328)
 * Set JVM stack size to 160k for java 7 (CASSANDRA-4275)
 * cqlsh: add COPY command to load data from CSV flat files (CASSANDRA-4012)
 * CFMetaData.fromThrift to throw ConfigurationException upon error (CASSANDRA-4353)
 * Use CF comparator to sort indexed columns in SecondaryIndexManager
   (CASSANDRA-4365)
 * add strategy_options to the KSMetaData.toString() output (CASSANDRA-4248)
 * (cql3) fix range queries containing unqueried results (CASSANDRA-4372)
 * (cql3) allow updating column_alias types (CASSANDRA-4041)
 * (cql3) Fix deletion bug (CASSANDRA-4193)
 * Fix computation of overlapping sstable for leveled compaction (CASSANDRA-4321)
 * Improve scrub and allow to run it offline (CASSANDRA-4321)
 * Fix assertionError in StorageService.bulkLoad (CASSANDRA-4368)
 * (cqlsh) add option to authenticate to a keyspace at startup (CASSANDRA-4108)
 * (cqlsh) fix ASSUME functionality (CASSANDRA-4352)
 * Fix ColumnFamilyRecordReader to not return progress > 100% (CASSANDRA-3942)
Merged from 1.0:
 * Set gc_grace on index CF to 0 (CASSANDRA-4314)


1.1.1
 * add populate_io_cache_on_flush option (CASSANDRA-2635)
 * allow larger cache capacities than 2GB (CASSANDRA-4150)
 * add getsstables command to nodetool (CASSANDRA-4199)
 * apply parent CF compaction settings to secondary index CFs (CASSANDRA-4280)
 * preserve commitlog size cap when recycling segments at startup
   (CASSANDRA-4201)
 * (Hadoop) fix split generation regression (CASSANDRA-4259)
 * ignore min/max compactions settings in LCS, while preserving
   behavior that min=max=0 disables autocompaction (CASSANDRA-4233)
 * log number of rows read from saved cache (CASSANDRA-4249)
 * calculate exact size required for cleanup operations (CASSANDRA-1404)
 * avoid blocking additional writes during flush when the commitlog
   gets behind temporarily (CASSANDRA-1991)
 * enable caching on index CFs based on data CF cache setting (CASSANDRA-4197)
 * warn on invalid replication strategy creation options (CASSANDRA-4046)
 * remove [Freeable]Memory finalizers (CASSANDRA-4222)
 * include tombstone size in ColumnFamily.size, which can prevent OOM
   during sudden mass delete operations by yielding a nonzero liveRatio
   (CASSANDRA-3741)
 * Open 1 sstableScanner per level for leveled compaction (CASSANDRA-4142)
 * Optimize reads when row deletion timestamps allow us to restrict
   the set of sstables we check (CASSANDRA-4116)
 * add support for commitlog archiving and point-in-time recovery
   (CASSANDRA-3690)
 * avoid generating redundant compaction tasks during streaming
   (CASSANDRA-4174)
 * add -cf option to nodetool snapshot, and takeColumnFamilySnapshot to
   StorageService mbean (CASSANDRA-556)
 * optimize cleanup to drop entire sstables where possible (CASSANDRA-4079)
 * optimize truncate when autosnapshot is disabled (CASSANDRA-4153)
 * update caches to use byte[] keys to reduce memory overhead (CASSANDRA-3966)
 * add column limit to cli (CASSANDRA-3012, 4098)
 * clean up and optimize DataOutputBuffer, used by CQL compression and
   CompositeType (CASSANDRA-4072)
 * optimize commitlog checksumming (CASSANDRA-3610)
 * identify and blacklist corrupted SSTables from future compactions 
   (CASSANDRA-2261)
 * Move CfDef and KsDef validation out of thrift (CASSANDRA-4037)
 * Expose API to repair a user provided range (CASSANDRA-3912)
 * Add way to force the cassandra-cli to refresh its schema (CASSANDRA-4052)
 * Avoid having replicate on write tasks stacking up at CL.ONE (CASSANDRA-2889)
 * (cql3) Backwards compatibility for composite comparators in non-cql3-aware
   clients (CASSANDRA-4093)
 * (cql3) Fix order by for reversed queries (CASSANDRA-4160)
 * (cql3) Add ReversedType support (CASSANDRA-4004)
 * (cql3) Add timeuuid type (CASSANDRA-4194)
 * (cql3) Minor fixes (CASSANDRA-4185)
 * (cql3) Fix prepared statement in BATCH (CASSANDRA-4202)
 * (cql3) Reduce the list of reserved keywords (CASSANDRA-4186)
 * (cql3) Move max/min compaction thresholds to compaction strategy options
   (CASSANDRA-4187)
 * Fix exception during move when localhost is the only source (CASSANDRA-4200)
 * (cql3) Allow paging through non-ordered partitioner results (CASSANDRA-3771)
 * (cql3) Fix drop index (CASSANDRA-4192)
 * (cql3) Don't return range ghosts anymore (CASSANDRA-3982)
 * fix re-creating Keyspaces/ColumnFamilies with the same name as dropped
   ones (CASSANDRA-4219)
 * fix SecondaryIndex LeveledManifest save upon snapshot (CASSANDRA-4230)
 * fix missing arrayOffset in FBUtilities.hash (CASSANDRA-4250)
 * (cql3) Add name of parameters in CqlResultSet (CASSANDRA-4242)
 * (cql3) Correctly validate order by queries (CASSANDRA-4246)
 * rename stress to cassandra-stress for saner packaging (CASSANDRA-4256)
 * Fix exception on colum metadata with non-string comparator (CASSANDRA-4269)
 * Check for unknown/invalid compression options (CASSANDRA-4266)
 * (cql3) Adds simple access to column timestamp and ttl (CASSANDRA-4217)
 * (cql3) Fix range queries with secondary indexes (CASSANDRA-4257)
 * Better error messages from improper input in cli (CASSANDRA-3865)
 * Try to stop all compaction upon Keyspace or ColumnFamily drop (CASSANDRA-4221)
 * (cql3) Allow keyspace properties to contain hyphens (CASSANDRA-4278)
 * (cql3) Correctly validate keyspace access in create table (CASSANDRA-4296)
 * Avoid deadlock in migration stage (CASSANDRA-3882)
 * Take supercolumn names and deletion info into account in memtable throughput
   (CASSANDRA-4264)
 * Add back backward compatibility for old style replication factor (CASSANDRA-4294)
 * Preserve compatibility with pre-1.1 index queries (CASSANDRA-4262)
Merged from 1.0:
 * Fix super columns bug where cache is not updated (CASSANDRA-4190)
 * fix maxTimestamp to include row tombstones (CASSANDRA-4116)
 * (CLI) properly handle quotes in create/update keyspace commands (CASSANDRA-4129)
 * Avoids possible deadlock during bootstrap (CASSANDRA-4159)
 * fix stress tool that hangs forever on timeout or error (CASSANDRA-4128)
 * stress tool to return appropriate exit code on failure (CASSANDRA-4188)
 * fix compaction NPE when out of disk space and assertions disabled
   (CASSANDRA-3985)
 * synchronize LCS getEstimatedTasks to avoid CME (CASSANDRA-4255)
 * ensure unique streaming session id's (CASSANDRA-4223)
 * kick off background compaction when min/max thresholds change 
   (CASSANDRA-4279)
 * improve ability of STCS.getBuckets to deal with 100s of 1000s of
   sstables, such as when convertinb back from LCS (CASSANDRA-4287)
 * Oversize integer in CQL throws NumberFormatException (CASSANDRA-4291)
 * fix 1.0.x node join to mixed version cluster, other nodes >= 1.1 (CASSANDRA-4195)
 * Fix LCS splitting sstable base on uncompressed size (CASSANDRA-4419)
 * Push the validation of secondary index values to the SecondaryIndexManager (CASSANDRA-4240)
 * Don't purge columns during upgradesstables (CASSANDRA-4462)
 * Make cqlsh work with piping (CASSANDRA-4113)
 * Validate arguments for nodetool decommission (CASSANDRA-4061)
 * Report thrift status in nodetool info (CASSANDRA-4010)


1.1.0-final
 * average a reduced liveRatio estimate with the previous one (CASSANDRA-4065)
 * Allow KS and CF names up to 48 characters (CASSANDRA-4157)
 * fix stress build (CASSANDRA-4140)
 * add time remaining estimate to nodetool compactionstats (CASSANDRA-4167)
 * (cql) fix NPE in cql3 ALTER TABLE (CASSANDRA-4163)
 * (cql) Add support for CL.TWO and CL.THREE in CQL (CASSANDRA-4156)
 * (cql) Fix type in CQL3 ALTER TABLE preventing update (CASSANDRA-4170)
 * (cql) Throw invalid exception from CQL3 on obsolete options (CASSANDRA-4171)
 * (cqlsh) fix recognizing uppercase SELECT keyword (CASSANDRA-4161)
 * Pig: wide row support (CASSANDRA-3909)
Merged from 1.0:
 * avoid streaming empty files with bulk loader if sstablewriter errors out
   (CASSANDRA-3946)


1.1-rc1
 * Include stress tool in binary builds (CASSANDRA-4103)
 * (Hadoop) fix wide row iteration when last row read was deleted
   (CASSANDRA-4154)
 * fix read_repair_chance to really default to 0.1 in the cli (CASSANDRA-4114)
 * Adds caching and bloomFilterFpChange to CQL options (CASSANDRA-4042)
 * Adds posibility to autoconfigure size of the KeyCache (CASSANDRA-4087)
 * fix KEYS index from skipping results (CASSANDRA-3996)
 * Remove sliced_buffer_size_in_kb dead option (CASSANDRA-4076)
 * make loadNewSStable preserve sstable version (CASSANDRA-4077)
 * Respect 1.0 cache settings as much as possible when upgrading 
   (CASSANDRA-4088)
 * relax path length requirement for sstable files when upgrading on 
   non-Windows platforms (CASSANDRA-4110)
 * fix terminination of the stress.java when errors were encountered
   (CASSANDRA-4128)
 * Move CfDef and KsDef validation out of thrift (CASSANDRA-4037)
 * Fix get_paged_slice (CASSANDRA-4136)
 * CQL3: Support slice with exclusive start and stop (CASSANDRA-3785)
Merged from 1.0:
 * support PropertyFileSnitch in bulk loader (CASSANDRA-4145)
 * add auto_snapshot option allowing disabling snapshot before drop/truncate
   (CASSANDRA-3710)
 * allow short snitch names (CASSANDRA-4130)


1.1-beta2
 * rename loaded sstables to avoid conflicts with local snapshots
   (CASSANDRA-3967)
 * start hint replay as soon as FD notifies that the target is back up
   (CASSANDRA-3958)
 * avoid unproductive deserializing of cached rows during compaction
   (CASSANDRA-3921)
 * fix concurrency issues with CQL keyspace creation (CASSANDRA-3903)
 * Show Effective Owership via Nodetool ring <keyspace> (CASSANDRA-3412)
 * Update ORDER BY syntax for CQL3 (CASSANDRA-3925)
 * Fix BulkRecordWriter to not throw NPE if reducer gets no map data from Hadoop (CASSANDRA-3944)
 * Fix bug with counters in super columns (CASSANDRA-3821)
 * Remove deprecated merge_shard_chance (CASSANDRA-3940)
 * add a convenient way to reset a node's schema (CASSANDRA-2963)
 * fix for intermittent SchemaDisagreementException (CASSANDRA-3884)
 * CLI `list <CF>` to limit number of columns and their order (CASSANDRA-3012)
 * ignore deprecated KsDef/CfDef/ColumnDef fields in native schema (CASSANDRA-3963)
 * CLI to report when unsupported column_metadata pair was given (CASSANDRA-3959)
 * reincarnate removed and deprecated KsDef/CfDef attributes (CASSANDRA-3953)
 * Fix race between writes and read for cache (CASSANDRA-3862)
 * perform static initialization of StorageProxy on start-up (CASSANDRA-3797)
 * support trickling fsync() on writes (CASSANDRA-3950)
 * expose counters for unavailable/timeout exceptions given to thrift clients (CASSANDRA-3671)
 * avoid quadratic startup time in LeveledManifest (CASSANDRA-3952)
 * Add type information to new schema_ columnfamilies and remove thrift
   serialization for schema (CASSANDRA-3792)
 * add missing column validator options to the CLI help (CASSANDRA-3926)
 * skip reading saved key cache if CF's caching strategy is NONE or ROWS_ONLY (CASSANDRA-3954)
 * Unify migration code (CASSANDRA-4017)
Merged from 1.0:
 * cqlsh: guess correct version of Python for Arch Linux (CASSANDRA-4090)
 * (CLI) properly handle quotes in create/update keyspace commands (CASSANDRA-4129)
 * Avoids possible deadlock during bootstrap (CASSANDRA-4159)
 * fix stress tool that hangs forever on timeout or error (CASSANDRA-4128)
 * Fix super columns bug where cache is not updated (CASSANDRA-4190)
 * stress tool to return appropriate exit code on failure (CASSANDRA-4188)


1.0.9
 * improve index sampling performance (CASSANDRA-4023)
 * always compact away deleted hints immediately after handoff (CASSANDRA-3955)
 * delete hints from dropped ColumnFamilies on handoff instead of
   erroring out (CASSANDRA-3975)
 * add CompositeType ref to the CLI doc for create/update column family (CASSANDRA-3980)
 * Pig: support Counter ColumnFamilies (CASSANDRA-3973)
 * Pig: Composite column support (CASSANDRA-3684)
 * Avoid NPE during repair when a keyspace has no CFs (CASSANDRA-3988)
 * Fix division-by-zero error on get_slice (CASSANDRA-4000)
 * don't change manifest level for cleanup, scrub, and upgradesstables
   operations under LeveledCompactionStrategy (CASSANDRA-3989, 4112)
 * fix race leading to super columns assertion failure (CASSANDRA-3957)
 * fix NPE on invalid CQL delete command (CASSANDRA-3755)
 * allow custom types in CLI's assume command (CASSANDRA-4081)
 * fix totalBytes count for parallel compactions (CASSANDRA-3758)
 * fix intermittent NPE in get_slice (CASSANDRA-4095)
 * remove unnecessary asserts in native code interfaces (CASSANDRA-4096)
 * Validate blank keys in CQL to avoid assertion errors (CASSANDRA-3612)
 * cqlsh: fix bad decoding of some column names (CASSANDRA-4003)
 * cqlsh: fix incorrect padding with unicode chars (CASSANDRA-4033)
 * Fix EC2 snitch incorrectly reporting region (CASSANDRA-4026)
 * Shut down thrift during decommission (CASSANDRA-4086)
 * Expose nodetool cfhistograms for 2ndary indexes (CASSANDRA-4063)
Merged from 0.8:
 * Fix ConcurrentModificationException in gossiper (CASSANDRA-4019)


1.1-beta1
 * (cqlsh)
   + add SOURCE and CAPTURE commands, and --file option (CASSANDRA-3479)
   + add ALTER COLUMNFAMILY WITH (CASSANDRA-3523)
   + bundle Python dependencies with Cassandra (CASSANDRA-3507)
   + added to Debian package (CASSANDRA-3458)
   + display byte data instead of erroring out on decode failure 
     (CASSANDRA-3874)
 * add nodetool rebuild_index (CASSANDRA-3583)
 * add nodetool rangekeysample (CASSANDRA-2917)
 * Fix streaming too much data during move operations (CASSANDRA-3639)
 * Nodetool and CLI connect to localhost by default (CASSANDRA-3568)
 * Reduce memory used by primary index sample (CASSANDRA-3743)
 * (Hadoop) separate input/output configurations (CASSANDRA-3197, 3765)
 * avoid returning internal Cassandra classes over JMX (CASSANDRA-2805)
 * add row-level isolation via SnapTree (CASSANDRA-2893)
 * Optimize key count estimation when opening sstable on startup
   (CASSANDRA-2988)
 * multi-dc replication optimization supporting CL > ONE (CASSANDRA-3577)
 * add command to stop compactions (CASSANDRA-1740, 3566, 3582)
 * multithreaded streaming (CASSANDRA-3494)
 * removed in-tree redhat spec (CASSANDRA-3567)
 * "defragment" rows for name-based queries under STCS, again (CASSANDRA-2503)
 * Recycle commitlog segments for improved performance 
   (CASSANDRA-3411, 3543, 3557, 3615)
 * update size-tiered compaction to prioritize small tiers (CASSANDRA-2407)
 * add message expiration logic to OutboundTcpConnection (CASSANDRA-3005)
 * off-heap cache to use sun.misc.Unsafe instead of JNA (CASSANDRA-3271)
 * EACH_QUORUM is only supported for writes (CASSANDRA-3272)
 * replace compactionlock use in schema migration by checking CFS.isValid
   (CASSANDRA-3116)
 * recognize that "SELECT first ... *" isn't really "SELECT *" (CASSANDRA-3445)
 * Use faster bytes comparison (CASSANDRA-3434)
 * Bulk loader is no longer a fat client, (HADOOP) bulk load output format
   (CASSANDRA-3045)
 * (Hadoop) add support for KeyRange.filter
 * remove assumption that keys and token are in bijection
   (CASSANDRA-1034, 3574, 3604)
 * always remove endpoints from delevery queue in HH (CASSANDRA-3546)
 * fix race between cf flush and its 2ndary indexes flush (CASSANDRA-3547)
 * fix potential race in AES when a repair fails (CASSANDRA-3548)
 * Remove columns shadowed by a deleted container even when we cannot purge
   (CASSANDRA-3538)
 * Improve memtable slice iteration performance (CASSANDRA-3545)
 * more efficient allocation of small bloom filters (CASSANDRA-3618)
 * Use separate writer thread in SSTableSimpleUnsortedWriter (CASSANDRA-3619)
 * fsync the directory after new sstable or commitlog segment are created (CASSANDRA-3250)
 * fix minor issues reported by FindBugs (CASSANDRA-3658)
 * global key/row caches (CASSANDRA-3143, 3849)
 * optimize memtable iteration during range scan (CASSANDRA-3638)
 * introduce 'crc_check_chance' in CompressionParameters to support
   a checksum percentage checking chance similarly to read-repair (CASSANDRA-3611)
 * a way to deactivate global key/row cache on per-CF basis (CASSANDRA-3667)
 * fix LeveledCompactionStrategy broken because of generation pre-allocation
   in LeveledManifest (CASSANDRA-3691)
 * finer-grained control over data directories (CASSANDRA-2749)
 * Fix ClassCastException during hinted handoff (CASSANDRA-3694)
 * Upgrade Thrift to 0.7 (CASSANDRA-3213)
 * Make stress.java insert operation to use microseconds (CASSANDRA-3725)
 * Allows (internally) doing a range query with a limit of columns instead of
   rows (CASSANDRA-3742)
 * Allow rangeSlice queries to be start/end inclusive/exclusive (CASSANDRA-3749)
 * Fix BulkLoader to support new SSTable layout and add stream
   throttling to prevent an NPE when there is no yaml config (CASSANDRA-3752)
 * Allow concurrent schema migrations (CASSANDRA-1391, 3832)
 * Add SnapshotCommand to trigger snapshot on remote node (CASSANDRA-3721)
 * Make CFMetaData conversions to/from thrift/native schema inverses
   (CASSANDRA_3559)
 * Add initial code for CQL 3.0-beta (CASSANDRA-2474, 3781, 3753)
 * Add wide row support for ColumnFamilyInputFormat (CASSANDRA-3264)
 * Allow extending CompositeType comparator (CASSANDRA-3657)
 * Avoids over-paging during get_count (CASSANDRA-3798)
 * Add new command to rebuild a node without (repair) merkle tree calculations
   (CASSANDRA-3483, 3922)
 * respect not only row cache capacity but caching mode when
   trying to read data (CASSANDRA-3812)
 * fix system tests (CASSANDRA-3827)
 * CQL support for altering row key type in ALTER TABLE (CASSANDRA-3781)
 * turn compression on by default (CASSANDRA-3871)
 * make hexToBytes refuse invalid input (CASSANDRA-2851)
 * Make secondary indexes CF inherit compression and compaction from their
   parent CF (CASSANDRA-3877)
 * Finish cleanup up tombstone purge code (CASSANDRA-3872)
 * Avoid NPE on aboarted stream-out sessions (CASSANDRA-3904)
 * BulkRecordWriter throws NPE for counter columns (CASSANDRA-3906)
 * Support compression using BulkWriter (CASSANDRA-3907)


1.0.8
 * fix race between cleanup and flush on secondary index CFSes (CASSANDRA-3712)
 * avoid including non-queried nodes in rangeslice read repair
   (CASSANDRA-3843)
 * Only snapshot CF being compacted for snapshot_before_compaction 
   (CASSANDRA-3803)
 * Log active compactions in StatusLogger (CASSANDRA-3703)
 * Compute more accurate compaction score per level (CASSANDRA-3790)
 * Return InvalidRequest when using a keyspace that doesn't exist
   (CASSANDRA-3764)
 * disallow user modification of System keyspace (CASSANDRA-3738)
 * allow using sstable2json on secondary index data (CASSANDRA-3738)
 * (cqlsh) add DESCRIBE COLUMNFAMILIES (CASSANDRA-3586)
 * (cqlsh) format blobs correctly and use colors to improve output
   readability (CASSANDRA-3726)
 * synchronize BiMap of bootstrapping tokens (CASSANDRA-3417)
 * show index options in CLI (CASSANDRA-3809)
 * add optional socket timeout for streaming (CASSANDRA-3838)
 * fix truncate not to leave behind non-CFS backed secondary indexes
   (CASSANDRA-3844)
 * make CLI `show schema` to use output stream directly instead
   of StringBuilder (CASSANDRA-3842)
 * remove the wait on hint future during write (CASSANDRA-3870)
 * (cqlsh) ignore missing CfDef opts (CASSANDRA-3933)
 * (cqlsh) look for cqlshlib relative to realpath (CASSANDRA-3767)
 * Fix short read protection (CASSANDRA-3934)
 * Make sure infered and actual schema match (CASSANDRA-3371)
 * Fix NPE during HH delivery (CASSANDRA-3677)
 * Don't put boostrapping node in 'hibernate' status (CASSANDRA-3737)
 * Fix double quotes in windows bat files (CASSANDRA-3744)
 * Fix bad validator lookup (CASSANDRA-3789)
 * Fix soft reset in EC2MultiRegionSnitch (CASSANDRA-3835)
 * Don't leave zombie connections with THSHA thrift server (CASSANDRA-3867)
 * (cqlsh) fix deserialization of data (CASSANDRA-3874)
 * Fix removetoken force causing an inconsistent state (CASSANDRA-3876)
 * Fix ahndling of some types with Pig (CASSANDRA-3886)
 * Don't allow to drop the system keyspace (CASSANDRA-3759)
 * Make Pig deletes disabled by default and configurable (CASSANDRA-3628)
Merged from 0.8:
 * (Pig) fix CassandraStorage to use correct comparator in Super ColumnFamily
   case (CASSANDRA-3251)
 * fix thread safety issues in commitlog replay, primarily affecting
   systems with many (100s) of CF definitions (CASSANDRA-3751)
 * Fix relevant tombstone ignored with super columns (CASSANDRA-3875)


1.0.7
 * fix regression in HH page size calculation (CASSANDRA-3624)
 * retry failed stream on IOException (CASSANDRA-3686)
 * allow configuring bloom_filter_fp_chance (CASSANDRA-3497)
 * attempt hint delivery every ten minutes, or when failure detector
   notifies us that a node is back up, whichever comes first.  hint
   handoff throttle delay default changed to 1ms, from 50 (CASSANDRA-3554)
 * add nodetool setstreamthroughput (CASSANDRA-3571)
 * fix assertion when dropping a columnfamily with no sstables (CASSANDRA-3614)
 * more efficient allocation of small bloom filters (CASSANDRA-3618)
 * CLibrary.createHardLinkWithExec() to check for errors (CASSANDRA-3101)
 * Avoid creating empty and non cleaned writer during compaction (CASSANDRA-3616)
 * stop thrift service in shutdown hook so we can quiesce MessagingService
   (CASSANDRA-3335)
 * (CQL) compaction_strategy_options and compression_parameters for
   CREATE COLUMNFAMILY statement (CASSANDRA-3374)
 * Reset min/max compaction threshold when creating size tiered compaction
   strategy (CASSANDRA-3666)
 * Don't ignore IOException during compaction (CASSANDRA-3655)
 * Fix assertion error for CF with gc_grace=0 (CASSANDRA-3579)
 * Shutdown ParallelCompaction reducer executor after use (CASSANDRA-3711)
 * Avoid < 0 value for pending tasks in leveled compaction (CASSANDRA-3693)
 * (Hadoop) Support TimeUUID in Pig CassandraStorage (CASSANDRA-3327)
 * Check schema is ready before continuing boostrapping (CASSANDRA-3629)
 * Catch overflows during parsing of chunk_length_kb (CASSANDRA-3644)
 * Improve stream protocol mismatch errors (CASSANDRA-3652)
 * Avoid multiple thread doing HH to the same target (CASSANDRA-3681)
 * Add JMX property for rp_timeout_in_ms (CASSANDRA-2940)
 * Allow DynamicCompositeType to compare component of different types
   (CASSANDRA-3625)
 * Flush non-cfs backed secondary indexes (CASSANDRA-3659)
 * Secondary Indexes should report memory consumption (CASSANDRA-3155)
 * fix for SelectStatement start/end key are not set correctly
   when a key alias is involved (CASSANDRA-3700)
 * fix CLI `show schema` command insert of an extra comma in
   column_metadata (CASSANDRA-3714)
Merged from 0.8:
 * avoid logging (harmless) exception when GC takes < 1ms (CASSANDRA-3656)
 * prevent new nodes from thinking down nodes are up forever (CASSANDRA-3626)
 * use correct list of replicas for LOCAL_QUORUM reads when read repair
   is disabled (CASSANDRA-3696)
 * block on flush before compacting hints (may prevent OOM) (CASSANDRA-3733)


1.0.6
 * (CQL) fix cqlsh support for replicate_on_write (CASSANDRA-3596)
 * fix adding to leveled manifest after streaming (CASSANDRA-3536)
 * filter out unavailable cipher suites when using encryption (CASSANDRA-3178)
 * (HADOOP) add old-style api support for CFIF and CFRR (CASSANDRA-2799)
 * Support TimeUUIDType column names in Stress.java tool (CASSANDRA-3541)
 * (CQL) INSERT/UPDATE/DELETE/TRUNCATE commands should allow CF names to
   be qualified by keyspace (CASSANDRA-3419)
 * always remove endpoints from delevery queue in HH (CASSANDRA-3546)
 * fix race between cf flush and its 2ndary indexes flush (CASSANDRA-3547)
 * fix potential race in AES when a repair fails (CASSANDRA-3548)
 * fix default value validation usage in CLI SET command (CASSANDRA-3553)
 * Optimize componentsFor method for compaction and startup time
   (CASSANDRA-3532)
 * (CQL) Proper ColumnFamily metadata validation on CREATE COLUMNFAMILY 
   (CASSANDRA-3565)
 * fix compression "chunk_length_kb" option to set correct kb value for 
   thrift/avro (CASSANDRA-3558)
 * fix missing response during range slice repair (CASSANDRA-3551)
 * 'describe ring' moved from CLI to nodetool and available through JMX (CASSANDRA-3220)
 * add back partitioner to sstable metadata (CASSANDRA-3540)
 * fix NPE in get_count for counters (CASSANDRA-3601)
Merged from 0.8:
 * remove invalid assertion that table was opened before dropping it
   (CASSANDRA-3580)
 * range and index scans now only send requests to enough replicas to
   satisfy requested CL + RR (CASSANDRA-3598)
 * use cannonical host for local node in nodetool info (CASSANDRA-3556)
 * remove nonlocal DC write optimization since it only worked with
   CL.ONE or CL.LOCAL_QUORUM (CASSANDRA-3577, 3585)
 * detect misuses of CounterColumnType (CASSANDRA-3422)
 * turn off string interning in json2sstable, take 2 (CASSANDRA-2189)
 * validate compression parameters on add/update of the ColumnFamily 
   (CASSANDRA-3573)
 * Check for 0.0.0.0 is incorrect in CFIF (CASSANDRA-3584)
 * Increase vm.max_map_count in debian packaging (CASSANDRA-3563)
 * gossiper will never add itself to saved endpoints (CASSANDRA-3485)


1.0.5
 * revert CASSANDRA-3407 (see CASSANDRA-3540)
 * fix assertion error while forwarding writes to local nodes (CASSANDRA-3539)


1.0.4
 * fix self-hinting of timed out read repair updates and make hinted handoff
   less prone to OOMing a coordinator (CASSANDRA-3440)
 * expose bloom filter sizes via JMX (CASSANDRA-3495)
 * enforce RP tokens 0..2**127 (CASSANDRA-3501)
 * canonicalize paths exposed through JMX (CASSANDRA-3504)
 * fix "liveSize" stat when sstables are removed (CASSANDRA-3496)
 * add bloom filter FP rates to nodetool cfstats (CASSANDRA-3347)
 * record partitioner in sstable metadata component (CASSANDRA-3407)
 * add new upgradesstables nodetool command (CASSANDRA-3406)
 * skip --debug requirement to see common exceptions in CLI (CASSANDRA-3508)
 * fix incorrect query results due to invalid max timestamp (CASSANDRA-3510)
 * make sstableloader recognize compressed sstables (CASSANDRA-3521)
 * avoids race in OutboundTcpConnection in multi-DC setups (CASSANDRA-3530)
 * use SETLOCAL in cassandra.bat (CASSANDRA-3506)
 * fix ConcurrentModificationException in Table.all() (CASSANDRA-3529)
Merged from 0.8:
 * fix concurrence issue in the FailureDetector (CASSANDRA-3519)
 * fix array out of bounds error in counter shard removal (CASSANDRA-3514)
 * avoid dropping tombstones when they might still be needed to shadow
   data in a different sstable (CASSANDRA-2786)


1.0.3
 * revert name-based query defragmentation aka CASSANDRA-2503 (CASSANDRA-3491)
 * fix invalidate-related test failures (CASSANDRA-3437)
 * add next-gen cqlsh to bin/ (CASSANDRA-3188, 3131, 3493)
 * (CQL) fix handling of rows with no columns (CASSANDRA-3424, 3473)
 * fix querying supercolumns by name returning only a subset of
   subcolumns or old subcolumn versions (CASSANDRA-3446)
 * automatically compute sha1 sum for uncompressed data files (CASSANDRA-3456)
 * fix reading metadata/statistics component for version < h (CASSANDRA-3474)
 * add sstable forward-compatibility (CASSANDRA-3478)
 * report compression ratio in CFSMBean (CASSANDRA-3393)
 * fix incorrect size exception during streaming of counters (CASSANDRA-3481)
 * (CQL) fix for counter decrement syntax (CASSANDRA-3418)
 * Fix race introduced by CASSANDRA-2503 (CASSANDRA-3482)
 * Fix incomplete deletion of delivered hints (CASSANDRA-3466)
 * Avoid rescheduling compactions when no compaction was executed 
   (CASSANDRA-3484)
 * fix handling of the chunk_length_kb compression options (CASSANDRA-3492)
Merged from 0.8:
 * fix updating CF row_cache_provider (CASSANDRA-3414)
 * CFMetaData.convertToThrift method to set RowCacheProvider (CASSANDRA-3405)
 * acquire compactionlock during truncate (CASSANDRA-3399)
 * fix displaying cfdef entries for super columnfamilies (CASSANDRA-3415)
 * Make counter shard merging thread safe (CASSANDRA-3178)
 * Revert CASSANDRA-2855
 * Fix bug preventing the use of efficient cross-DC writes (CASSANDRA-3472)
 * `describe ring` command for CLI (CASSANDRA-3220)
 * (Hadoop) skip empty rows when entire row is requested, redux (CASSANDRA-2855)


1.0.2
 * "defragment" rows for name-based queries under STCS (CASSANDRA-2503)
 * Add timing information to cassandra-cli GET/SET/LIST queries (CASSANDRA-3326)
 * Only create one CompressionMetadata object per sstable (CASSANDRA-3427)
 * cleanup usage of StorageService.setMode() (CASSANDRA-3388)
 * Avoid large array allocation for compressed chunk offsets (CASSANDRA-3432)
 * fix DecimalType bytebuffer marshalling (CASSANDRA-3421)
 * fix bug that caused first column in per row indexes to be ignored 
   (CASSANDRA-3441)
 * add JMX call to clean (failed) repair sessions (CASSANDRA-3316)
 * fix sstableloader reference acquisition bug (CASSANDRA-3438)
 * fix estimated row size regression (CASSANDRA-3451)
 * make sure we don't return more columns than asked (CASSANDRA-3303, 3395)
Merged from 0.8:
 * acquire compactionlock during truncate (CASSANDRA-3399)
 * fix displaying cfdef entries for super columnfamilies (CASSANDRA-3415)


1.0.1
 * acquire references during index build to prevent delete problems
   on Windows (CASSANDRA-3314)
 * describe_ring should include datacenter/topology information (CASSANDRA-2882)
 * Thrift sockets are not properly buffered (CASSANDRA-3261)
 * performance improvement for bytebufferutil compare function (CASSANDRA-3286)
 * add system.versions ColumnFamily (CASSANDRA-3140)
 * reduce network copies (CASSANDRA-3333, 3373)
 * limit nodetool to 32MB of heap (CASSANDRA-3124)
 * (CQL) update parser to accept "timestamp" instead of "date" (CASSANDRA-3149)
 * Fix CLI `show schema` to include "compression_options" (CASSANDRA-3368)
 * Snapshot to include manifest under LeveledCompactionStrategy (CASSANDRA-3359)
 * (CQL) SELECT query should allow CF name to be qualified by keyspace (CASSANDRA-3130)
 * (CQL) Fix internal application error specifying 'using consistency ...'
   in lower case (CASSANDRA-3366)
 * fix Deflate compression when compression actually makes the data bigger
   (CASSANDRA-3370)
 * optimize UUIDGen to avoid lock contention on InetAddress.getLocalHost 
   (CASSANDRA-3387)
 * tolerate index being dropped mid-mutation (CASSANDRA-3334, 3313)
 * CompactionManager is now responsible for checking for new candidates
   post-task execution, enabling more consistent leveled compaction 
   (CASSANDRA-3391)
 * Cache HSHA threads (CASSANDRA-3372)
 * use CF/KS names as snapshot prefix for drop + truncate operations
   (CASSANDRA-2997)
 * Break bloom filters up to avoid heap fragmentation (CASSANDRA-2466)
 * fix cassandra hanging on jsvc stop (CASSANDRA-3302)
 * Avoid leveled compaction getting blocked on errors (CASSANDRA-3408)
 * Make reloading the compaction strategy safe (CASSANDRA-3409)
 * ignore 0.8 hints even if compaction begins before we try to purge
   them (CASSANDRA-3385)
 * remove procrun (bin\daemon) from Cassandra source tree and 
   artifacts (CASSANDRA-3331)
 * make cassandra compile under JDK7 (CASSANDRA-3275)
 * remove dependency of clientutil.jar to FBUtilities (CASSANDRA-3299)
 * avoid truncation errors by using long math on long values (CASSANDRA-3364)
 * avoid clock drift on some Windows machine (CASSANDRA-3375)
 * display cache provider in cli 'describe keyspace' command (CASSANDRA-3384)
 * fix incomplete topology information in describe_ring (CASSANDRA-3403)
 * expire dead gossip states based on time (CASSANDRA-2961)
 * improve CompactionTask extensibility (CASSANDRA-3330)
 * Allow one leveled compaction task to kick off another (CASSANDRA-3363)
 * allow encryption only between datacenters (CASSANDRA-2802)
Merged from 0.8:
 * fix truncate allowing data to be replayed post-restart (CASSANDRA-3297)
 * make iwriter final in IndexWriter to avoid NPE (CASSANDRA-2863)
 * (CQL) update grammar to require key clause in DELETE statement
   (CASSANDRA-3349)
 * (CQL) allow numeric keyspace names in USE statement (CASSANDRA-3350)
 * (Hadoop) skip empty rows when slicing the entire row (CASSANDRA-2855)
 * Fix handling of tombstone by SSTableExport/Import (CASSANDRA-3357)
 * fix ColumnIndexer to use long offsets (CASSANDRA-3358)
 * Improved CLI exceptions (CASSANDRA-3312)
 * Fix handling of tombstone by SSTableExport/Import (CASSANDRA-3357)
 * Only count compaction as active (for throttling) when they have
   successfully acquired the compaction lock (CASSANDRA-3344)
 * Display CLI version string on startup (CASSANDRA-3196)
 * (Hadoop) make CFIF try rpc_address or fallback to listen_address
   (CASSANDRA-3214)
 * (Hadoop) accept comma delimited lists of initial thrift connections
   (CASSANDRA-3185)
 * ColumnFamily min_compaction_threshold should be >= 2 (CASSANDRA-3342)
 * (Pig) add 0.8+ types and key validation type in schema (CASSANDRA-3280)
 * Fix completely removing column metadata using CLI (CASSANDRA-3126)
 * CLI `describe cluster;` output should be on separate lines for separate versions
   (CASSANDRA-3170)
 * fix changing durable_writes keyspace option during CF creation
   (CASSANDRA-3292)
 * avoid locking on update when no indexes are involved (CASSANDRA-3386)
 * fix assertionError during repair with ordered partitioners (CASSANDRA-3369)
 * correctly serialize key_validation_class for avro (CASSANDRA-3391)
 * don't expire counter tombstone after streaming (CASSANDRA-3394)
 * prevent nodes that failed to join from hanging around forever 
   (CASSANDRA-3351)
 * remove incorrect optimization from slice read path (CASSANDRA-3390)
 * Fix race in AntiEntropyService (CASSANDRA-3400)


1.0.0-final
 * close scrubbed sstable fd before deleting it (CASSANDRA-3318)
 * fix bug preventing obsolete commitlog segments from being removed
   (CASSANDRA-3269)
 * tolerate whitespace in seed CDL (CASSANDRA-3263)
 * Change default heap thresholds to max(min(1/2 ram, 1G), min(1/4 ram, 8GB))
   (CASSANDRA-3295)
 * Fix broken CompressedRandomAccessReaderTest (CASSANDRA-3298)
 * (CQL) fix type information returned for wildcard queries (CASSANDRA-3311)
 * add estimated tasks to LeveledCompactionStrategy (CASSANDRA-3322)
 * avoid including compaction cache-warming in keycache stats (CASSANDRA-3325)
 * run compaction and hinted handoff threads at MIN_PRIORITY (CASSANDRA-3308)
 * default hsha thrift server to cpu core count in rpc pool (CASSANDRA-3329)
 * add bin\daemon to binary tarball for Windows service (CASSANDRA-3331)
 * Fix places where uncompressed size of sstables was use in place of the
   compressed one (CASSANDRA-3338)
 * Fix hsha thrift server (CASSANDRA-3346)
 * Make sure repair only stream needed sstables (CASSANDRA-3345)


1.0.0-rc2
 * Log a meaningful warning when a node receives a message for a repair session
   that doesn't exist anymore (CASSANDRA-3256)
 * test for NUMA policy support as well as numactl presence (CASSANDRA-3245)
 * Fix FD leak when internode encryption is enabled (CASSANDRA-3257)
 * Remove incorrect assertion in mergeIterator (CASSANDRA-3260)
 * FBUtilities.hexToBytes(String) to throw NumberFormatException when string
   contains non-hex characters (CASSANDRA-3231)
 * Keep SimpleSnitch proximity ordering unchanged from what the Strategy
   generates, as intended (CASSANDRA-3262)
 * remove Scrub from compactionstats when finished (CASSANDRA-3255)
 * fix counter entry in jdbc TypesMap (CASSANDRA-3268)
 * fix full queue scenario for ParallelCompactionIterator (CASSANDRA-3270)
 * fix bootstrap process (CASSANDRA-3285)
 * don't try delivering hints if when there isn't any (CASSANDRA-3176)
 * CLI documentation change for ColumnFamily `compression_options` (CASSANDRA-3282)
 * ignore any CF ids sent by client for adding CF/KS (CASSANDRA-3288)
 * remove obsolete hints on first startup (CASSANDRA-3291)
 * use correct ISortedColumns for time-optimized reads (CASSANDRA-3289)
 * Evict gossip state immediately when a token is taken over by a new IP 
   (CASSANDRA-3259)


1.0.0-rc1
 * Update CQL to generate microsecond timestamps by default (CASSANDRA-3227)
 * Fix counting CFMetadata towards Memtable liveRatio (CASSANDRA-3023)
 * Kill server on wrapped OOME such as from FileChannel.map (CASSANDRA-3201)
 * remove unnecessary copy when adding to row cache (CASSANDRA-3223)
 * Log message when a full repair operation completes (CASSANDRA-3207)
 * Fix streamOutSession keeping sstables references forever if the remote end
   dies (CASSANDRA-3216)
 * Remove dynamic_snitch boolean from example configuration (defaulting to 
   true) and set default badness threshold to 0.1 (CASSANDRA-3229)
 * Base choice of random or "balanced" token on bootstrap on whether
   schema definitions were found (CASSANDRA-3219)
 * Fixes for LeveledCompactionStrategy score computation, prioritization,
   scheduling, and performance (CASSANDRA-3224, 3234)
 * parallelize sstable open at server startup (CASSANDRA-2988)
 * fix handling of exceptions writing to OutboundTcpConnection (CASSANDRA-3235)
 * Allow using quotes in "USE <keyspace>;" CLI command (CASSANDRA-3208)
 * Don't allow any cache loading exceptions to halt startup (CASSANDRA-3218)
 * Fix sstableloader --ignores option (CASSANDRA-3247)
 * File descriptor limit increased in packaging (CASSANDRA-3206)
 * Fix deadlock in commit log during flush (CASSANDRA-3253) 


1.0.0-beta1
 * removed binarymemtable (CASSANDRA-2692)
 * add commitlog_total_space_in_mb to prevent fragmented logs (CASSANDRA-2427)
 * removed commitlog_rotation_threshold_in_mb configuration (CASSANDRA-2771)
 * make AbstractBounds.normalize de-overlapp overlapping ranges (CASSANDRA-2641)
 * replace CollatingIterator, ReducingIterator with MergeIterator 
   (CASSANDRA-2062)
 * Fixed the ability to set compaction strategy in cli using create column 
   family command (CASSANDRA-2778)
 * clean up tmp files after failed compaction (CASSANDRA-2468)
 * restrict repair streaming to specific columnfamilies (CASSANDRA-2280)
 * don't bother persisting columns shadowed by a row tombstone (CASSANDRA-2589)
 * reset CF and SC deletion times after gc_grace (CASSANDRA-2317)
 * optimize away seek when compacting wide rows (CASSANDRA-2879)
 * single-pass streaming (CASSANDRA-2677, 2906, 2916, 3003)
 * use reference counting for deleting sstables instead of relying on GC
   (CASSANDRA-2521, 3179)
 * store hints as serialized mutations instead of pointers to data row
   (CASSANDRA-2045)
 * store hints in the coordinator node instead of in the closest replica 
   (CASSANDRA-2914)
 * add row_cache_keys_to_save CF option (CASSANDRA-1966)
 * check column family validity in nodetool repair (CASSANDRA-2933)
 * use lazy initialization instead of class initialization in NodeId
   (CASSANDRA-2953)
 * add paging to get_count (CASSANDRA-2894)
 * fix "short reads" in [multi]get (CASSANDRA-2643, 3157, 3192)
 * add optional compression for sstables (CASSANDRA-47, 2994, 3001, 3128)
 * add scheduler JMX metrics (CASSANDRA-2962)
 * add block level checksum for compressed data (CASSANDRA-1717)
 * make column family backed column map pluggable and introduce unsynchronized
   ArrayList backed one to speedup reads (CASSANDRA-2843, 3165, 3205)
 * refactoring of the secondary index api (CASSANDRA-2982)
 * make CL > ONE reads wait for digest reconciliation before returning
   (CASSANDRA-2494)
 * fix missing logging for some exceptions (CASSANDRA-2061)
 * refactor and optimize ColumnFamilyStore.files(...) and Descriptor.fromFilename(String)
   and few other places responsible for work with SSTable files (CASSANDRA-3040)
 * Stop reading from sstables once we know we have the most recent columns,
   for query-by-name requests (CASSANDRA-2498)
 * Add query-by-column mode to stress.java (CASSANDRA-3064)
 * Add "install" command to cassandra.bat (CASSANDRA-292)
 * clean up KSMetadata, CFMetadata from unnecessary
   Thrift<->Avro conversion methods (CASSANDRA-3032)
 * Add timeouts to client request schedulers (CASSANDRA-3079, 3096)
 * Cli to use hashes rather than array of hashes for strategy options (CASSANDRA-3081)
 * LeveledCompactionStrategy (CASSANDRA-1608, 3085, 3110, 3087, 3145, 3154, 3182)
 * Improvements of the CLI `describe` command (CASSANDRA-2630)
 * reduce window where dropped CF sstables may not be deleted (CASSANDRA-2942)
 * Expose gossip/FD info to JMX (CASSANDRA-2806)
 * Fix streaming over SSL when compressed SSTable involved (CASSANDRA-3051)
 * Add support for pluggable secondary index implementations (CASSANDRA-3078)
 * remove compaction_thread_priority setting (CASSANDRA-3104)
 * generate hints for replicas that timeout, not just replicas that are known
   to be down before starting (CASSANDRA-2034)
 * Add throttling for internode streaming (CASSANDRA-3080)
 * make the repair of a range repair all replica (CASSANDRA-2610, 3194)
 * expose the ability to repair the first range (as returned by the
   partitioner) of a node (CASSANDRA-2606)
 * Streams Compression (CASSANDRA-3015)
 * add ability to use multiple threads during a single compaction
   (CASSANDRA-2901)
 * make AbstractBounds.normalize support overlapping ranges (CASSANDRA-2641)
 * fix of the CQL count() behavior (CASSANDRA-3068)
 * use TreeMap backed column families for the SSTable simple writers
   (CASSANDRA-3148)
 * fix inconsistency of the CLI syntax when {} should be used instead of [{}]
   (CASSANDRA-3119)
 * rename CQL type names to match expected SQL behavior (CASSANDRA-3149, 3031)
 * Arena-based allocation for memtables (CASSANDRA-2252, 3162, 3163, 3168)
 * Default RR chance to 0.1 (CASSANDRA-3169)
 * Add RowLevel support to secondary index API (CASSANDRA-3147)
 * Make SerializingCacheProvider the default if JNA is available (CASSANDRA-3183)
 * Fix backwards compatibilty for CQL memtable properties (CASSANDRA-3190)
 * Add five-minute delay before starting compactions on a restarted server
   (CASSANDRA-3181)
 * Reduce copies done for intra-host messages (CASSANDRA-1788, 3144)
 * support of compaction strategy option for stress.java (CASSANDRA-3204)
 * make memtable throughput and column count thresholds no-ops (CASSANDRA-2449)
 * Return schema information along with the resultSet in CQL (CASSANDRA-2734)
 * Add new DecimalType (CASSANDRA-2883)
 * Fix assertion error in RowRepairResolver (CASSANDRA-3156)
 * Reduce unnecessary high buffer sizes (CASSANDRA-3171)
 * Pluggable compaction strategy (CASSANDRA-1610)
 * Add new broadcast_address config option (CASSANDRA-2491)


0.8.7
 * Kill server on wrapped OOME such as from FileChannel.map (CASSANDRA-3201)
 * Allow using quotes in "USE <keyspace>;" CLI command (CASSANDRA-3208)
 * Log message when a full repair operation completes (CASSANDRA-3207)
 * Don't allow any cache loading exceptions to halt startup (CASSANDRA-3218)
 * Fix sstableloader --ignores option (CASSANDRA-3247)
 * File descriptor limit increased in packaging (CASSANDRA-3206)
 * Log a meaningfull warning when a node receive a message for a repair session
   that doesn't exist anymore (CASSANDRA-3256)
 * Fix FD leak when internode encryption is enabled (CASSANDRA-3257)
 * FBUtilities.hexToBytes(String) to throw NumberFormatException when string
   contains non-hex characters (CASSANDRA-3231)
 * Keep SimpleSnitch proximity ordering unchanged from what the Strategy
   generates, as intended (CASSANDRA-3262)
 * remove Scrub from compactionstats when finished (CASSANDRA-3255)
 * Fix tool .bat files when CASSANDRA_HOME contains spaces (CASSANDRA-3258)
 * Force flush of status table when removing/updating token (CASSANDRA-3243)
 * Evict gossip state immediately when a token is taken over by a new IP (CASSANDRA-3259)
 * Fix bug where the failure detector can take too long to mark a host
   down (CASSANDRA-3273)
 * (Hadoop) allow wrapping ranges in queries (CASSANDRA-3137)
 * (Hadoop) check all interfaces for a match with split location
   before falling back to random replica (CASSANDRA-3211)
 * (Hadoop) Make Pig storage handle implements LoadMetadata (CASSANDRA-2777)
 * (Hadoop) Fix exception during PIG 'dump' (CASSANDRA-2810)
 * Fix stress COUNTER_GET option (CASSANDRA-3301)
 * Fix missing fields in CLI `show schema` output (CASSANDRA-3304)
 * Nodetool no longer leaks threads and closes JMX connections (CASSANDRA-3309)
 * fix truncate allowing data to be replayed post-restart (CASSANDRA-3297)
 * Move SimpleAuthority and SimpleAuthenticator to examples (CASSANDRA-2922)
 * Fix handling of tombstone by SSTableExport/Import (CASSANDRA-3357)
 * Fix transposition in cfHistograms (CASSANDRA-3222)
 * Allow using number as DC name when creating keyspace in CQL (CASSANDRA-3239)
 * Force flush of system table after updating/removing a token (CASSANDRA-3243)


0.8.6
 * revert CASSANDRA-2388
 * change TokenRange.endpoints back to listen/broadcast address to match
   pre-1777 behavior, and add TokenRange.rpc_endpoints instead (CASSANDRA-3187)
 * avoid trying to watch cassandra-topology.properties when loaded from jar
   (CASSANDRA-3138)
 * prevent users from creating keyspaces with LocalStrategy replication
   (CASSANDRA-3139)
 * fix CLI `show schema;` to output correct keyspace definition statement
   (CASSANDRA-3129)
 * CustomTThreadPoolServer to log TTransportException at DEBUG level
   (CASSANDRA-3142)
 * allow topology sort to work with non-unique rack names between 
   datacenters (CASSANDRA-3152)
 * Improve caching of same-version Messages on digest and repair paths
   (CASSANDRA-3158)
 * Randomize choice of first replica for counter increment (CASSANDRA-2890)
 * Fix using read_repair_chance instead of merge_shard_change (CASSANDRA-3202)
 * Avoid streaming data to nodes that already have it, on move as well as
   decommission (CASSANDRA-3041)
 * Fix divide by zero error in GCInspector (CASSANDRA-3164)
 * allow quoting of the ColumnFamily name in CLI `create column family`
   statement (CASSANDRA-3195)
 * Fix rolling upgrade from 0.7 to 0.8 problem (CASSANDRA-3166)
 * Accomodate missing encryption_options in IncomingTcpConnection.stream
   (CASSANDRA-3212)


0.8.5
 * fix NPE when encryption_options is unspecified (CASSANDRA-3007)
 * include column name in validation failure exceptions (CASSANDRA-2849)
 * make sure truncate clears out the commitlog so replay won't re-
   populate with truncated data (CASSANDRA-2950)
 * fix NPE when debug logging is enabled and dropped CF is present
   in a commitlog segment (CASSANDRA-3021)
 * fix cassandra.bat when CASSANDRA_HOME contains spaces (CASSANDRA-2952)
 * fix to SSTableSimpleUnsortedWriter bufferSize calculation (CASSANDRA-3027)
 * make cleanup and normal compaction able to skip empty rows
   (rows containing nothing but expired tombstones) (CASSANDRA-3039)
 * work around native memory leak in com.sun.management.GarbageCollectorMXBean
   (CASSANDRA-2868)
 * validate that column names in column_metadata are not equal to key_alias
   on create/update of the ColumnFamily and CQL 'ALTER' statement (CASSANDRA-3036)
 * return an InvalidRequestException if an indexed column is assigned
   a value larger than 64KB (CASSANDRA-3057)
 * fix of numeric-only and string column names handling in CLI "drop index" 
   (CASSANDRA-3054)
 * prune index scan resultset back to original request for lazy
   resultset expansion case (CASSANDRA-2964)
 * (Hadoop) fail jobs when Cassandra node has failed but TaskTracker
   has not (CASSANDRA-2388)
 * fix dynamic snitch ignoring nodes when read_repair_chance is zero
   (CASSANDRA-2662)
 * avoid retaining references to dropped CFS objects in 
   CompactionManager.estimatedCompactions (CASSANDRA-2708)
 * expose rpc timeouts per host in MessagingServiceMBean (CASSANDRA-2941)
 * avoid including cwd in classpath for deb and rpm packages (CASSANDRA-2881)
 * remove gossip state when a new IP takes over a token (CASSANDRA-3071)
 * allow sstable2json to work on index sstable files (CASSANDRA-3059)
 * always hint counters (CASSANDRA-3099)
 * fix log4j initialization in EmbeddedCassandraService (CASSANDRA-2857)
 * remove gossip state when a new IP takes over a token (CASSANDRA-3071)
 * work around native memory leak in com.sun.management.GarbageCollectorMXBean
    (CASSANDRA-2868)
 * fix UnavailableException with writes at CL.EACH_QUORM (CASSANDRA-3084)
 * fix parsing of the Keyspace and ColumnFamily names in numeric
   and string representations in CLI (CASSANDRA-3075)
 * fix corner cases in Range.differenceToFetch (CASSANDRA-3084)
 * fix ip address String representation in the ring cache (CASSANDRA-3044)
 * fix ring cache compatibility when mixing pre-0.8.4 nodes with post-
   in the same cluster (CASSANDRA-3023)
 * make repair report failure when a node participating dies (instead of
   hanging forever) (CASSANDRA-2433)
 * fix handling of the empty byte buffer by ReversedType (CASSANDRA-3111)
 * Add validation that Keyspace names are case-insensitively unique (CASSANDRA-3066)
 * catch invalid key_validation_class before instantiating UpdateColumnFamily (CASSANDRA-3102)
 * make Range and Bounds objects client-safe (CASSANDRA-3108)
 * optionally skip log4j configuration (CASSANDRA-3061)
 * bundle sstableloader with the debian package (CASSANDRA-3113)
 * don't try to build secondary indexes when there is none (CASSANDRA-3123)
 * improve SSTableSimpleUnsortedWriter speed for large rows (CASSANDRA-3122)
 * handle keyspace arguments correctly in nodetool snapshot (CASSANDRA-3038)
 * Fix SSTableImportTest on windows (CASSANDRA-3043)
 * expose compactionThroughputMbPerSec through JMX (CASSANDRA-3117)
 * log keyspace and CF of large rows being compacted


0.8.4
 * change TokenRing.endpoints to be a list of rpc addresses instead of 
   listen/broadcast addresses (CASSANDRA-1777)
 * include files-to-be-streamed in StreamInSession.getSources (CASSANDRA-2972)
 * use JAVA env var in cassandra-env.sh (CASSANDRA-2785, 2992)
 * avoid doing read for no-op replicate-on-write at CL=1 (CASSANDRA-2892)
 * refuse counter write for CL.ANY (CASSANDRA-2990)
 * switch back to only logging recent dropped messages (CASSANDRA-3004)
 * always deserialize RowMutation for counters (CASSANDRA-3006)
 * ignore saved replication_factor strategy_option for NTS (CASSANDRA-3011)
 * make sure pre-truncate CL segments are discarded (CASSANDRA-2950)


0.8.3
 * add ability to drop local reads/writes that are going to timeout
   (CASSANDRA-2943)
 * revamp token removal process, keep gossip states for 3 days (CASSANDRA-2496)
 * don't accept extra args for 0-arg nodetool commands (CASSANDRA-2740)
 * log unavailableexception details at debug level (CASSANDRA-2856)
 * expose data_dir though jmx (CASSANDRA-2770)
 * don't include tmp files as sstable when create cfs (CASSANDRA-2929)
 * log Java classpath on startup (CASSANDRA-2895)
 * keep gossipped version in sync with actual on migration coordinator 
   (CASSANDRA-2946)
 * use lazy initialization instead of class initialization in NodeId
   (CASSANDRA-2953)
 * check column family validity in nodetool repair (CASSANDRA-2933)
 * speedup bytes to hex conversions dramatically (CASSANDRA-2850)
 * Flush memtables on shutdown when durable writes are disabled 
   (CASSANDRA-2958)
 * improved POSIX compatibility of start scripts (CASsANDRA-2965)
 * add counter support to Hadoop InputFormat (CASSANDRA-2981)
 * fix bug where dirty commitlog segments were removed (and avoid keeping 
   segments with no post-flush activity permanently dirty) (CASSANDRA-2829)
 * fix throwing exception with batch mutation of counter super columns
   (CASSANDRA-2949)
 * ignore system tables during repair (CASSANDRA-2979)
 * throw exception when NTS is given replication_factor as an option
   (CASSANDRA-2960)
 * fix assertion error during compaction of counter CFs (CASSANDRA-2968)
 * avoid trying to create index names, when no index exists (CASSANDRA-2867)
 * don't sample the system table when choosing a bootstrap token
   (CASSANDRA-2825)
 * gossiper notifies of local state changes (CASSANDRA-2948)
 * add asynchronous and half-sync/half-async (hsha) thrift servers 
   (CASSANDRA-1405)
 * fix potential use of free'd native memory in SerializingCache 
   (CASSANDRA-2951)
 * prune index scan resultset back to original request for lazy
   resultset expansion case (CASSANDRA-2964)
 * (Hadoop) fail jobs when Cassandra node has failed but TaskTracker
    has not (CASSANDRA-2388)


0.8.2
 * CQL: 
   - include only one row per unique key for IN queries (CASSANDRA-2717)
   - respect client timestamp on full row deletions (CASSANDRA-2912)
 * improve thread-safety in StreamOutSession (CASSANDRA-2792)
 * allow deleting a row and updating indexed columns in it in the
   same mutation (CASSANDRA-2773)
 * Expose number of threads blocked on submitting memtable to flush
   in JMX (CASSANDRA-2817)
 * add ability to return "endpoints" to nodetool (CASSANDRA-2776)
 * Add support for multiple (comma-delimited) coordinator addresses
   to ColumnFamilyInputFormat (CASSANDRA-2807)
 * fix potential NPE while scheduling read repair for range slice
   (CASSANDRA-2823)
 * Fix race in SystemTable.getCurrentLocalNodeId (CASSANDRA-2824)
 * Correctly set default for replicate_on_write (CASSANDRA-2835)
 * improve nodetool compactionstats formatting (CASSANDRA-2844)
 * fix index-building status display (CASSANDRA-2853)
 * fix CLI perpetuating obsolete KsDef.replication_factor (CASSANDRA-2846)
 * improve cli treatment of multiline comments (CASSANDRA-2852)
 * handle row tombstones correctly in EchoedRow (CASSANDRA-2786)
 * add MessagingService.get[Recently]DroppedMessages and
   StorageService.getExceptionCount (CASSANDRA-2804)
 * fix possibility of spurious UnavailableException for LOCAL_QUORUM
   reads with dynamic snitch + read repair disabled (CASSANDRA-2870)
 * add ant-optional as dependence for the debian package (CASSANDRA-2164)
 * add option to specify limit for get_slice in the CLI (CASSANDRA-2646)
 * decrease HH page size (CASSANDRA-2832)
 * reset cli keyspace after dropping the current one (CASSANDRA-2763)
 * add KeyRange option to Hadoop inputformat (CASSANDRA-1125)
 * fix protocol versioning (CASSANDRA-2818, 2860)
 * support spaces in path to log4j configuration (CASSANDRA-2383)
 * avoid including inferred types in CF update (CASSANDRA-2809)
 * fix JMX bulkload call (CASSANDRA-2908)
 * fix updating KS with durable_writes=false (CASSANDRA-2907)
 * add simplified facade to SSTableWriter for bulk loading use
   (CASSANDRA-2911)
 * fix re-using index CF sstable names after drop/recreate (CASSANDRA-2872)
 * prepend CF to default index names (CASSANDRA-2903)
 * fix hint replay (CASSANDRA-2928)
 * Properly synchronize repair's merkle tree computation (CASSANDRA-2816)


0.8.1
 * CQL:
   - support for insert, delete in BATCH (CASSANDRA-2537)
   - support for IN to SELECT, UPDATE (CASSANDRA-2553)
   - timestamp support for INSERT, UPDATE, and BATCH (CASSANDRA-2555)
   - TTL support (CASSANDRA-2476)
   - counter support (CASSANDRA-2473)
   - ALTER COLUMNFAMILY (CASSANDRA-1709)
   - DROP INDEX (CASSANDRA-2617)
   - add SCHEMA/TABLE as aliases for KS/CF (CASSANDRA-2743)
   - server handles wait-for-schema-agreement (CASSANDRA-2756)
   - key alias support (CASSANDRA-2480)
 * add support for comparator parameters and a generic ReverseType
   (CASSANDRA-2355)
 * add CompositeType and DynamicCompositeType (CASSANDRA-2231)
 * optimize batches containing multiple updates to the same row
   (CASSANDRA-2583)
 * adjust hinted handoff page size to avoid OOM with large columns 
   (CASSANDRA-2652)
 * mark BRAF buffer invalid post-flush so we don't re-flush partial
   buffers again, especially on CL writes (CASSANDRA-2660)
 * add DROP INDEX support to CLI (CASSANDRA-2616)
 * don't perform HH to client-mode [storageproxy] nodes (CASSANDRA-2668)
 * Improve forceDeserialize/getCompactedRow encapsulation (CASSANDRA-2659)
 * Don't write CounterUpdateColumn to disk in tests (CASSANDRA-2650)
 * Add sstable bulk loading utility (CASSANDRA-1278)
 * avoid replaying hints to dropped columnfamilies (CASSANDRA-2685)
 * add placeholders for missing rows in range query pseudo-RR (CASSANDRA-2680)
 * remove no-op HHOM.renameHints (CASSANDRA-2693)
 * clone super columns to avoid modifying them during flush (CASSANDRA-2675)
 * allow writes to bypass the commitlog for certain keyspaces (CASSANDRA-2683)
 * avoid NPE when bypassing commitlog during memtable flush (CASSANDRA-2781)
 * Added support for making bootstrap retry if nodes flap (CASSANDRA-2644)
 * Added statusthrift to nodetool to report if thrift server is running (CASSANDRA-2722)
 * Fixed rows being cached if they do not exist (CASSANDRA-2723)
 * Support passing tableName and cfName to RowCacheProviders (CASSANDRA-2702)
 * close scrub file handles (CASSANDRA-2669)
 * throttle migration replay (CASSANDRA-2714)
 * optimize column serializer creation (CASSANDRA-2716)
 * Added support for making bootstrap retry if nodes flap (CASSANDRA-2644)
 * Added statusthrift to nodetool to report if thrift server is running
   (CASSANDRA-2722)
 * Fixed rows being cached if they do not exist (CASSANDRA-2723)
 * fix truncate/compaction race (CASSANDRA-2673)
 * workaround large resultsets causing large allocation retention
   by nio sockets (CASSANDRA-2654)
 * fix nodetool ring use with Ec2Snitch (CASSANDRA-2733)
 * fix removing columns and subcolumns that are supressed by a row or
   supercolumn tombstone during replica resolution (CASSANDRA-2590)
 * support sstable2json against snapshot sstables (CASSANDRA-2386)
 * remove active-pull schema requests (CASSANDRA-2715)
 * avoid marking entire list of sstables as actively being compacted
   in multithreaded compaction (CASSANDRA-2765)
 * seek back after deserializing a row to update cache with (CASSANDRA-2752)
 * avoid skipping rows in scrub for counter column family (CASSANDRA-2759)
 * fix ConcurrentModificationException in repair when dealing with 0.7 node
   (CASSANDRA-2767)
 * use threadsafe collections for StreamInSession (CASSANDRA-2766)
 * avoid infinite loop when creating merkle tree (CASSANDRA-2758)
 * avoids unmarking compacting sstable prematurely in cleanup (CASSANDRA-2769)
 * fix NPE when the commit log is bypassed (CASSANDRA-2718)
 * don't throw an exception in SS.isRPCServerRunning (CASSANDRA-2721)
 * make stress.jar executable (CASSANDRA-2744)
 * add daemon mode to java stress (CASSANDRA-2267)
 * expose the DC and rack of a node through JMX and nodetool ring (CASSANDRA-2531)
 * fix cache mbean getSize (CASSANDRA-2781)
 * Add Date, Float, Double, and Boolean types (CASSANDRA-2530)
 * Add startup flag to renew counter node id (CASSANDRA-2788)
 * add jamm agent to cassandra.bat (CASSANDRA-2787)
 * fix repair hanging if a neighbor has nothing to send (CASSANDRA-2797)
 * purge tombstone even if row is in only one sstable (CASSANDRA-2801)
 * Fix wrong purge of deleted cf during compaction (CASSANDRA-2786)
 * fix race that could result in Hadoop writer failing to throw an
   exception encountered after close() (CASSANDRA-2755)
 * fix scan wrongly throwing assertion error (CASSANDRA-2653)
 * Always use even distribution for merkle tree with RandomPartitionner
   (CASSANDRA-2841)
 * fix describeOwnership for OPP (CASSANDRA-2800)
 * ensure that string tokens do not contain commas (CASSANDRA-2762)


0.8.0-final
 * fix CQL grammar warning and cqlsh regression from CASSANDRA-2622
 * add ant generate-cql-html target (CASSANDRA-2526)
 * update CQL consistency levels (CASSANDRA-2566)
 * debian packaging fixes (CASSANDRA-2481, 2647)
 * fix UUIDType, IntegerType for direct buffers (CASSANDRA-2682, 2684)
 * switch to native Thrift for Hadoop map/reduce (CASSANDRA-2667)
 * fix StackOverflowError when building from eclipse (CASSANDRA-2687)
 * only provide replication_factor to strategy_options "help" for
   SimpleStrategy, OldNetworkTopologyStrategy (CASSANDRA-2678, 2713)
 * fix exception adding validators to non-string columns (CASSANDRA-2696)
 * avoid instantiating DatabaseDescriptor in JDBC (CASSANDRA-2694)
 * fix potential stack overflow during compaction (CASSANDRA-2626)
 * clone super columns to avoid modifying them during flush (CASSANDRA-2675)
 * reset underlying iterator in EchoedRow constructor (CASSANDRA-2653)


0.8.0-rc1
 * faster flushes and compaction from fixing excessively pessimistic 
   rebuffering in BRAF (CASSANDRA-2581)
 * fix returning null column values in the python cql driver (CASSANDRA-2593)
 * fix merkle tree splitting exiting early (CASSANDRA-2605)
 * snapshot_before_compaction directory name fix (CASSANDRA-2598)
 * Disable compaction throttling during bootstrap (CASSANDRA-2612) 
 * fix CQL treatment of > and < operators in range slices (CASSANDRA-2592)
 * fix potential double-application of counter updates on commitlog replay
   by moving replay position from header to sstable metadata (CASSANDRA-2419)
 * JDBC CQL driver exposes getColumn for access to timestamp
 * JDBC ResultSetMetadata properties added to AbstractType
 * r/m clustertool (CASSANDRA-2607)
 * add support for presenting row key as a column in CQL result sets 
   (CASSANDRA-2622)
 * Don't allow {LOCAL|EACH}_QUORUM unless strategy is NTS (CASSANDRA-2627)
 * validate keyspace strategy_options during CQL create (CASSANDRA-2624)
 * fix empty Result with secondary index when limit=1 (CASSANDRA-2628)
 * Fix regression where bootstrapping a node with no schema fails
   (CASSANDRA-2625)
 * Allow removing LocationInfo sstables (CASSANDRA-2632)
 * avoid attempting to replay mutations from dropped keyspaces (CASSANDRA-2631)
 * avoid using cached position of a key when GT is requested (CASSANDRA-2633)
 * fix counting bloom filter true positives (CASSANDRA-2637)
 * initialize local ep state prior to gossip startup if needed (CASSANDRA-2638)
 * fix counter increment lost after restart (CASSANDRA-2642)
 * add quote-escaping via backslash to CLI (CASSANDRA-2623)
 * fix pig example script (CASSANDRA-2487)
 * fix dynamic snitch race in adding latencies (CASSANDRA-2618)
 * Start/stop cassandra after more important services such as mdadm in
   debian packaging (CASSANDRA-2481)


0.8.0-beta2
 * fix NPE compacting index CFs (CASSANDRA-2528)
 * Remove checking all column families on startup for compaction candidates 
   (CASSANDRA-2444)
 * validate CQL create keyspace options (CASSANDRA-2525)
 * fix nodetool setcompactionthroughput (CASSANDRA-2550)
 * move	gossip heartbeat back to its own thread (CASSANDRA-2554)
 * validate cql TRUNCATE columnfamily before truncating (CASSANDRA-2570)
 * fix batch_mutate for mixed standard-counter mutations (CASSANDRA-2457)
 * disallow making schema changes to system keyspace (CASSANDRA-2563)
 * fix sending mutation messages multiple times (CASSANDRA-2557)
 * fix incorrect use of NBHM.size in ReadCallback that could cause
   reads to time out even when responses were received (CASSANDRA-2552)
 * trigger read repair correctly for LOCAL_QUORUM reads (CASSANDRA-2556)
 * Allow configuring the number of compaction thread (CASSANDRA-2558)
 * forceUserDefinedCompaction will attempt to compact what it is given
   even if the pessimistic estimate is that there is not enough disk space;
   automatic compactions will only compact 2 or more sstables (CASSANDRA-2575)
 * refuse to apply migrations with older timestamps than the current 
   schema (CASSANDRA-2536)
 * remove unframed Thrift transport option
 * include indexes in snapshots (CASSANDRA-2596)
 * improve ignoring of obsolete mutations in index maintenance (CASSANDRA-2401)
 * recognize attempt to drop just the index while leaving the column
   definition alone (CASSANDRA-2619)
  

0.8.0-beta1
 * remove Avro RPC support (CASSANDRA-926)
 * support for columns that act as incr/decr counters 
   (CASSANDRA-1072, 1937, 1944, 1936, 2101, 2093, 2288, 2105, 2384, 2236, 2342,
   2454)
 * CQL (CASSANDRA-1703, 1704, 1705, 1706, 1707, 1708, 1710, 1711, 1940, 
   2124, 2302, 2277, 2493)
 * avoid double RowMutation serialization on write path (CASSANDRA-1800)
 * make NetworkTopologyStrategy the default (CASSANDRA-1960)
 * configurable internode encryption (CASSANDRA-1567, 2152)
 * human readable column names in sstable2json output (CASSANDRA-1933)
 * change default JMX port to 7199 (CASSANDRA-2027)
 * backwards compatible internal messaging (CASSANDRA-1015)
 * atomic switch of memtables and sstables (CASSANDRA-2284)
 * add pluggable SeedProvider (CASSANDRA-1669)
 * Fix clustertool to not throw exception when calling get_endpoints (CASSANDRA-2437)
 * upgrade to thrift 0.6 (CASSANDRA-2412) 
 * repair works on a token range instead of full ring (CASSANDRA-2324)
 * purge tombstones from row cache (CASSANDRA-2305)
 * push replication_factor into strategy_options (CASSANDRA-1263)
 * give snapshots the same name on each node (CASSANDRA-1791)
 * remove "nodetool loadbalance" (CASSANDRA-2448)
 * multithreaded compaction (CASSANDRA-2191)
 * compaction throttling (CASSANDRA-2156)
 * add key type information and alias (CASSANDRA-2311, 2396)
 * cli no longer divides read_repair_chance by 100 (CASSANDRA-2458)
 * made CompactionInfo.getTaskType return an enum (CASSANDRA-2482)
 * add a server-wide cap on measured memtable memory usage and aggressively
   flush to keep under that threshold (CASSANDRA-2006)
 * add unified UUIDType (CASSANDRA-2233)
 * add off-heap row cache support (CASSANDRA-1969)


0.7.5
 * improvements/fixes to PIG driver (CASSANDRA-1618, CASSANDRA-2387,
   CASSANDRA-2465, CASSANDRA-2484)
 * validate index names (CASSANDRA-1761)
 * reduce contention on Table.flusherLock (CASSANDRA-1954)
 * try harder to detect failures during streaming, cleaning up temporary
   files more reliably (CASSANDRA-2088)
 * shut down server for OOM on a Thrift thread (CASSANDRA-2269)
 * fix tombstone handling in repair and sstable2json (CASSANDRA-2279)
 * preserve version when streaming data from old sstables (CASSANDRA-2283)
 * don't start repair if a neighboring node is marked as dead (CASSANDRA-2290)
 * purge tombstones from row cache (CASSANDRA-2305)
 * Avoid seeking when sstable2json exports the entire file (CASSANDRA-2318)
 * clear Built flag in system table when dropping an index (CASSANDRA-2320)
 * don't allow arbitrary argument for stress.java (CASSANDRA-2323)
 * validate values for index predicates in get_indexed_slice (CASSANDRA-2328)
 * queue secondary indexes for flush before the parent (CASSANDRA-2330)
 * allow job configuration to set the CL used in Hadoop jobs (CASSANDRA-2331)
 * add memtable_flush_queue_size defaulting to 4 (CASSANDRA-2333)
 * Allow overriding of initial_token, storage_port and rpc_port from system
   properties (CASSANDRA-2343)
 * fix comparator used for non-indexed secondary expressions in index scan
   (CASSANDRA-2347)
 * ensure size calculation and write phase of large-row compaction use
   the same threshold for TTL expiration (CASSANDRA-2349)
 * fix race when iterating CFs during add/drop (CASSANDRA-2350)
 * add ConsistencyLevel command to CLI (CASSANDRA-2354)
 * allow negative numbers in the cli (CASSANDRA-2358)
 * hard code serialVersionUID for tokens class (CASSANDRA-2361)
 * fix potential infinite loop in ByteBufferUtil.inputStream (CASSANDRA-2365)
 * fix encoding bugs in HintedHandoffManager, SystemTable when default
   charset is not UTF8 (CASSANDRA-2367)
 * avoids having removed node reappearing in Gossip (CASSANDRA-2371)
 * fix incorrect truncation of long to int when reading columns via block
   index (CASSANDRA-2376)
 * fix NPE during stream session (CASSANDRA-2377)
 * fix race condition that could leave orphaned data files when dropping CF or
   KS (CASSANDRA-2381)
 * fsync statistics component on write (CASSANDRA-2382)
 * fix duplicate results from CFS.scan (CASSANDRA-2406)
 * add IntegerType to CLI help (CASSANDRA-2414)
 * avoid caching token-only decoratedkeys (CASSANDRA-2416)
 * convert mmap assertion to if/throw so scrub can catch it (CASSANDRA-2417)
 * don't overwrite gc log (CASSANDR-2418)
 * invalidate row cache for streamed row to avoid inconsitencies
   (CASSANDRA-2420)
 * avoid copies in range/index scans (CASSANDRA-2425)
 * make sure we don't wipe data during cleanup if the node has not join
   the ring (CASSANDRA-2428)
 * Try harder to close files after compaction (CASSANDRA-2431)
 * re-set bootstrapped flag after move finishes (CASSANDRA-2435)
 * display validation_class in CLI 'describe keyspace' (CASSANDRA-2442)
 * make cleanup compactions cleanup the row cache (CASSANDRA-2451)
 * add column fields validation to scrub (CASSANDRA-2460)
 * use 64KB flush buffer instead of in_memory_compaction_limit (CASSANDRA-2463)
 * fix backslash substitutions in CLI (CASSANDRA-2492)
 * disable cache saving for system CFS (CASSANDRA-2502)
 * fixes for verifying destination availability under hinted conditions
   so UE can be thrown intead of timing out (CASSANDRA-2514)
 * fix update of validation class in column metadata (CASSANDRA-2512)
 * support LOCAL_QUORUM, EACH_QUORUM CLs outside of NTS (CASSANDRA-2516)
 * preserve version when streaming data from old sstables (CASSANDRA-2283)
 * fix backslash substitutions in CLI (CASSANDRA-2492)
 * count a row deletion as one operation towards memtable threshold 
   (CASSANDRA-2519)
 * support LOCAL_QUORUM, EACH_QUORUM CLs outside of NTS (CASSANDRA-2516)


0.7.4
 * add nodetool join command (CASSANDRA-2160)
 * fix secondary indexes on pre-existing or streamed data (CASSANDRA-2244)
 * initialize endpoint in gossiper earlier (CASSANDRA-2228)
 * add ability to write to Cassandra from Pig (CASSANDRA-1828)
 * add rpc_[min|max]_threads (CASSANDRA-2176)
 * add CL.TWO, CL.THREE (CASSANDRA-2013)
 * avoid exporting an un-requested row in sstable2json, when exporting 
   a key that does not exist (CASSANDRA-2168)
 * add incremental_backups option (CASSANDRA-1872)
 * add configurable row limit to Pig loadfunc (CASSANDRA-2276)
 * validate column values in batches as well as single-Column inserts
   (CASSANDRA-2259)
 * move sample schema from cassandra.yaml to schema-sample.txt,
   a cli scripts (CASSANDRA-2007)
 * avoid writing empty rows when scrubbing tombstoned rows (CASSANDRA-2296)
 * fix assertion error in range and index scans for CL < ALL
   (CASSANDRA-2282)
 * fix commitlog replay when flush position refers to data that didn't
   get synced before server died (CASSANDRA-2285)
 * fix fd leak in sstable2json with non-mmap'd i/o (CASSANDRA-2304)
 * reduce memory use during streaming of multiple sstables (CASSANDRA-2301)
 * purge tombstoned rows from cache after GCGraceSeconds (CASSANDRA-2305)
 * allow zero replicas in a NTS datacenter (CASSANDRA-1924)
 * make range queries respect snitch for local replicas (CASSANDRA-2286)
 * fix HH delivery when column index is larger than 2GB (CASSANDRA-2297)
 * make 2ary indexes use parent CF flush thresholds during initial build
   (CASSANDRA-2294)
 * update memtable_throughput to be a long (CASSANDRA-2158)


0.7.3
 * Keep endpoint state until aVeryLongTime (CASSANDRA-2115)
 * lower-latency read repair (CASSANDRA-2069)
 * add hinted_handoff_throttle_delay_in_ms option (CASSANDRA-2161)
 * fixes for cache save/load (CASSANDRA-2172, -2174)
 * Handle whole-row deletions in CFOutputFormat (CASSANDRA-2014)
 * Make memtable_flush_writers flush in parallel (CASSANDRA-2178)
 * Add compaction_preheat_key_cache option (CASSANDRA-2175)
 * refactor stress.py to have only one copy of the format string 
   used for creating row keys (CASSANDRA-2108)
 * validate index names for \w+ (CASSANDRA-2196)
 * Fix Cassandra cli to respect timeout if schema does not settle 
   (CASSANDRA-2187)
 * fix for compaction and cleanup writing old-format data into new-version 
   sstable (CASSANDRA-2211, -2216)
 * add nodetool scrub (CASSANDRA-2217, -2240)
 * fix sstable2json large-row pagination (CASSANDRA-2188)
 * fix EOFing on requests for the last bytes in a file (CASSANDRA-2213)
 * fix BufferedRandomAccessFile bugs (CASSANDRA-2218, -2241)
 * check for memtable flush_after_mins exceeded every 10s (CASSANDRA-2183)
 * fix cache saving on Windows (CASSANDRA-2207)
 * add validateSchemaAgreement call + synchronization to schema
   modification operations (CASSANDRA-2222)
 * fix for reversed slice queries on large rows (CASSANDRA-2212)
 * fat clients were writing local data (CASSANDRA-2223)
 * set DEFAULT_MEMTABLE_LIFETIME_IN_MINS to 24h
 * improve detection and cleanup of partially-written sstables 
   (CASSANDRA-2206)
 * fix supercolumn de/serialization when subcolumn comparator is different
   from supercolumn's (CASSANDRA-2104)
 * fix starting up on Windows when CASSANDRA_HOME contains whitespace
   (CASSANDRA-2237)
 * add [get|set][row|key]cacheSavePeriod to JMX (CASSANDRA-2100)
 * fix Hadoop ColumnFamilyOutputFormat dropping of mutations
   when batch fills up (CASSANDRA-2255)
 * move file deletions off of scheduledtasks executor (CASSANDRA-2253)


0.7.2
 * copy DecoratedKey.key when inserting into caches to avoid retaining
   a reference to the underlying buffer (CASSANDRA-2102)
 * format subcolumn names with subcomparator (CASSANDRA-2136)
 * fix column bloom filter deserialization (CASSANDRA-2165)


0.7.1
 * refactor MessageDigest creation code. (CASSANDRA-2107)
 * buffer network stack to avoid inefficient small TCP messages while avoiding
   the nagle/delayed ack problem (CASSANDRA-1896)
 * check log4j configuration for changes every 10s (CASSANDRA-1525, 1907)
 * more-efficient cross-DC replication (CASSANDRA-1530, -2051, -2138)
 * avoid polluting page cache with commitlog or sstable writes
   and seq scan operations (CASSANDRA-1470)
 * add RMI authentication options to nodetool (CASSANDRA-1921)
 * make snitches configurable at runtime (CASSANDRA-1374)
 * retry hadoop split requests on connection failure (CASSANDRA-1927)
 * implement describeOwnership for BOP, COPP (CASSANDRA-1928)
 * make read repair behave as expected for ConsistencyLevel > ONE
   (CASSANDRA-982, 2038)
 * distributed test harness (CASSANDRA-1859, 1964)
 * reduce flush lock contention (CASSANDRA-1930)
 * optimize supercolumn deserialization (CASSANDRA-1891)
 * fix CFMetaData.apply to only compare objects of the same class 
   (CASSANDRA-1962)
 * allow specifying specific SSTables to compact from JMX (CASSANDRA-1963)
 * fix race condition in MessagingService.targets (CASSANDRA-1959, 2094, 2081)
 * refuse to open sstables from a future version (CASSANDRA-1935)
 * zero-copy reads (CASSANDRA-1714)
 * fix copy bounds for word Text in wordcount demo (CASSANDRA-1993)
 * fixes for contrib/javautils (CASSANDRA-1979)
 * check more frequently for memtable expiration (CASSANDRA-2000)
 * fix writing SSTable column count statistics (CASSANDRA-1976)
 * fix streaming of multiple CFs during bootstrap (CASSANDRA-1992)
 * explicitly set JVM GC new generation size with -Xmn (CASSANDRA-1968)
 * add short options for CLI flags (CASSANDRA-1565)
 * make keyspace argument to "describe keyspace" in CLI optional
   when authenticated to keyspace already (CASSANDRA-2029)
 * added option to specify -Dcassandra.join_ring=false on startup
   to allow "warm spare" nodes or performing JMX maintenance before
   joining the ring (CASSANDRA-526)
 * log migrations at INFO (CASSANDRA-2028)
 * add CLI verbose option in file mode (CASSANDRA-2030)
 * add single-line "--" comments to CLI (CASSANDRA-2032)
 * message serialization tests (CASSANDRA-1923)
 * switch from ivy to maven-ant-tasks (CASSANDRA-2017)
 * CLI attempts to block for new schema to propagate (CASSANDRA-2044)
 * fix potential overflow in nodetool cfstats (CASSANDRA-2057)
 * add JVM shutdownhook to sync commitlog (CASSANDRA-1919)
 * allow nodes to be up without being part of  normal traffic (CASSANDRA-1951)
 * fix CLI "show keyspaces" with null options on NTS (CASSANDRA-2049)
 * fix possible ByteBuffer race conditions (CASSANDRA-2066)
 * reduce garbage generated by MessagingService to prevent load spikes
   (CASSANDRA-2058)
 * fix math in RandomPartitioner.describeOwnership (CASSANDRA-2071)
 * fix deletion of sstable non-data components (CASSANDRA-2059)
 * avoid blocking gossip while deleting handoff hints (CASSANDRA-2073)
 * ignore messages from newer versions, keep track of nodes in gossip 
   regardless of version (CASSANDRA-1970)
 * cache writing moved to CompactionManager to reduce i/o contention and
   updated to use non-cache-polluting writes (CASSANDRA-2053)
 * page through large rows when exporting to JSON (CASSANDRA-2041)
 * add flush_largest_memtables_at and reduce_cache_sizes_at options
   (CASSANDRA-2142)
 * add cli 'describe cluster' command (CASSANDRA-2127)
 * add cli support for setting username/password at 'connect' command 
   (CASSANDRA-2111)
 * add -D option to Stress.java to allow reading hosts from a file 
   (CASSANDRA-2149)
 * bound hints CF throughput between 32M and 256M (CASSANDRA-2148)
 * continue starting when invalid saved cache entries are encountered
   (CASSANDRA-2076)
 * add max_hint_window_in_ms option (CASSANDRA-1459)


0.7.0-final
 * fix offsets to ByteBuffer.get (CASSANDRA-1939)


0.7.0-rc4
 * fix cli crash after backgrounding (CASSANDRA-1875)
 * count timeouts in storageproxy latencies, and include latency 
   histograms in StorageProxyMBean (CASSANDRA-1893)
 * fix CLI get recognition of supercolumns (CASSANDRA-1899)
 * enable keepalive on intra-cluster sockets (CASSANDRA-1766)
 * count timeouts towards dynamicsnitch latencies (CASSANDRA-1905)
 * Expose index-building status in JMX + cli schema description
   (CASSANDRA-1871)
 * allow [LOCAL|EACH]_QUORUM to be used with non-NetworkTopology 
   replication Strategies
 * increased amount of index locks for faster commitlog replay
 * collect secondary index tombstones immediately (CASSANDRA-1914)
 * revert commitlog changes from #1780 (CASSANDRA-1917)
 * change RandomPartitioner min token to -1 to avoid collision w/
   tokens on actual nodes (CASSANDRA-1901)
 * examine the right nibble when validating TimeUUID (CASSANDRA-1910)
 * include secondary indexes in cleanup (CASSANDRA-1916)
 * CFS.scrubDataDirectories should also cleanup invalid secondary indexes
   (CASSANDRA-1904)
 * ability to disable/enable gossip on nodes to force them down
   (CASSANDRA-1108)


0.7.0-rc3
 * expose getNaturalEndpoints in StorageServiceMBean taking byte[]
   key; RMI cannot serialize ByteBuffer (CASSANDRA-1833)
 * infer org.apache.cassandra.locator for replication strategy classes
   when not otherwise specified
 * validation that generates less garbage (CASSANDRA-1814)
 * add TTL support to CLI (CASSANDRA-1838)
 * cli defaults to bytestype for subcomparator when creating
   column families (CASSANDRA-1835)
 * unregister index MBeans when index is dropped (CASSANDRA-1843)
 * make ByteBufferUtil.clone thread-safe (CASSANDRA-1847)
 * change exception for read requests during bootstrap from 
   InvalidRequest to Unavailable (CASSANDRA-1862)
 * respect row-level tombstones post-flush in range scans
   (CASSANDRA-1837)
 * ReadResponseResolver check digests against each other (CASSANDRA-1830)
 * return InvalidRequest when remove of subcolumn without supercolumn
   is requested (CASSANDRA-1866)
 * flush before repair (CASSANDRA-1748)
 * SSTableExport validates key order (CASSANDRA-1884)
 * large row support for SSTableExport (CASSANDRA-1867)
 * Re-cache hot keys post-compaction without hitting disk (CASSANDRA-1878)
 * manage read repair in coordinator instead of data source, to
   provide latency information to dynamic snitch (CASSANDRA-1873)


0.7.0-rc2
 * fix live-column-count of slice ranges including tombstoned supercolumn 
   with live subcolumn (CASSANDRA-1591)
 * rename o.a.c.internal.AntientropyStage -> AntiEntropyStage,
   o.a.c.request.Request_responseStage -> RequestResponseStage,
   o.a.c.internal.Internal_responseStage -> InternalResponseStage
 * add AbstractType.fromString (CASSANDRA-1767)
 * require index_type to be present when specifying index_name
   on ColumnDef (CASSANDRA-1759)
 * fix add/remove index bugs in CFMetadata (CASSANDRA-1768)
 * rebuild Strategy during system_update_keyspace (CASSANDRA-1762)
 * cli updates prompt to ... in continuation lines (CASSANDRA-1770)
 * support multiple Mutations per key in hadoop ColumnFamilyOutputFormat
   (CASSANDRA-1774)
 * improvements to Debian init script (CASSANDRA-1772)
 * use local classloader to check for version.properties (CASSANDRA-1778)
 * Validate that column names in column_metadata are valid for the
   defined comparator, and decode properly in cli (CASSANDRA-1773)
 * use cross-platform newlines in cli (CASSANDRA-1786)
 * add ExpiringColumn support to sstable import/export (CASSANDRA-1754)
 * add flush for each append to periodic commitlog mode; added
   periodic_without_flush option to disable this (CASSANDRA-1780)
 * close file handle used for post-flush truncate (CASSANDRA-1790)
 * various code cleanup (CASSANDRA-1793, -1794, -1795)
 * fix range queries against wrapped range (CASSANDRA-1781)
 * fix consistencylevel calculations for NetworkTopologyStrategy
   (CASSANDRA-1804)
 * cli support index type enum names (CASSANDRA-1810)
 * improved validation of column_metadata (CASSANDRA-1813)
 * reads at ConsistencyLevel > 1 throw UnavailableException
   immediately if insufficient live nodes exist (CASSANDRA-1803)
 * copy bytebuffers for local writes to avoid retaining the entire
   Thrift frame (CASSANDRA-1801)
 * fix NPE adding index to column w/o prior metadata (CASSANDRA-1764)
 * reduce fat client timeout (CASSANDRA-1730)
 * fix botched merge of CASSANDRA-1316


0.7.0-rc1
 * fix compaction and flush races with schema updates (CASSANDRA-1715)
 * add clustertool, config-converter, sstablekeys, and schematool 
   Windows .bat files (CASSANDRA-1723)
 * reject range queries received during bootstrap (CASSANDRA-1739)
 * fix wrapping-range queries on non-minimum token (CASSANDRA-1700)
 * add nodetool cfhistogram (CASSANDRA-1698)
 * limit repaired ranges to what the nodes have in common (CASSANDRA-1674)
 * index scan treats missing columns as not matching secondary
   expressions (CASSANDRA-1745)
 * Fix misuse of DataOutputBuffer.getData in AntiEntropyService
   (CASSANDRA-1729)
 * detect and warn when obsolete version of JNA is present (CASSANDRA-1760)
 * reduce fat client timeout (CASSANDRA-1730)
 * cleanup smallest CFs first to increase free temp space for larger ones
   (CASSANDRA-1811)
 * Update windows .bat files to work outside of main Cassandra
   directory (CASSANDRA-1713)
 * fix read repair regression from 0.6.7 (CASSANDRA-1727)
 * more-efficient read repair (CASSANDRA-1719)
 * fix hinted handoff replay (CASSANDRA-1656)
 * log type of dropped messages (CASSANDRA-1677)
 * upgrade to SLF4J 1.6.1
 * fix ByteBuffer bug in ExpiringColumn.updateDigest (CASSANDRA-1679)
 * fix IntegerType.getString (CASSANDRA-1681)
 * make -Djava.net.preferIPv4Stack=true the default (CASSANDRA-628)
 * add INTERNAL_RESPONSE verb to differentiate from responses related
   to client requests (CASSANDRA-1685)
 * log tpstats when dropping messages (CASSANDRA-1660)
 * include unreachable nodes in describeSchemaVersions (CASSANDRA-1678)
 * Avoid dropping messages off the client request path (CASSANDRA-1676)
 * fix jna errno reporting (CASSANDRA-1694)
 * add friendlier error for UnknownHostException on startup (CASSANDRA-1697)
 * include jna dependency in RPM package (CASSANDRA-1690)
 * add --skip-keys option to stress.py (CASSANDRA-1696)
 * improve cli handling of non-string keys and column names 
   (CASSANDRA-1701, -1693)
 * r/m extra subcomparator line in cli keyspaces output (CASSANDRA-1712)
 * add read repair chance to cli "show keyspaces"
 * upgrade to ConcurrentLinkedHashMap 1.1 (CASSANDRA-975)
 * fix index scan routing (CASSANDRA-1722)
 * fix tombstoning of supercolumns in range queries (CASSANDRA-1734)
 * clear endpoint cache after updating keyspace metadata (CASSANDRA-1741)
 * fix wrapping-range queries on non-minimum token (CASSANDRA-1700)
 * truncate includes secondary indexes (CASSANDRA-1747)
 * retain reference to PendingFile sstables (CASSANDRA-1749)
 * fix sstableimport regression (CASSANDRA-1753)
 * fix for bootstrap when no non-system tables are defined (CASSANDRA-1732)
 * handle replica unavailability in index scan (CASSANDRA-1755)
 * fix service initialization order deadlock (CASSANDRA-1756)
 * multi-line cli commands (CASSANDRA-1742)
 * fix race between snapshot and compaction (CASSANDRA-1736)
 * add listEndpointsPendingHints, deleteHintsForEndpoint JMX methods 
   (CASSANDRA-1551)


0.7.0-beta3
 * add strategy options to describe_keyspace output (CASSANDRA-1560)
 * log warning when using randomly generated token (CASSANDRA-1552)
 * re-organize JMX into .db, .net, .internal, .request (CASSANDRA-1217)
 * allow nodes to change IPs between restarts (CASSANDRA-1518)
 * remember ring state between restarts by default (CASSANDRA-1518)
 * flush index built flag so we can read it before log replay (CASSANDRA-1541)
 * lock row cache updates to prevent race condition (CASSANDRA-1293)
 * remove assertion causing rare (and harmless) error messages in
   commitlog (CASSANDRA-1330)
 * fix moving nodes with no keyspaces defined (CASSANDRA-1574)
 * fix unbootstrap when no data is present in a transfer range (CASSANDRA-1573)
 * take advantage of AVRO-495 to simplify our avro IDL (CASSANDRA-1436)
 * extend authorization hierarchy to column family (CASSANDRA-1554)
 * deletion support in secondary indexes (CASSANDRA-1571)
 * meaningful error message for invalid replication strategy class 
   (CASSANDRA-1566)
 * allow keyspace creation with RF > N (CASSANDRA-1428)
 * improve cli error handling (CASSANDRA-1580)
 * add cache save/load ability (CASSANDRA-1417, 1606, 1647)
 * add StorageService.getDrainProgress (CASSANDRA-1588)
 * Disallow bootstrap to an in-use token (CASSANDRA-1561)
 * Allow dynamic secondary index creation and destruction (CASSANDRA-1532)
 * log auto-guessed memtable thresholds (CASSANDRA-1595)
 * add ColumnDef support to cli (CASSANDRA-1583)
 * reduce index sample time by 75% (CASSANDRA-1572)
 * add cli support for column, strategy metadata (CASSANDRA-1578, 1612)
 * add cli support for schema modification (CASSANDRA-1584)
 * delete temp files on failed compactions (CASSANDRA-1596)
 * avoid blocking for dead nodes during removetoken (CASSANDRA-1605)
 * remove ConsistencyLevel.ZERO (CASSANDRA-1607)
 * expose in-progress compaction type in jmx (CASSANDRA-1586)
 * removed IClock & related classes from internals (CASSANDRA-1502)
 * fix removing tokens from SystemTable on decommission and removetoken
   (CASSANDRA-1609)
 * include CF metadata in cli 'show keyspaces' (CASSANDRA-1613)
 * switch from Properties to HashMap in PropertyFileSnitch to
   avoid synchronization bottleneck (CASSANDRA-1481)
 * PropertyFileSnitch configuration file renamed to 
   cassandra-topology.properties
 * add cli support for get_range_slices (CASSANDRA-1088, CASSANDRA-1619)
 * Make memtable flush thresholds per-CF instead of global 
   (CASSANDRA-1007, 1637)
 * add cli support for binary data without CfDef hints (CASSANDRA-1603)
 * fix building SSTable statistics post-stream (CASSANDRA-1620)
 * fix potential infinite loop in 2ary index queries (CASSANDRA-1623)
 * allow creating NTS keyspaces with no replicas configured (CASSANDRA-1626)
 * add jmx histogram of sstables accessed per read (CASSANDRA-1624)
 * remove system_rename_column_family and system_rename_keyspace from the
   client API until races can be fixed (CASSANDRA-1630, CASSANDRA-1585)
 * add cli sanity tests (CASSANDRA-1582)
 * update GC settings in cassandra.bat (CASSANDRA-1636)
 * cli support for index queries (CASSANDRA-1635)
 * cli support for updating schema memtable settings (CASSANDRA-1634)
 * cli --file option (CASSANDRA-1616)
 * reduce automatically chosen memtable sizes by 50% (CASSANDRA-1641)
 * move endpoint cache from snitch to strategy (CASSANDRA-1643)
 * fix commitlog recovery deleting the newly-created segment as well as
   the old ones (CASSANDRA-1644)
 * upgrade to Thrift 0.5 (CASSANDRA-1367)
 * renamed CL.DCQUORUM to LOCAL_QUORUM and DCQUORUMSYNC to EACH_QUORUM
 * cli truncate support (CASSANDRA-1653)
 * update GC settings in cassandra.bat (CASSANDRA-1636)
 * avoid logging when a node's ip/token is gossipped back to it (CASSANDRA-1666)


0.7-beta2
 * always use UTF-8 for hint keys (CASSANDRA-1439)
 * remove cassandra.yaml dependency from Hadoop and Pig (CASSADRA-1322)
 * expose CfDef metadata in describe_keyspaces (CASSANDRA-1363)
 * restore use of mmap_index_only option (CASSANDRA-1241)
 * dropping a keyspace with no column families generated an error 
   (CASSANDRA-1378)
 * rename RackAwareStrategy to OldNetworkTopologyStrategy, RackUnawareStrategy 
   to SimpleStrategy, DatacenterShardStrategy to NetworkTopologyStrategy,
   AbstractRackAwareSnitch to AbstractNetworkTopologySnitch (CASSANDRA-1392)
 * merge StorageProxy.mutate, mutateBlocking (CASSANDRA-1396)
 * faster UUIDType, LongType comparisons (CASSANDRA-1386, 1393)
 * fix setting read_repair_chance from CLI addColumnFamily (CASSANDRA-1399)
 * fix updates to indexed columns (CASSANDRA-1373)
 * fix race condition leaving to FileNotFoundException (CASSANDRA-1382)
 * fix sharded lock hash on index write path (CASSANDRA-1402)
 * add support for GT/E, LT/E in subordinate index clauses (CASSANDRA-1401)
 * cfId counter got out of sync when CFs were added (CASSANDRA-1403)
 * less chatty schema updates (CASSANDRA-1389)
 * rename column family mbeans. 'type' will now include either 
   'IndexColumnFamilies' or 'ColumnFamilies' depending on the CFS type.
   (CASSANDRA-1385)
 * disallow invalid keyspace and column family names. This includes name that
   matches a '^\w+' regex. (CASSANDRA-1377)
 * use JNA, if present, to take snapshots (CASSANDRA-1371)
 * truncate hints if starting 0.7 for the first time (CASSANDRA-1414)
 * fix FD leak in single-row slicepredicate queries (CASSANDRA-1416)
 * allow index expressions against columns that are not part of the 
   SlicePredicate (CASSANDRA-1410)
 * config-converter properly handles snitches and framed support 
   (CASSANDRA-1420)
 * remove keyspace argument from multiget_count (CASSANDRA-1422)
 * allow specifying cassandra.yaml location as (local or remote) URL
   (CASSANDRA-1126)
 * fix using DynamicEndpointSnitch with NetworkTopologyStrategy
   (CASSANDRA-1429)
 * Add CfDef.default_validation_class (CASSANDRA-891)
 * fix EstimatedHistogram.max (CASSANDRA-1413)
 * quorum read optimization (CASSANDRA-1622)
 * handle zero-length (or missing) rows during HH paging (CASSANDRA-1432)
 * include secondary indexes during schema migrations (CASSANDRA-1406)
 * fix commitlog header race during schema change (CASSANDRA-1435)
 * fix ColumnFamilyStoreMBeanIterator to use new type name (CASSANDRA-1433)
 * correct filename generated by xml->yaml converter (CASSANDRA-1419)
 * add CMSInitiatingOccupancyFraction=75 and UseCMSInitiatingOccupancyOnly
   to default JVM options
 * decrease jvm heap for cassandra-cli (CASSANDRA-1446)
 * ability to modify keyspaces and column family definitions on a live cluster
   (CASSANDRA-1285)
 * support for Hadoop Streaming [non-jvm map/reduce via stdin/out]
   (CASSANDRA-1368)
 * Move persistent sstable stats from the system table to an sstable component
   (CASSANDRA-1430)
 * remove failed bootstrap attempt from pending ranges when gossip times
   it out after 1h (CASSANDRA-1463)
 * eager-create tcp connections to other cluster members (CASSANDRA-1465)
 * enumerate stages and derive stage from message type instead of 
   transmitting separately (CASSANDRA-1465)
 * apply reversed flag during collation from different data sources
   (CASSANDRA-1450)
 * make failure to remove commitlog segment non-fatal (CASSANDRA-1348)
 * correct ordering of drain operations so CL.recover is no longer 
   necessary (CASSANDRA-1408)
 * removed keyspace from describe_splits method (CASSANDRA-1425)
 * rename check_schema_agreement to describe_schema_versions
   (CASSANDRA-1478)
 * fix QUORUM calculation for RF > 3 (CASSANDRA-1487)
 * remove tombstones during non-major compactions when bloom filter
   verifies that row does not exist in other sstables (CASSANDRA-1074)
 * nodes that coordinated a loadbalance in the past could not be seen by
   newly added nodes (CASSANDRA-1467)
 * exposed endpoint states (gossip details) via jmx (CASSANDRA-1467)
 * ensure that compacted sstables are not included when new readers are
   instantiated (CASSANDRA-1477)
 * by default, calculate heap size and memtable thresholds at runtime (CASSANDRA-1469)
 * fix races dealing with adding/dropping keyspaces and column families in
   rapid succession (CASSANDRA-1477)
 * clean up of Streaming system (CASSANDRA-1503, 1504, 1506)
 * add options to configure Thrift socket keepalive and buffer sizes (CASSANDRA-1426)
 * make contrib CassandraServiceDataCleaner recursive (CASSANDRA-1509)
 * min, max compaction threshold are configurable and persistent 
   per-ColumnFamily (CASSANDRA-1468)
 * fix replaying the last mutation in a commitlog unnecessarily 
   (CASSANDRA-1512)
 * invoke getDefaultUncaughtExceptionHandler from DTPE with the original
   exception rather than the ExecutionException wrapper (CASSANDRA-1226)
 * remove Clock from the Thrift (and Avro) API (CASSANDRA-1501)
 * Close intra-node sockets when connection is broken (CASSANDRA-1528)
 * RPM packaging spec file (CASSANDRA-786)
 * weighted request scheduler (CASSANDRA-1485)
 * treat expired columns as deleted (CASSANDRA-1539)
 * make IndexInterval configurable (CASSANDRA-1488)
 * add describe_snitch to Thrift API (CASSANDRA-1490)
 * MD5 authenticator compares plain text submitted password with MD5'd
   saved property, instead of vice versa (CASSANDRA-1447)
 * JMX MessagingService pending and completed counts (CASSANDRA-1533)
 * fix race condition processing repair responses (CASSANDRA-1511)
 * make repair blocking (CASSANDRA-1511)
 * create EndpointSnitchInfo and MBean to expose rack and DC (CASSANDRA-1491)
 * added option to contrib/word_count to output results back to Cassandra
   (CASSANDRA-1342)
 * rewrite Hadoop ColumnFamilyRecordWriter to pool connections, retry to
   multiple Cassandra nodes, and smooth impact on the Cassandra cluster
   by using smaller batch sizes (CASSANDRA-1434)
 * fix setting gc_grace_seconds via CLI (CASSANDRA-1549)
 * support TTL'd index values (CASSANDRA-1536)
 * make removetoken work like decommission (CASSANDRA-1216)
 * make cli comparator-aware and improve quote rules (CASSANDRA-1523,-1524)
 * make nodetool compact and cleanup blocking (CASSANDRA-1449)
 * add memtable, cache information to GCInspector logs (CASSANDRA-1558)
 * enable/disable HintedHandoff via JMX (CASSANDRA-1550)
 * Ignore stray files in the commit log directory (CASSANDRA-1547)
 * Disallow bootstrap to an in-use token (CASSANDRA-1561)


0.7-beta1
 * sstable versioning (CASSANDRA-389)
 * switched to slf4j logging (CASSANDRA-625)
 * add (optional) expiration time for column (CASSANDRA-699)
 * access levels for authentication/authorization (CASSANDRA-900)
 * add ReadRepairChance to CF definition (CASSANDRA-930)
 * fix heisenbug in system tests, especially common on OS X (CASSANDRA-944)
 * convert to byte[] keys internally and all public APIs (CASSANDRA-767)
 * ability to alter schema definitions on a live cluster (CASSANDRA-44)
 * renamed configuration file to cassandra.xml, and log4j.properties to
   log4j-server.properties, which must now be loaded from
   the classpath (which is how our scripts in bin/ have always done it)
   (CASSANDRA-971)
 * change get_count to require a SlicePredicate. create multi_get_count
   (CASSANDRA-744)
 * re-organized endpointsnitch implementations and added SimpleSnitch
   (CASSANDRA-994)
 * Added preload_row_cache option (CASSANDRA-946)
 * add CRC to commitlog header (CASSANDRA-999)
 * removed deprecated batch_insert and get_range_slice methods (CASSANDRA-1065)
 * add truncate thrift method (CASSANDRA-531)
 * http mini-interface using mx4j (CASSANDRA-1068)
 * optimize away copy of sliced row on memtable read path (CASSANDRA-1046)
 * replace constant-size 2GB mmaped segments and special casing for index 
   entries spanning segment boundaries, with SegmentedFile that computes 
   segments that always contain entire entries/rows (CASSANDRA-1117)
 * avoid reading large rows into memory during compaction (CASSANDRA-16)
 * added hadoop OutputFormat (CASSANDRA-1101)
 * efficient Streaming (no more anticompaction) (CASSANDRA-579)
 * split commitlog header into separate file and add size checksum to
   mutations (CASSANDRA-1179)
 * avoid allocating a new byte[] for each mutation on replay (CASSANDRA-1219)
 * revise HH schema to be per-endpoint (CASSANDRA-1142)
 * add joining/leaving status to nodetool ring (CASSANDRA-1115)
 * allow multiple repair sessions per node (CASSANDRA-1190)
 * optimize away MessagingService for local range queries (CASSANDRA-1261)
 * make framed transport the default so malformed requests can't OOM the 
   server (CASSANDRA-475)
 * significantly faster reads from row cache (CASSANDRA-1267)
 * take advantage of row cache during range queries (CASSANDRA-1302)
 * make GCGraceSeconds a per-ColumnFamily value (CASSANDRA-1276)
 * keep persistent row size and column count statistics (CASSANDRA-1155)
 * add IntegerType (CASSANDRA-1282)
 * page within a single row during hinted handoff (CASSANDRA-1327)
 * push DatacenterShardStrategy configuration into keyspace definition,
   eliminating datacenter.properties. (CASSANDRA-1066)
 * optimize forward slices starting with '' and single-index-block name 
   queries by skipping the column index (CASSANDRA-1338)
 * streaming refactor (CASSANDRA-1189)
 * faster comparison for UUID types (CASSANDRA-1043)
 * secondary index support (CASSANDRA-749 and subtasks)
 * make compaction buckets deterministic (CASSANDRA-1265)


0.6.6
 * Allow using DynamicEndpointSnitch with RackAwareStrategy (CASSANDRA-1429)
 * remove the remaining vestiges of the unfinished DatacenterShardStrategy 
   (replaced by NetworkTopologyStrategy in 0.7)
   

0.6.5
 * fix key ordering in range query results with RandomPartitioner
   and ConsistencyLevel > ONE (CASSANDRA-1145)
 * fix for range query starting with the wrong token range (CASSANDRA-1042)
 * page within a single row during hinted handoff (CASSANDRA-1327)
 * fix compilation on non-sun JDKs (CASSANDRA-1061)
 * remove String.trim() call on row keys in batch mutations (CASSANDRA-1235)
 * Log summary of dropped messages instead of spamming log (CASSANDRA-1284)
 * add dynamic endpoint snitch (CASSANDRA-981)
 * fix streaming for keyspaces with hyphens in their name (CASSANDRA-1377)
 * fix errors in hard-coded bloom filter optKPerBucket by computing it
   algorithmically (CASSANDRA-1220
 * remove message deserialization stage, and uncap read/write stages
   so slow reads/writes don't block gossip processing (CASSANDRA-1358)
 * add jmx port configuration to Debian package (CASSANDRA-1202)
 * use mlockall via JNA, if present, to prevent Linux from swapping
   out parts of the JVM (CASSANDRA-1214)


0.6.4
 * avoid queuing multiple hint deliveries for the same endpoint
   (CASSANDRA-1229)
 * better performance for and stricter checking of UTF8 column names
   (CASSANDRA-1232)
 * extend option to lower compaction priority to hinted handoff
   as well (CASSANDRA-1260)
 * log errors in gossip instead of re-throwing (CASSANDRA-1289)
 * avoid aborting commitlog replay prematurely if a flushed-but-
   not-removed commitlog segment is encountered (CASSANDRA-1297)
 * fix duplicate rows being read during mapreduce (CASSANDRA-1142)
 * failure detection wasn't closing command sockets (CASSANDRA-1221)
 * cassandra-cli.bat works on windows (CASSANDRA-1236)
 * pre-emptively drop requests that cannot be processed within RPCTimeout
   (CASSANDRA-685)
 * add ack to Binary write verb and update CassandraBulkLoader
   to wait for acks for each row (CASSANDRA-1093)
 * added describe_partitioner Thrift method (CASSANDRA-1047)
 * Hadoop jobs no longer require the Cassandra storage-conf.xml
   (CASSANDRA-1280, CASSANDRA-1047)
 * log thread pool stats when GC is excessive (CASSANDRA-1275)
 * remove gossip message size limit (CASSANDRA-1138)
 * parallelize local and remote reads during multiget, and respect snitch 
   when determining whether to do local read for CL.ONE (CASSANDRA-1317)
 * fix read repair to use requested consistency level on digest mismatch,
   rather than assuming QUORUM (CASSANDRA-1316)
 * process digest mismatch re-reads in parallel (CASSANDRA-1323)
 * switch hints CF comparator to BytesType (CASSANDRA-1274)


0.6.3
 * retry to make streaming connections up to 8 times. (CASSANDRA-1019)
 * reject describe_ring() calls on invalid keyspaces (CASSANDRA-1111)
 * fix cache size calculation for size of 100% (CASSANDRA-1129)
 * fix cache capacity only being recalculated once (CASSANDRA-1129)
 * remove hourly scan of all hints on the off chance that the gossiper
   missed a status change; instead, expose deliverHintsToEndpoint to JMX
   so it can be done manually, if necessary (CASSANDRA-1141)
 * don't reject reads at CL.ALL (CASSANDRA-1152)
 * reject deletions to supercolumns in CFs containing only standard
   columns (CASSANDRA-1139)
 * avoid preserving login information after client disconnects
   (CASSANDRA-1057)
 * prefer sun jdk to openjdk in debian init script (CASSANDRA-1174)
 * detect partioner config changes between restarts and fail fast 
   (CASSANDRA-1146)
 * use generation time to resolve node token reassignment disagreements
   (CASSANDRA-1118)
 * restructure the startup ordering of Gossiper and MessageService to avoid
   timing anomalies (CASSANDRA-1160)
 * detect incomplete commit log hearders (CASSANDRA-1119)
 * force anti-entropy service to stream files on the stream stage to avoid
   sending streams out of order (CASSANDRA-1169)
 * remove inactive stream managers after AES streams files (CASSANDRA-1169)
 * allow removing entire row through batch_mutate Deletion (CASSANDRA-1027)
 * add JMX metrics for row-level bloom filter false positives (CASSANDRA-1212)
 * added a redhat init script to contrib (CASSANDRA-1201)
 * use midpoint when bootstrapping a new machine into range with not
   much data yet instead of random token (CASSANDRA-1112)
 * kill server on OOM in executor stage as well as Thrift (CASSANDRA-1226)
 * remove opportunistic repairs, when two machines with overlapping replica
   responsibilities happen to finish major compactions of the same CF near
   the same time.  repairs are now fully manual (CASSANDRA-1190)
 * add ability to lower compaction priority (default is no change from 0.6.2)
   (CASSANDRA-1181)


0.6.2
 * fix contrib/word_count build. (CASSANDRA-992)
 * split CommitLogExecutorService into BatchCommitLogExecutorService and 
   PeriodicCommitLogExecutorService (CASSANDRA-1014)
 * add latency histograms to CFSMBean (CASSANDRA-1024)
 * make resolving timestamp ties deterministic by using value bytes
   as a tiebreaker (CASSANDRA-1039)
 * Add option to turn off Hinted Handoff (CASSANDRA-894)
 * fix windows startup (CASSANDRA-948)
 * make concurrent_reads, concurrent_writes configurable at runtime via JMX
   (CASSANDRA-1060)
 * disable GCInspector on non-Sun JVMs (CASSANDRA-1061)
 * fix tombstone handling in sstable rows with no other data (CASSANDRA-1063)
 * fix size of row in spanned index entries (CASSANDRA-1056)
 * install json2sstable, sstable2json, and sstablekeys to Debian package
 * StreamingService.StreamDestinations wouldn't empty itself after streaming
   finished (CASSANDRA-1076)
 * added Collections.shuffle(splits) before returning the splits in 
   ColumnFamilyInputFormat (CASSANDRA-1096)
 * do not recalculate cache capacity post-compaction if it's been manually 
   modified (CASSANDRA-1079)
 * better defaults for flush sorter + writer executor queue sizes
   (CASSANDRA-1100)
 * windows scripts for SSTableImport/Export (CASSANDRA-1051)
 * windows script for nodetool (CASSANDRA-1113)
 * expose PhiConvictThreshold (CASSANDRA-1053)
 * make repair of RF==1 a no-op (CASSANDRA-1090)
 * improve default JVM GC options (CASSANDRA-1014)
 * fix SlicePredicate serialization inside Hadoop jobs (CASSANDRA-1049)
 * close Thrift sockets in Hadoop ColumnFamilyRecordReader (CASSANDRA-1081)


0.6.1
 * fix NPE in sstable2json when no excluded keys are given (CASSANDRA-934)
 * keep the replica set constant throughout the read repair process
   (CASSANDRA-937)
 * allow querying getAllRanges with empty token list (CASSANDRA-933)
 * fix command line arguments inversion in clustertool (CASSANDRA-942)
 * fix race condition that could trigger a false-positive assertion
   during post-flush discard of old commitlog segments (CASSANDRA-936)
 * fix neighbor calculation for anti-entropy repair (CASSANDRA-924)
 * perform repair even for small entropy differences (CASSANDRA-924)
 * Use hostnames in CFInputFormat to allow Hadoop's naive string-based
   locality comparisons to work (CASSANDRA-955)
 * cache read-only BufferedRandomAccessFile length to avoid
   3 system calls per invocation (CASSANDRA-950)
 * nodes with IPv6 (and no IPv4) addresses could not join cluster
   (CASSANDRA-969)
 * Retrieve the correct number of undeleted columns, if any, from
   a supercolumn in a row that had been deleted previously (CASSANDRA-920)
 * fix index scans that cross the 2GB mmap boundaries for both mmap
   and standard i/o modes (CASSANDRA-866)
 * expose drain via nodetool (CASSANDRA-978)


0.6.0-RC1
 * JMX drain to flush memtables and run through commit log (CASSANDRA-880)
 * Bootstrapping can skip ranges under the right conditions (CASSANDRA-902)
 * fix merging row versions in range_slice for CL > ONE (CASSANDRA-884)
 * default write ConsistencyLeven chaned from ZERO to ONE
 * fix for index entries spanning mmap buffer boundaries (CASSANDRA-857)
 * use lexical comparison if time part of TimeUUIDs are the same 
   (CASSANDRA-907)
 * bound read, mutation, and response stages to fix possible OOM
   during log replay (CASSANDRA-885)
 * Use microseconds-since-epoch (UTC) in cli, instead of milliseconds
 * Treat batch_mutate Deletion with null supercolumn as "apply this predicate 
   to top level supercolumns" (CASSANDRA-834)
 * Streaming destination nodes do not update their JMX status (CASSANDRA-916)
 * Fix internal RPC timeout calculation (CASSANDRA-911)
 * Added Pig loadfunc to contrib/pig (CASSANDRA-910)


0.6.0-beta3
 * fix compaction bucketing bug (CASSANDRA-814)
 * update windows batch file (CASSANDRA-824)
 * deprecate KeysCachedFraction configuration directive in favor
   of KeysCached; move to unified-per-CF key cache (CASSANDRA-801)
 * add invalidateRowCache to ColumnFamilyStoreMBean (CASSANDRA-761)
 * send Handoff hints to natural locations to reduce load on
   remaining nodes in a failure scenario (CASSANDRA-822)
 * Add RowWarningThresholdInMB configuration option to warn before very 
   large rows get big enough to threaten node stability, and -x option to
   be able to remove them with sstable2json if the warning is unheeded
   until it's too late (CASSANDRA-843)
 * Add logging of GC activity (CASSANDRA-813)
 * fix ConcurrentModificationException in commitlog discard (CASSANDRA-853)
 * Fix hardcoded row count in Hadoop RecordReader (CASSANDRA-837)
 * Add a jmx status to the streaming service and change several DEBUG
   messages to INFO (CASSANDRA-845)
 * fix classpath in cassandra-cli.bat for Windows (CASSANDRA-858)
 * allow re-specifying host, port to cassandra-cli if invalid ones
   are first tried (CASSANDRA-867)
 * fix race condition handling rpc timeout in the coordinator
   (CASSANDRA-864)
 * Remove CalloutLocation and StagingFileDirectory from storage-conf files 
   since those settings are no longer used (CASSANDRA-878)
 * Parse a long from RowWarningThresholdInMB instead of an int (CASSANDRA-882)
 * Remove obsolete ControlPort code from DatabaseDescriptor (CASSANDRA-886)
 * move skipBytes side effect out of assert (CASSANDRA-899)
 * add "double getLoad" to StorageServiceMBean (CASSANDRA-898)
 * track row stats per CF at compaction time (CASSANDRA-870)
 * disallow CommitLogDirectory matching a DataFileDirectory (CASSANDRA-888)
 * default key cache size is 200k entries, changed from 10% (CASSANDRA-863)
 * add -Dcassandra-foreground=yes to cassandra.bat
 * exit if cluster name is changed unexpectedly (CASSANDRA-769)


0.6.0-beta1/beta2
 * add batch_mutate thrift command, deprecating batch_insert (CASSANDRA-336)
 * remove get_key_range Thrift API, deprecated in 0.5 (CASSANDRA-710)
 * add optional login() Thrift call for authentication (CASSANDRA-547)
 * support fat clients using gossiper and StorageProxy to perform
   replication in-process [jvm-only] (CASSANDRA-535)
 * support mmapped I/O for reads, on by default on 64bit JVMs 
   (CASSANDRA-408, CASSANDRA-669)
 * improve insert concurrency, particularly during Hinted Handoff
   (CASSANDRA-658)
 * faster network code (CASSANDRA-675)
 * stress.py moved to contrib (CASSANDRA-635)
 * row caching [must be explicitly enabled per-CF in config] (CASSANDRA-678)
 * present a useful measure of compaction progress in JMX (CASSANDRA-599)
 * add bin/sstablekeys (CASSNADRA-679)
 * add ConsistencyLevel.ANY (CASSANDRA-687)
 * make removetoken remove nodes from gossip entirely (CASSANDRA-644)
 * add ability to set cache sizes at runtime (CASSANDRA-708)
 * report latency and cache hit rate statistics with lifetime totals
   instead of average over the last minute (CASSANDRA-702)
 * support get_range_slice for RandomPartitioner (CASSANDRA-745)
 * per-keyspace replication factory and replication strategy (CASSANDRA-620)
 * track latency in microseconds (CASSANDRA-733)
 * add describe_ Thrift methods, deprecating get_string_property and 
   get_string_list_property
 * jmx interface for tracking operation mode and streams in general.
   (CASSANDRA-709)
 * keep memtables in sorted order to improve range query performance
   (CASSANDRA-799)
 * use while loop instead of recursion when trimming sstables compaction list 
   to avoid blowing stack in pathological cases (CASSANDRA-804)
 * basic Hadoop map/reduce support (CASSANDRA-342)


0.5.1
 * ensure all files for an sstable are streamed to the same directory.
   (CASSANDRA-716)
 * more accurate load estimate for bootstrapping (CASSANDRA-762)
 * tolerate dead or unavailable bootstrap target on write (CASSANDRA-731)
 * allow larger numbers of keys (> 140M) in a sstable bloom filter
   (CASSANDRA-790)
 * include jvm argument improvements from CASSANDRA-504 in debian package
 * change streaming chunk size to 32MB to accomodate Windows XP limitations
   (was 64MB) (CASSANDRA-795)
 * fix get_range_slice returning results in the wrong order (CASSANDRA-781)
 

0.5.0 final
 * avoid attempting to delete temporary bootstrap files twice (CASSANDRA-681)
 * fix bogus NaN in nodeprobe cfstats output (CASSANDRA-646)
 * provide a policy for dealing with single thread executors w/ a full queue
   (CASSANDRA-694)
 * optimize inner read in MessagingService, vastly improving multiple-node
   performance (CASSANDRA-675)
 * wait for table flush before streaming data back to a bootstrapping node.
   (CASSANDRA-696)
 * keep track of bootstrapping sources by table so that bootstrapping doesn't 
   give the indication of finishing early (CASSANDRA-673)


0.5.0 RC3
 * commit the correct version of the patch for CASSANDRA-663


0.5.0 RC2 (unreleased)
 * fix bugs in converting get_range_slice results to Thrift 
   (CASSANDRA-647, CASSANDRA-649)
 * expose java.util.concurrent.TimeoutException in StorageProxy methods
   (CASSANDRA-600)
 * TcpConnectionManager was holding on to disconnected connections, 
   giving the false indication they were being used. (CASSANDRA-651)
 * Remove duplicated write. (CASSANDRA-662)
 * Abort bootstrap if IP is already in the token ring (CASSANDRA-663)
 * increase default commitlog sync period, and wait for last sync to 
   finish before submitting another (CASSANDRA-668)


0.5.0 RC1
 * Fix potential NPE in get_range_slice (CASSANDRA-623)
 * add CRC32 to commitlog entries (CASSANDRA-605)
 * fix data streaming on windows (CASSANDRA-630)
 * GC compacted sstables after cleanup and compaction (CASSANDRA-621)
 * Speed up anti-entropy validation (CASSANDRA-629)
 * Fix anti-entropy assertion error (CASSANDRA-639)
 * Fix pending range conflicts when bootstapping or moving
   multiple nodes at once (CASSANDRA-603)
 * Handle obsolete gossip related to node movement in the case where
   one or more nodes is down when the movement occurs (CASSANDRA-572)
 * Include dead nodes in gossip to avoid a variety of problems
   and fix HH to removed nodes (CASSANDRA-634)
 * return an InvalidRequestException for mal-formed SlicePredicates
   (CASSANDRA-643)
 * fix bug determining closest neighbor for use in multiple datacenters
   (CASSANDRA-648)
 * Vast improvements in anticompaction speed (CASSANDRA-607)
 * Speed up log replay and writes by avoiding redundant serializations
   (CASSANDRA-652)


0.5.0 beta 2
 * Bootstrap improvements (several tickets)
 * add nodeprobe repair anti-entropy feature (CASSANDRA-193, CASSANDRA-520)
 * fix possibility of partition when many nodes restart at once
   in clusters with multiple seeds (CASSANDRA-150)
 * fix NPE in get_range_slice when no data is found (CASSANDRA-578)
 * fix potential NPE in hinted handoff (CASSANDRA-585)
 * fix cleanup of local "system" keyspace (CASSANDRA-576)
 * improve computation of cluster load balance (CASSANDRA-554)
 * added super column read/write, column count, and column/row delete to
   cassandra-cli (CASSANDRA-567, CASSANDRA-594)
 * fix returning live subcolumns of deleted supercolumns (CASSANDRA-583)
 * respect JAVA_HOME in bin/ scripts (several tickets)
 * add StorageService.initClient for fat clients on the JVM (CASSANDRA-535)
   (see contrib/client_only for an example of use)
 * make consistency_level functional in get_range_slice (CASSANDRA-568)
 * optimize key deserialization for RandomPartitioner (CASSANDRA-581)
 * avoid GCing tombstones except on major compaction (CASSANDRA-604)
 * increase failure conviction threshold, resulting in less nodes
   incorrectly (and temporarily) marked as down (CASSANDRA-610)
 * respect memtable thresholds during log replay (CASSANDRA-609)
 * support ConsistencyLevel.ALL on read (CASSANDRA-584)
 * add nodeprobe removetoken command (CASSANDRA-564)


0.5.0 beta
 * Allow multiple simultaneous flushes, improving flush throughput 
   on multicore systems (CASSANDRA-401)
 * Split up locks to improve write and read throughput on multicore systems
   (CASSANDRA-444, CASSANDRA-414)
 * More efficient use of memory during compaction (CASSANDRA-436)
 * autobootstrap option: when enabled, all non-seed nodes will attempt
   to bootstrap when started, until bootstrap successfully
   completes. -b option is removed.  (CASSANDRA-438)
 * Unless a token is manually specified in the configuration xml,
   a bootstraping node will use a token that gives it half the
   keys from the most-heavily-loaded node in the cluster,
   instead of generating a random token. 
   (CASSANDRA-385, CASSANDRA-517)
 * Miscellaneous bootstrap fixes (several tickets)
 * Ability to change a node's token even after it has data on it
   (CASSANDRA-541)
 * Ability to decommission a live node from the ring (CASSANDRA-435)
 * Semi-automatic loadbalancing via nodeprobe (CASSANDRA-192)
 * Add ability to set compaction thresholds at runtime via
   JMX / nodeprobe.  (CASSANDRA-465)
 * Add "comment" field to ColumnFamily definition. (CASSANDRA-481)
 * Additional JMX metrics (CASSANDRA-482)
 * JSON based export and import tools (several tickets)
 * Hinted Handoff fixes (several tickets)
 * Add key cache to improve read performance (CASSANDRA-423)
 * Simplified construction of custom ReplicationStrategy classes
   (CASSANDRA-497)
 * Graphical application (Swing) for ring integrity verification and 
   visualization was added to contrib (CASSANDRA-252)
 * Add DCQUORUM, DCQUORUMSYNC consistency levels and corresponding
   ReplicationStrategy / EndpointSnitch classes.  Experimental.
   (CASSANDRA-492)
 * Web client interface added to contrib (CASSANDRA-457)
 * More-efficient flush for Random, CollatedOPP partitioners 
   for normal writes (CASSANDRA-446) and bulk load (CASSANDRA-420)
 * Add MemtableFlushAfterMinutes, a global replacement for the old 
   per-CF FlushPeriodInMinutes setting (CASSANDRA-463)
 * optimizations to slice reading (CASSANDRA-350) and supercolumn
   queries (CASSANDRA-510)
 * force binding to given listenaddress for nodes with multiple
   interfaces (CASSANDRA-546)
 * stress.py benchmarking tool improvements (several tickets)
 * optimized replica placement code (CASSANDRA-525)
 * faster log replay on restart (CASSANDRA-539, CASSANDRA-540)
 * optimized local-node writes (CASSANDRA-558)
 * added get_range_slice, deprecating get_key_range (CASSANDRA-344)
 * expose TimedOutException to thrift (CASSANDRA-563)
 

0.4.2
 * Add validation disallowing null keys (CASSANDRA-486)
 * Fix race conditions in TCPConnectionManager (CASSANDRA-487)
 * Fix using non-utf8-aware comparison as a sanity check.
   (CASSANDRA-493)
 * Improve default garbage collector options (CASSANDRA-504)
 * Add "nodeprobe flush" (CASSANDRA-505)
 * remove NotFoundException from get_slice throws list (CASSANDRA-518)
 * fix get (not get_slice) of entire supercolumn (CASSANDRA-508)
 * fix null token during bootstrap (CASSANDRA-501)


0.4.1
 * Fix FlushPeriod columnfamily configuration regression
   (CASSANDRA-455)
 * Fix long column name support (CASSANDRA-460)
 * Fix for serializing a row that only contains tombstones
   (CASSANDRA-458)
 * Fix for discarding unneeded commitlog segments (CASSANDRA-459)
 * Add SnapshotBeforeCompaction configuration option (CASSANDRA-426)
 * Fix compaction abort under insufficient disk space (CASSANDRA-473)
 * Fix reading subcolumn slice from tombstoned CF (CASSANDRA-484)
 * Fix race condition in RVH causing occasional NPE (CASSANDRA-478)


0.4.0
 * fix get_key_range problems when a node is down (CASSANDRA-440)
   and add UnavailableException to more Thrift methods
 * Add example EndPointSnitch contrib code (several tickets)


0.4.0 RC2
 * fix SSTable generation clash during compaction (CASSANDRA-418)
 * reject method calls with null parameters (CASSANDRA-308)
 * properly order ranges in nodeprobe output (CASSANDRA-421)
 * fix logging of certain errors on executor threads (CASSANDRA-425)


0.4.0 RC1
 * Bootstrap feature is live; use -b on startup (several tickets)
 * Added multiget api (CASSANDRA-70)
 * fix Deadlock with SelectorManager.doProcess and TcpConnection.write
   (CASSANDRA-392)
 * remove key cache b/c of concurrency bugs in third-party
   CLHM library (CASSANDRA-405)
 * update non-major compaction logic to use two threshold values
   (CASSANDRA-407)
 * add periodic / batch commitlog sync modes (several tickets)
 * inline BatchMutation into batch_insert params (CASSANDRA-403)
 * allow setting the logging level at runtime via mbean (CASSANDRA-402)
 * change default comparator to BytesType (CASSANDRA-400)
 * add forwards-compatible ConsistencyLevel parameter to get_key_range
   (CASSANDRA-322)
 * r/m special case of blocking for local destination when writing with 
   ConsistencyLevel.ZERO (CASSANDRA-399)
 * Fixes to make BinaryMemtable [bulk load interface] useful (CASSANDRA-337);
   see contrib/bmt_example for an example of using it.
 * More JMX properties added (several tickets)
 * Thrift changes (several tickets)
    - Merged _super get methods with the normal ones; return values
      are now of ColumnOrSuperColumn.
    - Similarly, merged batch_insert_super into batch_insert.



0.4.0 beta
 * On-disk data format has changed to allow billions of keys/rows per
   node instead of only millions
 * Multi-keyspace support
 * Scan all sstables for all queries to avoid situations where
   different types of operation on the same ColumnFamily could
   disagree on what data was present
 * Snapshot support via JMX
 * Thrift API has changed a _lot_:
    - removed time-sorted CFs; instead, user-defined comparators
      may be defined on the column names, which are now byte arrays.
      Default comparators are provided for UTF8, Bytes, Ascii, Long (i64),
      and UUID types.
    - removed colon-delimited strings in thrift api in favor of explicit
      structs such as ColumnPath, ColumnParent, etc.  Also normalized
      thrift struct and argument naming.
    - Added columnFamily argument to get_key_range.
    - Change signature of get_slice to accept starting and ending
      columns as well as an offset.  (This allows use of indexes.)
      Added "ascending" flag to allow reasonably-efficient reverse
      scans as well.  Removed get_slice_by_range as redundant.
    - get_key_range operates on one CF at a time
    - changed `block` boolean on insert methods to ConsistencyLevel enum,
      with options of NONE, ONE, QUORUM, and ALL.
    - added similar consistency_level parameter to read methods
    - column-name-set slice with no names given now returns zero columns
      instead of all of them.  ("all" can run your server out of memory.
      use a range-based slice with a high max column count instead.)
 * Removed the web interface. Node information can now be obtained by 
   using the newly introduced nodeprobe utility.
 * More JMX stats
 * Remove magic values from internals (e.g. special key to indicate
   when to flush memtables)
 * Rename configuration "table" to "keyspace"
 * Moved to crash-only design; no more shutdown (just kill the process)
 * Lots of bug fixes

Full list of issues resolved in 0.4 is at https://issues.apache.org/jira/secure/IssueNavigator.jspa?reset=true&&pid=12310865&fixfor=12313862&resolution=1&sorter/field=issuekey&sorter/order=DESC


0.3.0 RC3
 * Fix potential deadlock under load in TCPConnection.
   (CASSANDRA-220)


0.3.0 RC2
 * Fix possible data loss when server is stopped after replaying
   log but before new inserts force memtable flush.
   (CASSANDRA-204)
 * Added BUGS file


0.3.0 RC1
 * Range queries on keys, including user-defined key collation
 * Remove support
 * Workarounds for a weird bug in JDK select/register that seems
   particularly common on VM environments. Cassandra should deploy
   fine on EC2 now
 * Much improved infrastructure: the beginnings of a decent test suite
   ("ant test" for unit tests; "nosetests" for system tests), code
   coverage reporting, etc.
 * Expanded node status reporting via JMX
 * Improved error reporting/logging on both server and client
 * Reduced memory footprint in default configuration
 * Combined blocking and non-blocking versions of insert APIs
 * Added FlushPeriodInMinutes configuration parameter to force
   flushing of infrequently-updated ColumnFamilies<|MERGE_RESOLUTION|>--- conflicted
+++ resolved
@@ -1,4 +1,3 @@
-<<<<<<< HEAD
 2.0.9
  * Fix native protocol CAS batches (CASSANDRA-7337)
  * Add per-CF range read request latency metrics (CASSANDRA-7338)
@@ -17,10 +16,8 @@
  * Fix infinite loop on exception while streaming (CASSANDRA-7330)
  * Reference sstables before populating key cache (CASSANDRA-7234)
 Merged from 1.2:
-=======
 1.2.17
  * Add replace_address_first_boot flag to only replace if not bootstrapped (CASSANDRA-7356)
->>>>>>> 29a89d81
  * Enable keepalive for native protocol (CASSANDRA-7380)
  * Check internal addresses for seeds (CASSANDRA-6523)
  * Fix potential / by 0 in HHOM page size calculation (CASSANDRA-7354)
