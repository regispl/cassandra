<<<<<<< HEAD
2.1.3
 * Don't reuse the same cleanup strategy for all sstables (CASSANDRA-8537)
 * Fix case-sensitivity of index name on CREATE and DROP INDEX
   statements (CASSANDRA-8365)
 * Better detection/logging for corruption in compressed sstables (CASSANDRA-8192)
 * Use the correct repairedAt value when closing writer (CASSANDRA-8570)
 * (cqlsh) Handle a schema mismatch being detected on startup (CASSANDRA-8512)
 * Properly calculate expected write size during compaction (CASSANDRA-8532)
 * Invalidate affected prepared statements when a table's columns
   are altered (CASSANDRA-7910)
 * Stress - user defined writes should populate sequentally (CASSANDRA-8524)
 * Fix regression in SSTableRewriter causing some rows to become unreadable 
   during compaction (CASSANDRA-8429)
 * Run major compactions for repaired/unrepaired in parallel (CASSANDRA-8510)
 * (cqlsh) Fix compression options in DESCRIBE TABLE output when compression
   is disabled (CASSANDRA-8288)
 * (cqlsh) Fix DESCRIBE output after keyspaces are altered (CASSANDRA-7623)
 * Make sure we set lastCompactedKey correctly (CASSANDRA-8463)
 * (cqlsh) Fix output of CONSISTENCY command (CASSANDRA-8507)
 * (cqlsh) Fixed the handling of LIST statements (CASSANDRA-8370)
 * Make sstablescrub check leveled manifest again (CASSANDRA-8432)
 * Check first/last keys in sstable when giving out positions (CASSANDRA-8458)
 * Disable mmap on Windows (CASSANDRA-6993)
 * Add missing ConsistencyLevels to cassandra-stress (CASSANDRA-8253)
 * Add auth support to cassandra-stress (CASSANDRA-7985)
 * Fix ArrayIndexOutOfBoundsException when generating error message
   for some CQL syntax errors (CASSANDRA-8455)
 * Scale memtable slab allocation logarithmically (CASSANDRA-7882)
 * cassandra-stress simultaneous inserts over same seed (CASSANDRA-7964)
 * Reduce cassandra-stress sampling memory requirements (CASSANDRA-7926)
 * Ensure memtable flush cannot expire commit log entries from its future (CASSANDRA-8383)
 * Make read "defrag" async to reclaim memtables (CASSANDRA-8459)
 * Remove tmplink files for offline compactions (CASSANDRA-8321)
 * Reduce maxHintsInProgress (CASSANDRA-8415)
 * BTree updates may call provided update function twice (CASSANDRA-8018)
 * Release sstable references after anticompaction (CASSANDRA-8386)
 * Handle abort() in SSTableRewriter properly (CASSANDRA-8320)
 * Fix high size calculations for prepared statements (CASSANDRA-8231)
 * Centralize shared executors (CASSANDRA-8055)
 * Fix filtering for CONTAINS (KEY) relations on frozen collection
   clustering columns when the query is restricted to a single
   partition (CASSANDRA-8203)
 * Do more aggressive entire-sstable TTL expiry checks (CASSANDRA-8243)
 * Add more log info if readMeter is null (CASSANDRA-8238)
 * add check of the system wall clock time at startup (CASSANDRA-8305)
 * Support for frozen collections (CASSANDRA-7859)
 * Fix overflow on histogram computation (CASSANDRA-8028)
 * Have paxos reuse the timestamp generation of normal queries (CASSANDRA-7801)
 * Fix incremental repair not remove parent session on remote (CASSANDRA-8291)
 * Improve JBOD disk utilization (CASSANDRA-7386)
 * Log failed host when preparing incremental repair (CASSANDRA-8228)
 * Force config client mode in CQLSSTableWriter (CASSANDRA-8281)
Merged from 2.0:
=======
2.0.12:
 * Fix DISTINCT queries with LIMITs or paging when some partitions
   contain only tombstones (CASSANDRA-8490)
>>>>>>> dd62f7bf
 * Introduce background cache refreshing to permissions cache
   (CASSANDRA-8194)
 * Fix race condition in StreamTransferTask that could lead to
   infinite loops and premature sstable deletion (CASSANDRA-7704)
 * Add an extra version check to MigrationTask (CASSANDRA-8462)
 * Ensure SSTableWriter cleans up properly after failure (CASSANDRA-8499)
 * Increase bf true positive count on key cache hit (CASSANDRA-8525)
 * Move MeteredFlusher to its own thread (CASSANDRA-8485)
 * Fix non-distinct results in DISTNCT queries on static columns when
   paging is enabled (CASSANDRA-8087)
 * Move all hints related tasks to hints internal executor (CASSANDRA-8285)
 * Fix paging for multi-partition IN queries (CASSANDRA-8408)
 * Fix MOVED_NODE topology event never being emitted when a node
   moves its token (CASSANDRA-8373)
 * Fix validation of indexes in COMPACT tables (CASSANDRA-8156)
 * Avoid StackOverflowError when a large list of IN values
   is used for a clustering column (CASSANDRA-8410)
 * Fix NPE when writetime() or ttl() calls are wrapped by
   another function call (CASSANDRA-8451)
 * Fix NPE after dropping a keyspace (CASSANDRA-8332)
 * Fix error message on read repair timeouts (CASSANDRA-7947)
 * Default DTCS base_time_seconds changed to 60 (CASSANDRA-8417)
 * Refuse Paxos operation with more than one pending endpoint (CASSANDRA-8346)
 * Throw correct exception when trying to bind a keyspace or table
   name (CASSANDRA-6952)
 * Make HHOM.compact synchronized (CASSANDRA-8416)
 * cancel latency-sampling task when CF is dropped (CASSANDRA-8401)
 * don't block SocketThread for MessagingService (CASSANDRA-8188)
 * Increase quarantine delay on replacement (CASSANDRA-8260)
 * Expose off-heap memory usage stats (CASSANDRA-7897)
 * Ignore Paxos commits for truncated tables (CASSANDRA-7538)
 * Validate size of indexed column values (CASSANDRA-8280)
 * Make LCS split compaction results over all data directories (CASSANDRA-8329)
 * Fix some failing queries that use multi-column relations
   on COMPACT STORAGE tables (CASSANDRA-8264)
 * Fix InvalidRequestException with ORDER BY (CASSANDRA-8286)
 * Disable SSLv3 for POODLE (CASSANDRA-8265)
 * Fix millisecond timestamps in Tracing (CASSANDRA-8297)
 * Include keyspace name in error message when there are insufficient
   live nodes to stream from (CASSANDRA-8221)
 * Avoid overlap in L1 when L0 contains many nonoverlapping
   sstables (CASSANDRA-8211)
 * Improve PropertyFileSnitch logging (CASSANDRA-8183)
 * Add DC-aware sequential repair (CASSANDRA-8193)
 * Use live sstables in snapshot repair if possible (CASSANDRA-8312)


2.1.2
 * (cqlsh) parse_for_table_meta errors out on queries with undefined
   grammars (CASSANDRA-8262)
 * (cqlsh) Fix SELECT ... TOKEN() function broken in C* 2.1.1 (CASSANDRA-8258)
 * Fix Cassandra crash when running on JDK8 update 40 (CASSANDRA-8209)
 * Optimize partitioner tokens (CASSANDRA-8230)
 * Improve compaction of repaired/unrepaired sstables (CASSANDRA-8004)
 * Make cache serializers pluggable (CASSANDRA-8096)
 * Fix issues with CONTAINS (KEY) queries on secondary indexes
   (CASSANDRA-8147)
 * Fix read-rate tracking of sstables for some queries (CASSANDRA-8239)
 * Fix default timestamp in QueryOptions (CASSANDRA-8246)
 * Set socket timeout when reading remote version (CASSANDRA-8188)
 * Refactor how we track live size (CASSANDRA-7852)
 * Make sure unfinished compaction files are removed (CASSANDRA-8124)
 * Fix shutdown when run as Windows service (CASSANDRA-8136)
 * Fix DESCRIBE TABLE with custom indexes (CASSANDRA-8031)
 * Fix race in RecoveryManagerTest (CASSANDRA-8176)
 * Avoid IllegalArgumentException while sorting sstables in
   IndexSummaryManager (CASSANDRA-8182)
 * Shutdown JVM on file descriptor exhaustion (CASSANDRA-7579)
 * Add 'die' policy for commit log and disk failure (CASSANDRA-7927)
 * Fix installing as service on Windows (CASSANDRA-8115)
 * Fix CREATE TABLE for CQL2 (CASSANDRA-8144)
 * Avoid boxing in ColumnStats min/max trackers (CASSANDRA-8109)
Merged from 2.0:
 * Correctly handle non-text column names in cql3 (CASSANDRA-8178)
 * Fix deletion for indexes on primary key columns (CASSANDRA-8206)
 * Add 'nodetool statusgossip' (CASSANDRA-8125)
 * Improve client notification that nodes are ready for requests (CASSANDRA-7510)
 * Handle negative timestamp in writetime method (CASSANDRA-8139)
 * Pig: Remove errant LIMIT clause in CqlNativeStorage (CASSANDRA-8166)
 * Throw ConfigurationException when hsha is used with the default
   rpc_max_threads setting of 'unlimited' (CASSANDRA-8116)
 * Allow concurrent writing of the same table in the same JVM using
   CQLSSTableWriter (CASSANDRA-7463)
 * Fix totalDiskSpaceUsed calculation (CASSANDRA-8205)


2.1.1
 * Fix spin loop in AtomicSortedColumns (CASSANDRA-7546)
 * Dont notify when replacing tmplink files (CASSANDRA-8157)
 * Fix validation with multiple CONTAINS clause (CASSANDRA-8131)
 * Fix validation of collections in TriggerExecutor (CASSANDRA-8146)
 * Fix IllegalArgumentException when a list of IN values containing tuples
   is passed as a single arg to a prepared statement with the v1 or v2
   protocol (CASSANDRA-8062)
 * Fix ClassCastException in DISTINCT query on static columns with
   query paging (CASSANDRA-8108)
 * Fix NPE on null nested UDT inside a set (CASSANDRA-8105)
 * Fix exception when querying secondary index on set items or map keys
   when some clustering columns are specified (CASSANDRA-8073)
 * Send proper error response when there is an error during native
   protocol message decode (CASSANDRA-8118)
 * Gossip should ignore generation numbers too far in the future (CASSANDRA-8113)
 * Fix NPE when creating a table with frozen sets, lists (CASSANDRA-8104)
 * Fix high memory use due to tracking reads on incrementally opened sstable
   readers (CASSANDRA-8066)
 * Fix EXECUTE request with skipMetadata=false returning no metadata
   (CASSANDRA-8054)
 * Allow concurrent use of CQLBulkOutputFormat (CASSANDRA-7776)
 * Shutdown JVM on OOM (CASSANDRA-7507)
 * Upgrade netty version and enable epoll event loop (CASSANDRA-7761)
 * Don't duplicate sstables smaller than split size when using
   the sstablesplitter tool (CASSANDRA-7616)
 * Avoid re-parsing already prepared statements (CASSANDRA-7923)
 * Fix some Thrift slice deletions and updates of COMPACT STORAGE
   tables with some clustering columns omitted (CASSANDRA-7990)
 * Fix filtering for CONTAINS on sets (CASSANDRA-8033)
 * Properly track added size (CASSANDRA-7239)
 * Allow compilation in java 8 (CASSANDRA-7208)
 * Fix Assertion error on RangeTombstoneList diff (CASSANDRA-8013)
 * Release references to overlapping sstables during compaction (CASSANDRA-7819)
 * Send notification when opening compaction results early (CASSANDRA-8034)
 * Make native server start block until properly bound (CASSANDRA-7885)
 * (cqlsh) Fix IPv6 support (CASSANDRA-7988)
 * Ignore fat clients when checking for endpoint collision (CASSANDRA-7939)
 * Make sstablerepairedset take a list of files (CASSANDRA-7995)
 * (cqlsh) Tab completeion for indexes on map keys (CASSANDRA-7972)
 * (cqlsh) Fix UDT field selection in select clause (CASSANDRA-7891)
 * Fix resource leak in event of corrupt sstable
 * (cqlsh) Add command line option for cqlshrc file path (CASSANDRA-7131)
 * Provide visibility into prepared statements churn (CASSANDRA-7921, CASSANDRA-7930)
 * Invalidate prepared statements when their keyspace or table is
   dropped (CASSANDRA-7566)
 * cassandra-stress: fix support for NetworkTopologyStrategy (CASSANDRA-7945)
 * Fix saving caches when a table is dropped (CASSANDRA-7784)
 * Add better error checking of new stress profile (CASSANDRA-7716)
 * Use ThreadLocalRandom and remove FBUtilities.threadLocalRandom (CASSANDRA-7934)
 * Prevent operator mistakes due to simultaneous bootstrap (CASSANDRA-7069)
 * cassandra-stress supports whitelist mode for node config (CASSANDRA-7658)
 * GCInspector more closely tracks GC; cassandra-stress and nodetool report it (CASSANDRA-7916)
 * nodetool won't output bogus ownership info without a keyspace (CASSANDRA-7173)
 * Add human readable option to nodetool commands (CASSANDRA-5433)
 * Don't try to set repairedAt on old sstables (CASSANDRA-7913)
 * Add metrics for tracking PreparedStatement use (CASSANDRA-7719)
 * (cqlsh) tab-completion for triggers (CASSANDRA-7824)
 * (cqlsh) Support for query paging (CASSANDRA-7514)
 * (cqlsh) Show progress of COPY operations (CASSANDRA-7789)
 * Add syntax to remove multiple elements from a map (CASSANDRA-6599)
 * Support non-equals conditions in lightweight transactions (CASSANDRA-6839)
 * Add IF [NOT] EXISTS to create/drop triggers (CASSANDRA-7606)
 * (cqlsh) Display the current logged-in user (CASSANDRA-7785)
 * (cqlsh) Don't ignore CTRL-C during COPY FROM execution (CASSANDRA-7815)
 * (cqlsh) Order UDTs according to cross-type dependencies in DESCRIBE
   output (CASSANDRA-7659)
 * (cqlsh) Fix handling of CAS statement results (CASSANDRA-7671)
 * (cqlsh) COPY TO/FROM improvements (CASSANDRA-7405)
 * Support list index operations with conditions (CASSANDRA-7499)
 * Add max live/tombstoned cells to nodetool cfstats output (CASSANDRA-7731)
 * Validate IPv6 wildcard addresses properly (CASSANDRA-7680)
 * (cqlsh) Error when tracing query (CASSANDRA-7613)
 * Avoid IOOBE when building SyntaxError message snippet (CASSANDRA-7569)
 * SSTableExport uses correct validator to create string representation of partition
   keys (CASSANDRA-7498)
 * Avoid NPEs when receiving type changes for an unknown keyspace (CASSANDRA-7689)
 * Add support for custom 2i validation (CASSANDRA-7575)
 * Pig support for hadoop CqlInputFormat (CASSANDRA-6454)
 * Add listen_interface and rpc_interface options (CASSANDRA-7417)
 * Improve schema merge performance (CASSANDRA-7444)
 * Adjust MT depth based on # of partition validating (CASSANDRA-5263)
 * Optimise NativeCell comparisons (CASSANDRA-6755)
 * Configurable client timeout for cqlsh (CASSANDRA-7516)
 * Include snippet of CQL query near syntax error in messages (CASSANDRA-7111)
 * Make repair -pr work with -local (CASSANDRA-7450)
 * Fix error in sstableloader with -cph > 1 (CASSANDRA-8007)
 * Fix snapshot repair error on indexed tables (CASSANDRA-8020)
 * Do not exit nodetool repair when receiving JMX NOTIF_LOST (CASSANDRA-7909)
 * Stream to private IP when available (CASSANDRA-8084)
Merged from 2.0:
 * Reject conditions on DELETE unless full PK is given (CASSANDRA-6430)
 * Properly reject the token function DELETE (CASSANDRA-7747)
 * Force batchlog replay before decommissioning a node (CASSANDRA-7446)
 * Fix hint replay with many accumulated expired hints (CASSANDRA-6998)
 * Fix duplicate results in DISTINCT queries on static columns with query
   paging (CASSANDRA-8108)
 * Add DateTieredCompactionStrategy (CASSANDRA-6602)
 * Properly validate ascii and utf8 string literals in CQL queries (CASSANDRA-8101)
 * (cqlsh) Fix autocompletion for alter keyspace (CASSANDRA-8021)
 * Create backup directories for commitlog archiving during startup (CASSANDRA-8111)
 * Reduce totalBlockFor() for LOCAL_* consistency levels (CASSANDRA-8058)
 * Fix merging schemas with re-dropped keyspaces (CASSANDRA-7256)
 * Fix counters in supercolumns during live upgrades from 1.2 (CASSANDRA-7188)
 * Notify DT subscribers when a column family is truncated (CASSANDRA-8088)
 * Add sanity check of $JAVA on startup (CASSANDRA-7676)
 * Schedule fat client schema pull on join (CASSANDRA-7993)
 * Don't reset nodes' versions when closing IncomingTcpConnections
   (CASSANDRA-7734)
 * Record the real messaging version in all cases in OutboundTcpConnection
   (CASSANDRA-8057)
 * SSL does not work in cassandra-cli (CASSANDRA-7899)
 * Fix potential exception when using ReversedType in DynamicCompositeType
   (CASSANDRA-7898)
 * Better validation of collection values (CASSANDRA-7833)
 * Track min/max timestamps correctly (CASSANDRA-7969)
 * Fix possible overflow while sorting CL segments for replay (CASSANDRA-7992)
 * Increase nodetool Xmx (CASSANDRA-7956)
 * Archive any commitlog segments present at startup (CASSANDRA-6904)
 * CrcCheckChance should adjust based on live CFMetadata not 
   sstable metadata (CASSANDRA-7978)
 * token() should only accept columns in the partitioning
   key order (CASSANDRA-6075)
 * Add method to invalidate permission cache via JMX (CASSANDRA-7977)
 * Allow propagating multiple gossip states atomically (CASSANDRA-6125)
 * Log exceptions related to unclean native protocol client disconnects
   at DEBUG or INFO (CASSANDRA-7849)
 * Allow permissions cache to be set via JMX (CASSANDRA-7698)
 * Include schema_triggers CF in readable system resources (CASSANDRA-7967)
 * Fix RowIndexEntry to report correct serializedSize (CASSANDRA-7948)
 * Make CQLSSTableWriter sync within partitions (CASSANDRA-7360)
 * Potentially use non-local replicas in CqlConfigHelper (CASSANDRA-7906)
 * Explicitly disallow mixing multi-column and single-column
   relations on clustering columns (CASSANDRA-7711)
 * Better error message when condition is set on PK column (CASSANDRA-7804)
 * Don't send schema change responses and events for no-op DDL
   statements (CASSANDRA-7600)
 * (Hadoop) fix cluster initialisation for a split fetching (CASSANDRA-7774)
 * Throw InvalidRequestException when queries contain relations on entire
   collection columns (CASSANDRA-7506)
 * (cqlsh) enable CTRL-R history search with libedit (CASSANDRA-7577)
 * (Hadoop) allow ACFRW to limit nodes to local DC (CASSANDRA-7252)
 * (cqlsh) cqlsh should automatically disable tracing when selecting
   from system_traces (CASSANDRA-7641)
 * (Hadoop) Add CqlOutputFormat (CASSANDRA-6927)
 * Don't depend on cassandra config for nodetool ring (CASSANDRA-7508)
 * (cqlsh) Fix failing cqlsh formatting tests (CASSANDRA-7703)
 * Fix IncompatibleClassChangeError from hadoop2 (CASSANDRA-7229)
 * Add 'nodetool sethintedhandoffthrottlekb' (CASSANDRA-7635)
 * (cqlsh) Add tab-completion for CREATE/DROP USER IF [NOT] EXISTS (CASSANDRA-7611)
 * Catch errors when the JVM pulls the rug out from GCInspector (CASSANDRA-5345)
 * cqlsh fails when version number parts are not int (CASSANDRA-7524)
 * Fix NPE when table dropped during streaming (CASSANDRA-7946)
 * Fix wrong progress when streaming uncompressed (CASSANDRA-7878)
 * Fix possible infinite loop in creating repair range (CASSANDRA-7983)
 * Fix unit in nodetool for streaming throughput (CASSANDRA-7375)
Merged from 1.2:
 * Don't index tombstones (CASSANDRA-7828)
 * Improve PasswordAuthenticator default super user setup (CASSANDRA-7788)


2.1.0
 * (cqlsh) Removed "ALTER TYPE <name> RENAME TO <name>" from tab-completion
   (CASSANDRA-7895)
 * Fixed IllegalStateException in anticompaction (CASSANDRA-7892)
 * cqlsh: DESCRIBE support for frozen UDTs, tuples (CASSANDRA-7863)
 * Avoid exposing internal classes over JMX (CASSANDRA-7879)
 * Add null check for keys when freezing collection (CASSANDRA-7869)
 * Improve stress workload realism (CASSANDRA-7519)


2.1.0-rc7
 * Add frozen keyword and require UDT to be frozen (CASSANDRA-7857)
 * Track added sstable size correctly (CASSANDRA-7239)
 * (cqlsh) Fix case insensitivity (CASSANDRA-7834)
 * Fix failure to stream ranges when moving (CASSANDRA-7836)
 * Correctly remove tmplink files (CASSANDRA-7803)
 * (cqlsh) Fix column name formatting for functions, CAS operations,
   and UDT field selections (CASSANDRA-7806)
 * (cqlsh) Fix COPY FROM handling of null/empty primary key
   values (CASSANDRA-7792)
 * Fix ordering of static cells (CASSANDRA-7763)
Merged from 2.0:
 * Forbid re-adding dropped counter columns (CASSANDRA-7831)
 * Fix CFMetaData#isThriftCompatible() for PK-only tables (CASSANDRA-7832)
 * Always reject inequality on the partition key without token()
   (CASSANDRA-7722)
 * Always send Paxos commit to all replicas (CASSANDRA-7479)
 * Make disruptor_thrift_server invocation pool configurable (CASSANDRA-7594)
 * Make repair no-op when RF=1 (CASSANDRA-7864)


2.0.10
 * Don't send schema change responses and events for no-op DDL
   statements (CASSANDRA-7600)
 * (Hadoop) fix cluster initialisation for a split fetching (CASSANDRA-7774)
 * Configure system.paxos with LeveledCompactionStrategy (CASSANDRA-7753)
 * Fix ALTER clustering column type from DateType to TimestampType when
   using DESC clustering order (CASSANRDA-7797)
 * Throw EOFException if we run out of chunks in compressed datafile
   (CASSANDRA-7664)
 * Fix PRSI handling of CQL3 row markers for row cleanup (CASSANDRA-7787)
 * Fix dropping collection when it's the last regular column (CASSANDRA-7744)
 * Properly reject operations on list index with conditions (CASSANDRA-7499)
 * Make StreamReceiveTask thread safe and gc friendly (CASSANDRA-7795)
 * Validate empty cell names from counter updates (CASSANDRA-7798)
Merged from 1.2:
 * Don't allow compacted sstables to be marked as compacting (CASSANDRA-7145)
 * Track expired tombstones (CASSANDRA-7810)


2.1.0-rc6
 * Fix OOM issue from netty caching over time (CASSANDRA-7743)
 * json2sstable couldn't import JSON for CQL table (CASSANDRA-7477)
 * Invalidate all caches on table drop (CASSANDRA-7561)
 * Skip strict endpoint selection for ranges if RF == nodes (CASSANRA-7765)
 * Fix Thrift range filtering without 2ary index lookups (CASSANDRA-7741)
 * Add tracing entries about concurrent range requests (CASSANDRA-7599)
 * (cqlsh) Fix DESCRIBE for NTS keyspaces (CASSANDRA-7729)
 * Remove netty buffer ref-counting (CASSANDRA-7735)
 * Pass mutated cf to index updater for use by PRSI (CASSANDRA-7742)
 * Include stress yaml example in release and deb (CASSANDRA-7717)
 * workaround for netty issue causing corrupted data off the wire (CASSANDRA-7695)
 * cqlsh DESC CLUSTER fails retrieving ring information (CASSANDRA-7687)
 * Fix binding null values inside UDT (CASSANDRA-7685)
 * Fix UDT field selection with empty fields (CASSANDRA-7670)
 * Bogus deserialization of static cells from sstable (CASSANDRA-7684)
 * Fix NPE on compaction leftover cleanup for dropped table (CASSANDRA-7770)
Merged from 2.0:
 * (cqlsh) Wait up to 10 sec for a tracing session (CASSANDRA-7222)
 * Fix NPE in FileCacheService.sizeInBytes (CASSANDRA-7756)
 * Remove duplicates from StorageService.getJoiningNodes (CASSANDRA-7478)
 * Clone token map outside of hot gossip loops (CASSANDRA-7758)
 * Fix MS expiring map timeout for Paxos messages (CASSANDRA-7752)
 * Do not flush on truncate if durable_writes is false (CASSANDRA-7750)
 * Give CRR a default input_cql Statement (CASSANDRA-7226)
 * Better error message when adding a collection with the same name
   than a previously dropped one (CASSANDRA-6276)
 * Fix validation when adding static columns (CASSANDRA-7730)
 * (Thrift) fix range deletion of supercolumns (CASSANDRA-7733)
 * Fix potential AssertionError in RangeTombstoneList (CASSANDRA-7700)
 * Validate arguments of blobAs* functions (CASSANDRA-7707)
 * Fix potential AssertionError with 2ndary indexes (CASSANDRA-6612)
 * Avoid logging CompactionInterrupted at ERROR (CASSANDRA-7694)
 * Minor leak in sstable2jon (CASSANDRA-7709)
 * Add cassandra.auto_bootstrap system property (CASSANDRA-7650)
 * Update java driver (for hadoop) (CASSANDRA-7618)
 * Remove CqlPagingRecordReader/CqlPagingInputFormat (CASSANDRA-7570)
 * Support connecting to ipv6 jmx with nodetool (CASSANDRA-7669)


2.1.0-rc5
 * Reject counters inside user types (CASSANDRA-7672)
 * Switch to notification-based GCInspector (CASSANDRA-7638)
 * (cqlsh) Handle nulls in UDTs and tuples correctly (CASSANDRA-7656)
 * Don't use strict consistency when replacing (CASSANDRA-7568)
 * Fix min/max cell name collection on 2.0 SSTables with range
   tombstones (CASSANDRA-7593)
 * Tolerate min/max cell names of different lengths (CASSANDRA-7651)
 * Filter cached results correctly (CASSANDRA-7636)
 * Fix tracing on the new SEPExecutor (CASSANDRA-7644)
 * Remove shuffle and taketoken (CASSANDRA-7601)
 * Clean up Windows batch scripts (CASSANDRA-7619)
 * Fix native protocol drop user type notification (CASSANDRA-7571)
 * Give read access to system.schema_usertypes to all authenticated users
   (CASSANDRA-7578)
 * (cqlsh) Fix cqlsh display when zero rows are returned (CASSANDRA-7580)
 * Get java version correctly when JAVA_TOOL_OPTIONS is set (CASSANDRA-7572)
 * Fix NPE when dropping index from non-existent keyspace, AssertionError when
   dropping non-existent index with IF EXISTS (CASSANDRA-7590)
 * Fix sstablelevelresetter hang (CASSANDRA-7614)
 * (cqlsh) Fix deserialization of blobs (CASSANDRA-7603)
 * Use "keyspace updated" schema change message for UDT changes in v1 and
   v2 protocols (CASSANDRA-7617)
 * Fix tracing of range slices and secondary index lookups that are local
   to the coordinator (CASSANDRA-7599)
 * Set -Dcassandra.storagedir for all tool shell scripts (CASSANDRA-7587)
 * Don't swap max/min col names when mutating sstable metadata (CASSANDRA-7596)
 * (cqlsh) Correctly handle paged result sets (CASSANDRA-7625)
 * (cqlsh) Improve waiting for a trace to complete (CASSANDRA-7626)
 * Fix tracing of concurrent range slices and 2ary index queries (CASSANDRA-7626)
 * Fix scrub against collection type (CASSANDRA-7665)
Merged from 2.0:
 * Set gc_grace_seconds to seven days for system schema tables (CASSANDRA-7668)
 * SimpleSeedProvider no longer caches seeds forever (CASSANDRA-7663)
 * Always flush on truncate (CASSANDRA-7511)
 * Fix ReversedType(DateType) mapping to native protocol (CASSANDRA-7576)
 * Always merge ranges owned by a single node (CASSANDRA-6930)
 * Track max/min timestamps for range tombstones (CASSANDRA-7647)
 * Fix NPE when listing saved caches dir (CASSANDRA-7632)


2.1.0-rc4
 * Fix word count hadoop example (CASSANDRA-7200)
 * Updated memtable_cleanup_threshold and memtable_flush_writers defaults 
   (CASSANDRA-7551)
 * (Windows) fix startup when WMI memory query fails (CASSANDRA-7505)
 * Anti-compaction proceeds if any part of the repair failed (CASANDRA-7521)
 * Add missing table name to DROP INDEX responses and notifications (CASSANDRA-7539)
 * Bump CQL version to 3.2.0 and update CQL documentation (CASSANDRA-7527)
 * Fix configuration error message when running nodetool ring (CASSANDRA-7508)
 * Support conditional updates, tuple type, and the v3 protocol in cqlsh (CASSANDRA-7509)
 * Handle queries on multiple secondary index types (CASSANDRA-7525)
 * Fix cqlsh authentication with v3 native protocol (CASSANDRA-7564)
 * Fix NPE when unknown prepared statement ID is used (CASSANDRA-7454)
Merged from 2.0:
 * (Windows) force range-based repair to non-sequential mode (CASSANDRA-7541)
 * Fix range merging when DES scores are zero (CASSANDRA-7535)
 * Warn when SSL certificates have expired (CASSANDRA-7528)
 * Fix error when doing reversed queries with static columns (CASSANDRA-7490)
Merged from 1.2:
 * Set correct stream ID on responses when non-Exception Throwables
   are thrown while handling native protocol messages (CASSANDRA-7470)


2.1.0-rc3
 * Consider expiry when reconciling otherwise equal cells (CASSANDRA-7403)
 * Introduce CQL support for stress tool (CASSANDRA-6146)
 * Fix ClassCastException processing expired messages (CASSANDRA-7496)
 * Fix prepared marker for collections inside UDT (CASSANDRA-7472)
 * Remove left-over populate_io_cache_on_flush and replicate_on_write
   uses (CASSANDRA-7493)
 * (Windows) handle spaces in path names (CASSANDRA-7451)
 * Ensure writes have completed after dropping a table, before recycling
   commit log segments (CASSANDRA-7437)
 * Remove left-over rows_per_partition_to_cache (CASSANDRA-7493)
 * Fix error when CONTAINS is used with a bind marker (CASSANDRA-7502)
 * Properly reject unknown UDT field (CASSANDRA-7484)
Merged from 2.0:
 * Fix CC#collectTimeOrderedData() tombstone optimisations (CASSANDRA-7394)
 * Support DISTINCT for static columns and fix behaviour when DISTINC is
   not use (CASSANDRA-7305).
 * Workaround JVM NPE on JMX bind failure (CASSANDRA-7254)
 * Fix race in FileCacheService RemovalListener (CASSANDRA-7278)
 * Fix inconsistent use of consistencyForCommit that allowed LOCAL_QUORUM
   operations to incorrect become full QUORUM (CASSANDRA-7345)
 * Properly handle unrecognized opcodes and flags (CASSANDRA-7440)
 * (Hadoop) close CqlRecordWriter clients when finished (CASSANDRA-7459)
 * Commit disk failure policy (CASSANDRA-7429)
 * Make sure high level sstables get compacted (CASSANDRA-7414)
 * Fix AssertionError when using empty clustering columns and static columns
   (CASSANDRA-7455)
 * Add option to disable STCS in L0 (CASSANDRA-6621)
 * Upgrade to snappy-java 1.0.5.2 (CASSANDRA-7476)


2.1.0-rc2
 * Fix heap size calculation for CompoundSparseCellName and 
   CompoundSparseCellName.WithCollection (CASSANDRA-7421)
 * Allow counter mutations in UNLOGGED batches (CASSANDRA-7351)
 * Modify reconcile logic to always pick a tombstone over a counter cell
   (CASSANDRA-7346)
 * Avoid incremental compaction on Windows (CASSANDRA-7365)
 * Fix exception when querying a composite-keyed table with a collection index
   (CASSANDRA-7372)
 * Use node's host id in place of counter ids (CASSANDRA-7366)
 * Fix error when doing reversed queries with static columns (CASSANDRA-7490)
 * Backport CASSANDRA-6747 (CASSANDRA-7560)
 * Track max/min timestamps for range tombstones (CASSANDRA-7647)
 * Fix NPE when listing saved caches dir (CASSANDRA-7632)
 * Fix sstableloader unable to connect encrypted node (CASSANDRA-7585)
Merged from 1.2:
 * Clone token map outside of hot gossip loops (CASSANDRA-7758)
 * Add stop method to EmbeddedCassandraService (CASSANDRA-7595)
 * Support connecting to ipv6 jmx with nodetool (CASSANDRA-7669)
 * Set gc_grace_seconds to seven days for system schema tables (CASSANDRA-7668)
 * SimpleSeedProvider no longer caches seeds forever (CASSANDRA-7663)
 * Set correct stream ID on responses when non-Exception Throwables
   are thrown while handling native protocol messages (CASSANDRA-7470)
 * Fix row size miscalculation in LazilyCompactedRow (CASSANDRA-7543)
 * Fix race in background compaction check (CASSANDRA-7745)
 * Don't clear out range tombstones during compaction (CASSANDRA-7808)


2.1.0-rc1
 * Revert flush directory (CASSANDRA-6357)
 * More efficient executor service for fast operations (CASSANDRA-4718)
 * Move less common tools into a new cassandra-tools package (CASSANDRA-7160)
 * Support more concurrent requests in native protocol (CASSANDRA-7231)
 * Add tab-completion to debian nodetool packaging (CASSANDRA-6421)
 * Change concurrent_compactors defaults (CASSANDRA-7139)
 * Add PowerShell Windows launch scripts (CASSANDRA-7001)
 * Make commitlog archive+restore more robust (CASSANDRA-6974)
 * Fix marking commitlogsegments clean (CASSANDRA-6959)
 * Add snapshot "manifest" describing files included (CASSANDRA-6326)
 * Parallel streaming for sstableloader (CASSANDRA-3668)
 * Fix bugs in supercolumns handling (CASSANDRA-7138)
 * Fix ClassClassException on composite dense tables (CASSANDRA-7112)
 * Cleanup and optimize collation and slice iterators (CASSANDRA-7107)
 * Upgrade NBHM lib (CASSANDRA-7128)
 * Optimize netty server (CASSANDRA-6861)
 * Fix repair hang when given CF does not exist (CASSANDRA-7189)
 * Allow c* to be shutdown in an embedded mode (CASSANDRA-5635)
 * Add server side batching to native transport (CASSANDRA-5663)
 * Make batchlog replay asynchronous (CASSANDRA-6134)
 * remove unused classes (CASSANDRA-7197)
 * Limit user types to the keyspace they are defined in (CASSANDRA-6643)
 * Add validate method to CollectionType (CASSANDRA-7208)
 * New serialization format for UDT values (CASSANDRA-7209, CASSANDRA-7261)
 * Fix nodetool netstats (CASSANDRA-7270)
 * Fix potential ClassCastException in HintedHandoffManager (CASSANDRA-7284)
 * Use prepared statements internally (CASSANDRA-6975)
 * Fix broken paging state with prepared statement (CASSANDRA-7120)
 * Fix IllegalArgumentException in CqlStorage (CASSANDRA-7287)
 * Allow nulls/non-existant fields in UDT (CASSANDRA-7206)
 * Backport Thrift MultiSliceRequest (CASSANDRA-7027)
 * Handle overlapping MultiSlices (CASSANDRA-7279)
 * Fix DataOutputTest on Windows (CASSANDRA-7265)
 * Embedded sets in user defined data-types are not updating (CASSANDRA-7267)
 * Add tuple type to CQL/native protocol (CASSANDRA-7248)
 * Fix CqlPagingRecordReader on tables with few rows (CASSANDRA-7322)
Merged from 2.0:
 * Copy compaction options to make sure they are reloaded (CASSANDRA-7290)
 * Add option to do more aggressive tombstone compactions (CASSANDRA-6563)
 * Don't try to compact already-compacting files in HHOM (CASSANDRA-7288)
 * Always reallocate buffers in HSHA (CASSANDRA-6285)
 * (Hadoop) support authentication in CqlRecordReader (CASSANDRA-7221)
 * (Hadoop) Close java driver Cluster in CQLRR.close (CASSANDRA-7228)
 * Warn when 'USING TIMESTAMP' is used on a CAS BATCH (CASSANDRA-7067)
 * return all cpu values from BackgroundActivityMonitor.readAndCompute (CASSANDRA-7183)
 * Correctly delete scheduled range xfers (CASSANDRA-7143)
 * return all cpu values from BackgroundActivityMonitor.readAndCompute (CASSANDRA-7183)  
 * reduce garbage creation in calculatePendingRanges (CASSANDRA-7191)
 * fix c* launch issues on Russian os's due to output of linux 'free' cmd (CASSANDRA-6162)
 * Fix disabling autocompaction (CASSANDRA-7187)
 * Fix potential NumberFormatException when deserializing IntegerType (CASSANDRA-7088)
 * cqlsh can't tab-complete disabling compaction (CASSANDRA-7185)
 * cqlsh: Accept and execute CQL statement(s) from command-line parameter (CASSANDRA-7172)
 * Fix IllegalStateException in CqlPagingRecordReader (CASSANDRA-7198)
 * Fix the InvertedIndex trigger example (CASSANDRA-7211)
 * Add --resolve-ip option to 'nodetool ring' (CASSANDRA-7210)
 * reduce garbage on codec flag deserialization (CASSANDRA-7244) 
 * Fix duplicated error messages on directory creation error at startup (CASSANDRA-5818)
 * Proper null handle for IF with map element access (CASSANDRA-7155)
 * Improve compaction visibility (CASSANDRA-7242)
 * Correctly delete scheduled range xfers (CASSANDRA-7143)
 * Make batchlog replica selection rack-aware (CASSANDRA-6551)
 * Fix CFMetaData#getColumnDefinitionFromColumnName() (CASSANDRA-7074)
 * Fix writetime/ttl functions for static columns (CASSANDRA-7081)
 * Suggest CTRL-C or semicolon after three blank lines in cqlsh (CASSANDRA-7142)
 * Fix 2ndary index queries with DESC clustering order (CASSANDRA-6950)
 * Invalid key cache entries on DROP (CASSANDRA-6525)
 * Fix flapping RecoveryManagerTest (CASSANDRA-7084)
 * Add missing iso8601 patterns for date strings (CASSANDRA-6973)
 * Support selecting multiple rows in a partition using IN (CASSANDRA-6875)
 * Add authentication support to shuffle (CASSANDRA-6484)
 * Swap local and global default read repair chances (CASSANDRA-7320)
 * Add conditional CREATE/DROP USER support (CASSANDRA-7264)
 * Cqlsh counts non-empty lines for "Blank lines" warning (CASSANDRA-7325)
Merged from 1.2:
 * Add Cloudstack snitch (CASSANDRA-7147)
 * Update system.peers correctly when relocating tokens (CASSANDRA-7126)
 * Add Google Compute Engine snitch (CASSANDRA-7132)
 * remove duplicate query for local tokens (CASSANDRA-7182)
 * exit CQLSH with error status code if script fails (CASSANDRA-6344)
 * Fix bug with some IN queries missig results (CASSANDRA-7105)
 * Fix availability validation for LOCAL_ONE CL (CASSANDRA-7319)
 * Hint streaming can cause decommission to fail (CASSANDRA-7219)


2.1.0-beta2
 * Increase default CL space to 8GB (CASSANDRA-7031)
 * Add range tombstones to read repair digests (CASSANDRA-6863)
 * Fix BTree.clear for large updates (CASSANDRA-6943)
 * Fail write instead of logging a warning when unable to append to CL
   (CASSANDRA-6764)
 * Eliminate possibility of CL segment appearing twice in active list 
   (CASSANDRA-6557)
 * Apply DONTNEED fadvise to commitlog segments (CASSANDRA-6759)
 * Switch CRC component to Adler and include it for compressed sstables 
   (CASSANDRA-4165)
 * Allow cassandra-stress to set compaction strategy options (CASSANDRA-6451)
 * Add broadcast_rpc_address option to cassandra.yaml (CASSANDRA-5899)
 * Auto reload GossipingPropertyFileSnitch config (CASSANDRA-5897)
 * Fix overflow of memtable_total_space_in_mb (CASSANDRA-6573)
 * Fix ABTC NPE and apply update function correctly (CASSANDRA-6692)
 * Allow nodetool to use a file or prompt for password (CASSANDRA-6660)
 * Fix AIOOBE when concurrently accessing ABSC (CASSANDRA-6742)
 * Fix assertion error in ALTER TYPE RENAME (CASSANDRA-6705)
 * Scrub should not always clear out repaired status (CASSANDRA-5351)
 * Improve handling of range tombstone for wide partitions (CASSANDRA-6446)
 * Fix ClassCastException for compact table with composites (CASSANDRA-6738)
 * Fix potentially repairing with wrong nodes (CASSANDRA-6808)
 * Change caching option syntax (CASSANDRA-6745)
 * Fix stress to do proper counter reads (CASSANDRA-6835)
 * Fix help message for stress counter_write (CASSANDRA-6824)
 * Fix stress smart Thrift client to pick servers correctly (CASSANDRA-6848)
 * Add logging levels (minimal, normal or verbose) to stress tool (CASSANDRA-6849)
 * Fix race condition in Batch CLE (CASSANDRA-6860)
 * Improve cleanup/scrub/upgradesstables failure handling (CASSANDRA-6774)
 * ByteBuffer write() methods for serializing sstables (CASSANDRA-6781)
 * Proper compare function for CollectionType (CASSANDRA-6783)
 * Update native server to Netty 4 (CASSANDRA-6236)
 * Fix off-by-one error in stress (CASSANDRA-6883)
 * Make OpOrder AutoCloseable (CASSANDRA-6901)
 * Remove sync repair JMX interface (CASSANDRA-6900)
 * Add multiple memory allocation options for memtables (CASSANDRA-6689, 6694)
 * Remove adjusted op rate from stress output (CASSANDRA-6921)
 * Add optimized CF.hasColumns() implementations (CASSANDRA-6941)
 * Serialize batchlog mutations with the version of the target node
   (CASSANDRA-6931)
 * Optimize CounterColumn#reconcile() (CASSANDRA-6953)
 * Properly remove 1.2 sstable support in 2.1 (CASSANDRA-6869)
 * Lock counter cells, not partitions (CASSANDRA-6880)
 * Track presence of legacy counter shards in sstables (CASSANDRA-6888)
 * Ensure safe resource cleanup when replacing sstables (CASSANDRA-6912)
 * Add failure handler to async callback (CASSANDRA-6747)
 * Fix AE when closing SSTable without releasing reference (CASSANDRA-7000)
 * Clean up IndexInfo on keyspace/table drops (CASSANDRA-6924)
 * Only snapshot relative SSTables when sequential repair (CASSANDRA-7024)
 * Require nodetool rebuild_index to specify index names (CASSANDRA-7038)
 * fix cassandra stress errors on reads with native protocol (CASSANDRA-7033)
 * Use OpOrder to guard sstable references for reads (CASSANDRA-6919)
 * Preemptive opening of compaction result (CASSANDRA-6916)
 * Multi-threaded scrub/cleanup/upgradesstables (CASSANDRA-5547)
 * Optimize cellname comparison (CASSANDRA-6934)
 * Native protocol v3 (CASSANDRA-6855)
 * Optimize Cell liveness checks and clean up Cell (CASSANDRA-7119)
 * Support consistent range movements (CASSANDRA-2434)
Merged from 2.0:
 * Avoid race-prone second "scrub" of system keyspace (CASSANDRA-6797)
 * Pool CqlRecordWriter clients by inetaddress rather than Range
   (CASSANDRA-6665)
 * Fix compaction_history timestamps (CASSANDRA-6784)
 * Compare scores of full replica ordering in DES (CASSANDRA-6683)
 * fix CME in SessionInfo updateProgress affecting netstats (CASSANDRA-6577)
 * Allow repairing between specific replicas (CASSANDRA-6440)
 * Allow per-dc enabling of hints (CASSANDRA-6157)
 * Add compatibility for Hadoop 0.2.x (CASSANDRA-5201)
 * Fix EstimatedHistogram races (CASSANDRA-6682)
 * Failure detector correctly converts initial value to nanos (CASSANDRA-6658)
 * Add nodetool taketoken to relocate vnodes (CASSANDRA-4445)
 * Expose bulk loading progress over JMX (CASSANDRA-4757)
 * Correctly handle null with IF conditions and TTL (CASSANDRA-6623)
 * Account for range/row tombstones in tombstone drop
   time histogram (CASSANDRA-6522)
 * Stop CommitLogSegment.close() from calling sync() (CASSANDRA-6652)
 * Make commitlog failure handling configurable (CASSANDRA-6364)
 * Avoid overlaps in LCS (CASSANDRA-6688)
 * Improve support for paginating over composites (CASSANDRA-4851)
 * Fix count(*) queries in a mixed cluster (CASSANDRA-6707)
 * Improve repair tasks(snapshot, differencing) concurrency (CASSANDRA-6566)
 * Fix replaying pre-2.0 commit logs (CASSANDRA-6714)
 * Add static columns to CQL3 (CASSANDRA-6561)
 * Optimize single partition batch statements (CASSANDRA-6737)
 * Disallow post-query re-ordering when paging (CASSANDRA-6722)
 * Fix potential paging bug with deleted columns (CASSANDRA-6748)
 * Fix NPE on BulkLoader caused by losing StreamEvent (CASSANDRA-6636)
 * Fix truncating compression metadata (CASSANDRA-6791)
 * Add CMSClassUnloadingEnabled JVM option (CASSANDRA-6541)
 * Catch memtable flush exceptions during shutdown (CASSANDRA-6735)
 * Fix upgradesstables NPE for non-CF-based indexes (CASSANDRA-6645)
 * Fix UPDATE updating PRIMARY KEY columns implicitly (CASSANDRA-6782)
 * Fix IllegalArgumentException when updating from 1.2 with SuperColumns
   (CASSANDRA-6733)
 * FBUtilities.singleton() should use the CF comparator (CASSANDRA-6778)
 * Fix CQLSStableWriter.addRow(Map<String, Object>) (CASSANDRA-6526)
 * Fix HSHA server introducing corrupt data (CASSANDRA-6285)
 * Fix CAS conditions for COMPACT STORAGE tables (CASSANDRA-6813)
 * Starting threads in OutboundTcpConnectionPool constructor causes race conditions (CASSANDRA-7177)
 * Allow overriding cassandra-rackdc.properties file (CASSANDRA-7072)
 * Set JMX RMI port to 7199 (CASSANDRA-7087)
 * Use LOCAL_QUORUM for data reads at LOCAL_SERIAL (CASSANDRA-6939)
 * Log a warning for large batches (CASSANDRA-6487)
 * Put nodes in hibernate when join_ring is false (CASSANDRA-6961)
 * Avoid early loading of non-system keyspaces before compaction-leftovers 
   cleanup at startup (CASSANDRA-6913)
 * Restrict Windows to parallel repairs (CASSANDRA-6907)
 * (Hadoop) Allow manually specifying start/end tokens in CFIF (CASSANDRA-6436)
 * Fix NPE in MeteredFlusher (CASSANDRA-6820)
 * Fix race processing range scan responses (CASSANDRA-6820)
 * Allow deleting snapshots from dropped keyspaces (CASSANDRA-6821)
 * Add uuid() function (CASSANDRA-6473)
 * Omit tombstones from schema digests (CASSANDRA-6862)
 * Include correct consistencyLevel in LWT timeout (CASSANDRA-6884)
 * Lower chances for losing new SSTables during nodetool refresh and
   ColumnFamilyStore.loadNewSSTables (CASSANDRA-6514)
 * Add support for DELETE ... IF EXISTS to CQL3 (CASSANDRA-5708)
 * Update hadoop_cql3_word_count example (CASSANDRA-6793)
 * Fix handling of RejectedExecution in sync Thrift server (CASSANDRA-6788)
 * Log more information when exceeding tombstone_warn_threshold (CASSANDRA-6865)
 * Fix truncate to not abort due to unreachable fat clients (CASSANDRA-6864)
 * Fix schema concurrency exceptions (CASSANDRA-6841)
 * Fix leaking validator FH in StreamWriter (CASSANDRA-6832)
 * Fix saving triggers to schema (CASSANDRA-6789)
 * Fix trigger mutations when base mutation list is immutable (CASSANDRA-6790)
 * Fix accounting in FileCacheService to allow re-using RAR (CASSANDRA-6838)
 * Fix static counter columns (CASSANDRA-6827)
 * Restore expiring->deleted (cell) compaction optimization (CASSANDRA-6844)
 * Fix CompactionManager.needsCleanup (CASSANDRA-6845)
 * Correctly compare BooleanType values other than 0 and 1 (CASSANDRA-6779)
 * Read message id as string from earlier versions (CASSANDRA-6840)
 * Properly use the Paxos consistency for (non-protocol) batch (CASSANDRA-6837)
 * Add paranoid disk failure option (CASSANDRA-6646)
 * Improve PerRowSecondaryIndex performance (CASSANDRA-6876)
 * Extend triggers to support CAS updates (CASSANDRA-6882)
 * Static columns with IF NOT EXISTS don't always work as expected (CASSANDRA-6873)
 * Fix paging with SELECT DISTINCT (CASSANDRA-6857)
 * Fix UnsupportedOperationException on CAS timeout (CASSANDRA-6923)
 * Improve MeteredFlusher handling of MF-unaffected column families
   (CASSANDRA-6867)
 * Add CqlRecordReader using native pagination (CASSANDRA-6311)
 * Add QueryHandler interface (CASSANDRA-6659)
 * Track liveRatio per-memtable, not per-CF (CASSANDRA-6945)
 * Make sure upgradesstables keeps sstable level (CASSANDRA-6958)
 * Fix LIMIT with static columns (CASSANDRA-6956)
 * Fix clash with CQL column name in thrift validation (CASSANDRA-6892)
 * Fix error with super columns in mixed 1.2-2.0 clusters (CASSANDRA-6966)
 * Fix bad skip of sstables on slice query with composite start/finish (CASSANDRA-6825)
 * Fix unintended update with conditional statement (CASSANDRA-6893)
 * Fix map element access in IF (CASSANDRA-6914)
 * Avoid costly range calculations for range queries on system keyspaces
   (CASSANDRA-6906)
 * Fix SSTable not released if stream session fails (CASSANDRA-6818)
 * Avoid build failure due to ANTLR timeout (CASSANDRA-6991)
 * Queries on compact tables can return more rows that requested (CASSANDRA-7052)
 * USING TIMESTAMP for batches does not work (CASSANDRA-7053)
 * Fix performance regression from CASSANDRA-5614 (CASSANDRA-6949)
 * Ensure that batchlog and hint timeouts do not produce hints (CASSANDRA-7058)
 * Merge groupable mutations in TriggerExecutor#execute() (CASSANDRA-7047)
 * Plug holes in resource release when wiring up StreamSession (CASSANDRA-7073)
 * Re-add parameter columns to tracing session (CASSANDRA-6942)
 * Preserves CQL metadata when updating table from thrift (CASSANDRA-6831)
Merged from 1.2:
 * Fix nodetool display with vnodes (CASSANDRA-7082)
 * Add UNLOGGED, COUNTER options to BATCH documentation (CASSANDRA-6816)
 * add extra SSL cipher suites (CASSANDRA-6613)
 * fix nodetool getsstables for blob PK (CASSANDRA-6803)
 * Fix BatchlogManager#deleteBatch() use of millisecond timestamps
   (CASSANDRA-6822)
 * Continue assassinating even if the endpoint vanishes (CASSANDRA-6787)
 * Schedule schema pulls on change (CASSANDRA-6971)
 * Non-droppable verbs shouldn't be dropped from OTC (CASSANDRA-6980)
 * Shutdown batchlog executor in SS#drain() (CASSANDRA-7025)
 * Fix batchlog to account for CF truncation records (CASSANDRA-6999)
 * Fix CQLSH parsing of functions and BLOB literals (CASSANDRA-7018)
 * Properly load trustore in the native protocol (CASSANDRA-6847)
 * Always clean up references in SerializingCache (CASSANDRA-6994)
 * Don't shut MessagingService down when replacing a node (CASSANDRA-6476)
 * fix npe when doing -Dcassandra.fd_initial_value_ms (CASSANDRA-6751)


2.1.0-beta1
 * Add flush directory distinct from compaction directories (CASSANDRA-6357)
 * Require JNA by default (CASSANDRA-6575)
 * add listsnapshots command to nodetool (CASSANDRA-5742)
 * Introduce AtomicBTreeColumns (CASSANDRA-6271, 6692)
 * Multithreaded commitlog (CASSANDRA-3578)
 * allocate fixed index summary memory pool and resample cold index summaries 
   to use less memory (CASSANDRA-5519)
 * Removed multithreaded compaction (CASSANDRA-6142)
 * Parallelize fetching rows for low-cardinality indexes (CASSANDRA-1337)
 * change logging from log4j to logback (CASSANDRA-5883)
 * switch to LZ4 compression for internode communication (CASSANDRA-5887)
 * Stop using Thrift-generated Index* classes internally (CASSANDRA-5971)
 * Remove 1.2 network compatibility code (CASSANDRA-5960)
 * Remove leveled json manifest migration code (CASSANDRA-5996)
 * Remove CFDefinition (CASSANDRA-6253)
 * Use AtomicIntegerFieldUpdater in RefCountedMemory (CASSANDRA-6278)
 * User-defined types for CQL3 (CASSANDRA-5590)
 * Use of o.a.c.metrics in nodetool (CASSANDRA-5871, 6406)
 * Batch read from OTC's queue and cleanup (CASSANDRA-1632)
 * Secondary index support for collections (CASSANDRA-4511, 6383)
 * SSTable metadata(Stats.db) format change (CASSANDRA-6356)
 * Push composites support in the storage engine
   (CASSANDRA-5417, CASSANDRA-6520)
 * Add snapshot space used to cfstats (CASSANDRA-6231)
 * Add cardinality estimator for key count estimation (CASSANDRA-5906)
 * CF id is changed to be non-deterministic. Data dir/key cache are created
   uniquely for CF id (CASSANDRA-5202)
 * New counters implementation (CASSANDRA-6504)
 * Replace UnsortedColumns, EmptyColumns, TreeMapBackedSortedColumns with new
   ArrayBackedSortedColumns (CASSANDRA-6630, CASSANDRA-6662, CASSANDRA-6690)
 * Add option to use row cache with a given amount of rows (CASSANDRA-5357)
 * Avoid repairing already repaired data (CASSANDRA-5351)
 * Reject counter updates with USING TTL/TIMESTAMP (CASSANDRA-6649)
 * Replace index_interval with min/max_index_interval (CASSANDRA-6379)
 * Lift limitation that order by columns must be selected for IN queries (CASSANDRA-4911)


2.0.5
 * Reduce garbage generated by bloom filter lookups (CASSANDRA-6609)
 * Add ks.cf names to tombstone logging (CASSANDRA-6597)
 * Use LOCAL_QUORUM for LWT operations at LOCAL_SERIAL (CASSANDRA-6495)
 * Wait for gossip to settle before accepting client connections (CASSANDRA-4288)
 * Delete unfinished compaction incrementally (CASSANDRA-6086)
 * Allow specifying custom secondary index options in CQL3 (CASSANDRA-6480)
 * Improve replica pinning for cache efficiency in DES (CASSANDRA-6485)
 * Fix LOCAL_SERIAL from thrift (CASSANDRA-6584)
 * Don't special case received counts in CAS timeout exceptions (CASSANDRA-6595)
 * Add support for 2.1 global counter shards (CASSANDRA-6505)
 * Fix NPE when streaming connection is not yet established (CASSANDRA-6210)
 * Avoid rare duplicate read repair triggering (CASSANDRA-6606)
 * Fix paging discardFirst (CASSANDRA-6555)
 * Fix ArrayIndexOutOfBoundsException in 2ndary index query (CASSANDRA-6470)
 * Release sstables upon rebuilding 2i (CASSANDRA-6635)
 * Add AbstractCompactionStrategy.startup() method (CASSANDRA-6637)
 * SSTableScanner may skip rows during cleanup (CASSANDRA-6638)
 * sstables from stalled repair sessions can resurrect deleted data (CASSANDRA-6503)
 * Switch stress to use ITransportFactory (CASSANDRA-6641)
 * Fix IllegalArgumentException during prepare (CASSANDRA-6592)
 * Fix possible loss of 2ndary index entries during compaction (CASSANDRA-6517)
 * Fix direct Memory on architectures that do not support unaligned long access
   (CASSANDRA-6628)
 * Let scrub optionally skip broken counter partitions (CASSANDRA-5930)
Merged from 1.2:
 * fsync compression metadata (CASSANDRA-6531)
 * Validate CF existence on execution for prepared statement (CASSANDRA-6535)
 * Add ability to throttle batchlog replay (CASSANDRA-6550)
 * Fix executing LOCAL_QUORUM with SimpleStrategy (CASSANDRA-6545)
 * Avoid StackOverflow when using large IN queries (CASSANDRA-6567)
 * Nodetool upgradesstables includes secondary indexes (CASSANDRA-6598)
 * Paginate batchlog replay (CASSANDRA-6569)
 * skip blocking on streaming during drain (CASSANDRA-6603)
 * Improve error message when schema doesn't match loaded sstable (CASSANDRA-6262)
 * Add properties to adjust FD initial value and max interval (CASSANDRA-4375)
 * Fix preparing with batch and delete from collection (CASSANDRA-6607)
 * Fix ABSC reverse iterator's remove() method (CASSANDRA-6629)
 * Handle host ID conflicts properly (CASSANDRA-6615)
 * Move handling of migration event source to solve bootstrap race. (CASSANDRA-6648)
 * Make sure compaction throughput value doesn't overflow with int math (CASSANDRA-6647)


2.0.4
 * Allow removing snapshots of no-longer-existing CFs (CASSANDRA-6418)
 * add StorageService.stopDaemon() (CASSANDRA-4268)
 * add IRE for invalid CF supplied to get_count (CASSANDRA-5701)
 * add client encryption support to sstableloader (CASSANDRA-6378)
 * Fix accept() loop for SSL sockets post-shutdown (CASSANDRA-6468)
 * Fix size-tiered compaction in LCS L0 (CASSANDRA-6496)
 * Fix assertion failure in filterColdSSTables (CASSANDRA-6483)
 * Fix row tombstones in larger-than-memory compactions (CASSANDRA-6008)
 * Fix cleanup ClassCastException (CASSANDRA-6462)
 * Reduce gossip memory use by interning VersionedValue strings (CASSANDRA-6410)
 * Allow specifying datacenters to participate in a repair (CASSANDRA-6218)
 * Fix divide-by-zero in PCI (CASSANDRA-6403)
 * Fix setting last compacted key in the wrong level for LCS (CASSANDRA-6284)
 * Add millisecond precision formats to the timestamp parser (CASSANDRA-6395)
 * Expose a total memtable size metric for a CF (CASSANDRA-6391)
 * cqlsh: handle symlinks properly (CASSANDRA-6425)
 * Fix potential infinite loop when paging query with IN (CASSANDRA-6464)
 * Fix assertion error in AbstractQueryPager.discardFirst (CASSANDRA-6447)
 * Fix streaming older SSTable yields unnecessary tombstones (CASSANDRA-6527)
Merged from 1.2:
 * Improved error message on bad properties in DDL queries (CASSANDRA-6453)
 * Randomize batchlog candidates selection (CASSANDRA-6481)
 * Fix thundering herd on endpoint cache invalidation (CASSANDRA-6345, 6485)
 * Improve batchlog write performance with vnodes (CASSANDRA-6488)
 * cqlsh: quote single quotes in strings inside collections (CASSANDRA-6172)
 * Improve gossip performance for typical messages (CASSANDRA-6409)
 * Throw IRE if a prepared statement has more markers than supported 
   (CASSANDRA-5598)
 * Expose Thread metrics for the native protocol server (CASSANDRA-6234)
 * Change snapshot response message verb to INTERNAL to avoid dropping it 
   (CASSANDRA-6415)
 * Warn when collection read has > 65K elements (CASSANDRA-5428)
 * Fix cache persistence when both row and key cache are enabled 
   (CASSANDRA-6413)
 * (Hadoop) add describe_local_ring (CASSANDRA-6268)
 * Fix handling of concurrent directory creation failure (CASSANDRA-6459)
 * Allow executing CREATE statements multiple times (CASSANDRA-6471)
 * Don't send confusing info with timeouts (CASSANDRA-6491)
 * Don't resubmit counter mutation runnables internally (CASSANDRA-6427)
 * Don't drop local mutations without a hint (CASSANDRA-6510)
 * Don't allow null max_hint_window_in_ms (CASSANDRA-6419)
 * Validate SliceRange start and finish lengths (CASSANDRA-6521)


2.0.3
 * Fix FD leak on slice read path (CASSANDRA-6275)
 * Cancel read meter task when closing SSTR (CASSANDRA-6358)
 * free off-heap IndexSummary during bulk (CASSANDRA-6359)
 * Recover from IOException in accept() thread (CASSANDRA-6349)
 * Improve Gossip tolerance of abnormally slow tasks (CASSANDRA-6338)
 * Fix trying to hint timed out counter writes (CASSANDRA-6322)
 * Allow restoring specific columnfamilies from archived CL (CASSANDRA-4809)
 * Avoid flushing compaction_history after each operation (CASSANDRA-6287)
 * Fix repair assertion error when tombstones expire (CASSANDRA-6277)
 * Skip loading corrupt key cache (CASSANDRA-6260)
 * Fixes for compacting larger-than-memory rows (CASSANDRA-6274)
 * Compact hottest sstables first and optionally omit coldest from
   compaction entirely (CASSANDRA-6109)
 * Fix modifying column_metadata from thrift (CASSANDRA-6182)
 * cqlsh: fix LIST USERS output (CASSANDRA-6242)
 * Add IRequestSink interface (CASSANDRA-6248)
 * Update memtable size while flushing (CASSANDRA-6249)
 * Provide hooks around CQL2/CQL3 statement execution (CASSANDRA-6252)
 * Require Permission.SELECT for CAS updates (CASSANDRA-6247)
 * New CQL-aware SSTableWriter (CASSANDRA-5894)
 * Reject CAS operation when the protocol v1 is used (CASSANDRA-6270)
 * Correctly throw error when frame too large (CASSANDRA-5981)
 * Fix serialization bug in PagedRange with 2ndary indexes (CASSANDRA-6299)
 * Fix CQL3 table validation in Thrift (CASSANDRA-6140)
 * Fix bug missing results with IN clauses (CASSANDRA-6327)
 * Fix paging with reversed slices (CASSANDRA-6343)
 * Set minTimestamp correctly to be able to drop expired sstables (CASSANDRA-6337)
 * Support NaN and Infinity as float literals (CASSANDRA-6003)
 * Remove RF from nodetool ring output (CASSANDRA-6289)
 * Fix attempting to flush empty rows (CASSANDRA-6374)
 * Fix potential out of bounds exception when paging (CASSANDRA-6333)
Merged from 1.2:
 * Optimize FD phi calculation (CASSANDRA-6386)
 * Improve initial FD phi estimate when starting up (CASSANDRA-6385)
 * Don't list CQL3 table in CLI describe even if named explicitely 
   (CASSANDRA-5750)
 * Invalidate row cache when dropping CF (CASSANDRA-6351)
 * add non-jamm path for cached statements (CASSANDRA-6293)
 * add windows bat files for shell commands (CASSANDRA-6145)
 * Require logging in for Thrift CQL2/3 statement preparation (CASSANDRA-6254)
 * restrict max_num_tokens to 1536 (CASSANDRA-6267)
 * Nodetool gets default JMX port from cassandra-env.sh (CASSANDRA-6273)
 * make calculatePendingRanges asynchronous (CASSANDRA-6244)
 * Remove blocking flushes in gossip thread (CASSANDRA-6297)
 * Fix potential socket leak in connectionpool creation (CASSANDRA-6308)
 * Allow LOCAL_ONE/LOCAL_QUORUM to work with SimpleStrategy (CASSANDRA-6238)
 * cqlsh: handle 'null' as session duration (CASSANDRA-6317)
 * Fix json2sstable handling of range tombstones (CASSANDRA-6316)
 * Fix missing one row in reverse query (CASSANDRA-6330)
 * Fix reading expired row value from row cache (CASSANDRA-6325)
 * Fix AssertionError when doing set element deletion (CASSANDRA-6341)
 * Make CL code for the native protocol match the one in C* 2.0
   (CASSANDRA-6347)
 * Disallow altering CQL3 table from thrift (CASSANDRA-6370)
 * Fix size computation of prepared statement (CASSANDRA-6369)


2.0.2
 * Update FailureDetector to use nanontime (CASSANDRA-4925)
 * Fix FileCacheService regressions (CASSANDRA-6149)
 * Never return WriteTimeout for CL.ANY (CASSANDRA-6132)
 * Fix race conditions in bulk loader (CASSANDRA-6129)
 * Add configurable metrics reporting (CASSANDRA-4430)
 * drop queries exceeding a configurable number of tombstones (CASSANDRA-6117)
 * Track and persist sstable read activity (CASSANDRA-5515)
 * Fixes for speculative retry (CASSANDRA-5932, CASSANDRA-6194)
 * Improve memory usage of metadata min/max column names (CASSANDRA-6077)
 * Fix thrift validation refusing row markers on CQL3 tables (CASSANDRA-6081)
 * Fix insertion of collections with CAS (CASSANDRA-6069)
 * Correctly send metadata on SELECT COUNT (CASSANDRA-6080)
 * Track clients' remote addresses in ClientState (CASSANDRA-6070)
 * Create snapshot dir if it does not exist when migrating
   leveled manifest (CASSANDRA-6093)
 * make sequential nodetool repair the default (CASSANDRA-5950)
 * Add more hooks for compaction strategy implementations (CASSANDRA-6111)
 * Fix potential NPE on composite 2ndary indexes (CASSANDRA-6098)
 * Delete can potentially be skipped in batch (CASSANDRA-6115)
 * Allow alter keyspace on system_traces (CASSANDRA-6016)
 * Disallow empty column names in cql (CASSANDRA-6136)
 * Use Java7 file-handling APIs and fix file moving on Windows (CASSANDRA-5383)
 * Save compaction history to system keyspace (CASSANDRA-5078)
 * Fix NPE if StorageService.getOperationMode() is executed before full startup (CASSANDRA-6166)
 * CQL3: support pre-epoch longs for TimestampType (CASSANDRA-6212)
 * Add reloadtriggers command to nodetool (CASSANDRA-4949)
 * cqlsh: ignore empty 'value alias' in DESCRIBE (CASSANDRA-6139)
 * Fix sstable loader (CASSANDRA-6205)
 * Reject bootstrapping if the node already exists in gossip (CASSANDRA-5571)
 * Fix NPE while loading paxos state (CASSANDRA-6211)
 * cqlsh: add SHOW SESSION <tracing-session> command (CASSANDRA-6228)
Merged from 1.2:
 * (Hadoop) Require CFRR batchSize to be at least 2 (CASSANDRA-6114)
 * Add a warning for small LCS sstable size (CASSANDRA-6191)
 * Add ability to list specific KS/CF combinations in nodetool cfstats (CASSANDRA-4191)
 * Mark CF clean if a mutation raced the drop and got it marked dirty (CASSANDRA-5946)
 * Add a LOCAL_ONE consistency level (CASSANDRA-6202)
 * Limit CQL prepared statement cache by size instead of count (CASSANDRA-6107)
 * Tracing should log write failure rather than raw exceptions (CASSANDRA-6133)
 * lock access to TM.endpointToHostIdMap (CASSANDRA-6103)
 * Allow estimated memtable size to exceed slab allocator size (CASSANDRA-6078)
 * Start MeteredFlusher earlier to prevent OOM during CL replay (CASSANDRA-6087)
 * Avoid sending Truncate command to fat clients (CASSANDRA-6088)
 * Allow where clause conditions to be in parenthesis (CASSANDRA-6037)
 * Do not open non-ssl storage port if encryption option is all (CASSANDRA-3916)
 * Move batchlog replay to its own executor (CASSANDRA-6079)
 * Add tombstone debug threshold and histogram (CASSANDRA-6042, 6057)
 * Enable tcp keepalive on incoming connections (CASSANDRA-4053)
 * Fix fat client schema pull NPE (CASSANDRA-6089)
 * Fix memtable flushing for indexed tables (CASSANDRA-6112)
 * Fix skipping columns with multiple slices (CASSANDRA-6119)
 * Expose connected thrift + native client counts (CASSANDRA-5084)
 * Optimize auth setup (CASSANDRA-6122)
 * Trace index selection (CASSANDRA-6001)
 * Update sstablesPerReadHistogram to use biased sampling (CASSANDRA-6164)
 * Log UnknownColumnfamilyException when closing socket (CASSANDRA-5725)
 * Properly error out on CREATE INDEX for counters table (CASSANDRA-6160)
 * Handle JMX notification failure for repair (CASSANDRA-6097)
 * (Hadoop) Fetch no more than 128 splits in parallel (CASSANDRA-6169)
 * stress: add username/password authentication support (CASSANDRA-6068)
 * Fix indexed queries with row cache enabled on parent table (CASSANDRA-5732)
 * Fix compaction race during columnfamily drop (CASSANDRA-5957)
 * Fix validation of empty column names for compact tables (CASSANDRA-6152)
 * Skip replaying mutations that pass CRC but fail to deserialize (CASSANDRA-6183)
 * Rework token replacement to use replace_address (CASSANDRA-5916)
 * Fix altering column types (CASSANDRA-6185)
 * cqlsh: fix CREATE/ALTER WITH completion (CASSANDRA-6196)
 * add windows bat files for shell commands (CASSANDRA-6145)
 * Fix potential stack overflow during range tombstones insertion (CASSANDRA-6181)
 * (Hadoop) Make LOCAL_ONE the default consistency level (CASSANDRA-6214)


2.0.1
 * Fix bug that could allow reading deleted data temporarily (CASSANDRA-6025)
 * Improve memory use defaults (CASSANDRA-6059)
 * Make ThriftServer more easlly extensible (CASSANDRA-6058)
 * Remove Hadoop dependency from ITransportFactory (CASSANDRA-6062)
 * add file_cache_size_in_mb setting (CASSANDRA-5661)
 * Improve error message when yaml contains invalid properties (CASSANDRA-5958)
 * Improve leveled compaction's ability to find non-overlapping L0 compactions
   to work on concurrently (CASSANDRA-5921)
 * Notify indexer of columns shadowed by range tombstones (CASSANDRA-5614)
 * Log Merkle tree stats (CASSANDRA-2698)
 * Switch from crc32 to adler32 for compressed sstable checksums (CASSANDRA-5862)
 * Improve offheap memcpy performance (CASSANDRA-5884)
 * Use a range aware scanner for cleanup (CASSANDRA-2524)
 * Cleanup doesn't need to inspect sstables that contain only local data
   (CASSANDRA-5722)
 * Add ability for CQL3 to list partition keys (CASSANDRA-4536)
 * Improve native protocol serialization (CASSANDRA-5664)
 * Upgrade Thrift to 0.9.1 (CASSANDRA-5923)
 * Require superuser status for adding triggers (CASSANDRA-5963)
 * Make standalone scrubber handle old and new style leveled manifest
   (CASSANDRA-6005)
 * Fix paxos bugs (CASSANDRA-6012, 6013, 6023)
 * Fix paged ranges with multiple replicas (CASSANDRA-6004)
 * Fix potential AssertionError during tracing (CASSANDRA-6041)
 * Fix NPE in sstablesplit (CASSANDRA-6027)
 * Migrate pre-2.0 key/value/column aliases to system.schema_columns
   (CASSANDRA-6009)
 * Paging filter empty rows too agressively (CASSANDRA-6040)
 * Support variadic parameters for IN clauses (CASSANDRA-4210)
 * cqlsh: return the result of CAS writes (CASSANDRA-5796)
 * Fix validation of IN clauses with 2ndary indexes (CASSANDRA-6050)
 * Support named bind variables in CQL (CASSANDRA-6033)
Merged from 1.2:
 * Allow cache-keys-to-save to be set at runtime (CASSANDRA-5980)
 * Avoid second-guessing out-of-space state (CASSANDRA-5605)
 * Tuning knobs for dealing with large blobs and many CFs (CASSANDRA-5982)
 * (Hadoop) Fix CQLRW for thrift tables (CASSANDRA-6002)
 * Fix possible divide-by-zero in HHOM (CASSANDRA-5990)
 * Allow local batchlog writes for CL.ANY (CASSANDRA-5967)
 * Upgrade metrics-core to version 2.2.0 (CASSANDRA-5947)
 * Fix CqlRecordWriter with composite keys (CASSANDRA-5949)
 * Add snitch, schema version, cluster, partitioner to JMX (CASSANDRA-5881)
 * Allow disabling SlabAllocator (CASSANDRA-5935)
 * Make user-defined compaction JMX blocking (CASSANDRA-4952)
 * Fix streaming does not transfer wrapped range (CASSANDRA-5948)
 * Fix loading index summary containing empty key (CASSANDRA-5965)
 * Correctly handle limits in CompositesSearcher (CASSANDRA-5975)
 * Pig: handle CQL collections (CASSANDRA-5867)
 * Pass the updated cf to the PRSI index() method (CASSANDRA-5999)
 * Allow empty CQL3 batches (as no-op) (CASSANDRA-5994)
 * Support null in CQL3 functions (CASSANDRA-5910)
 * Replace the deprecated MapMaker with CacheLoader (CASSANDRA-6007)
 * Add SSTableDeletingNotification to DataTracker (CASSANDRA-6010)
 * Fix snapshots in use get deleted during snapshot repair (CASSANDRA-6011)
 * Move hints and exception count to o.a.c.metrics (CASSANDRA-6017)
 * Fix memory leak in snapshot repair (CASSANDRA-6047)
 * Fix sstable2sjon for CQL3 tables (CASSANDRA-5852)


2.0.0
 * Fix thrift validation when inserting into CQL3 tables (CASSANDRA-5138)
 * Fix periodic memtable flushing behavior with clean memtables (CASSANDRA-5931)
 * Fix dateOf() function for pre-2.0 timestamp columns (CASSANDRA-5928)
 * Fix SSTable unintentionally loads BF when opened for batch (CASSANDRA-5938)
 * Add stream session progress to JMX (CASSANDRA-4757)
 * Fix NPE during CAS operation (CASSANDRA-5925)
Merged from 1.2:
 * Fix getBloomFilterDiskSpaceUsed for AlwaysPresentFilter (CASSANDRA-5900)
 * Don't announce schema version until we've loaded the changes locally
   (CASSANDRA-5904)
 * Fix to support off heap bloom filters size greater than 2 GB (CASSANDRA-5903)
 * Properly handle parsing huge map and set literals (CASSANDRA-5893)


2.0.0-rc2
 * enable vnodes by default (CASSANDRA-5869)
 * fix CAS contention timeout (CASSANDRA-5830)
 * fix HsHa to respect max frame size (CASSANDRA-4573)
 * Fix (some) 2i on composite components omissions (CASSANDRA-5851)
 * cqlsh: add DESCRIBE FULL SCHEMA variant (CASSANDRA-5880)
Merged from 1.2:
 * Correctly validate sparse composite cells in scrub (CASSANDRA-5855)
 * Add KeyCacheHitRate metric to CF metrics (CASSANDRA-5868)
 * cqlsh: add support for multiline comments (CASSANDRA-5798)
 * Handle CQL3 SELECT duplicate IN restrictions on clustering columns
   (CASSANDRA-5856)


2.0.0-rc1
 * improve DecimalSerializer performance (CASSANDRA-5837)
 * fix potential spurious wakeup in AsyncOneResponse (CASSANDRA-5690)
 * fix schema-related trigger issues (CASSANDRA-5774)
 * Better validation when accessing CQL3 table from thrift (CASSANDRA-5138)
 * Fix assertion error during repair (CASSANDRA-5801)
 * Fix range tombstone bug (CASSANDRA-5805)
 * DC-local CAS (CASSANDRA-5797)
 * Add a native_protocol_version column to the system.local table (CASSANRDA-5819)
 * Use index_interval from cassandra.yaml when upgraded (CASSANDRA-5822)
 * Fix buffer underflow on socket close (CASSANDRA-5792)
Merged from 1.2:
 * Fix reading DeletionTime from 1.1-format sstables (CASSANDRA-5814)
 * cqlsh: add collections support to COPY (CASSANDRA-5698)
 * retry important messages for any IOException (CASSANDRA-5804)
 * Allow empty IN relations in SELECT/UPDATE/DELETE statements (CASSANDRA-5626)
 * cqlsh: fix crashing on Windows due to libedit detection (CASSANDRA-5812)
 * fix bulk-loading compressed sstables (CASSANDRA-5820)
 * (Hadoop) fix quoting in CqlPagingRecordReader and CqlRecordWriter 
   (CASSANDRA-5824)
 * update default LCS sstable size to 160MB (CASSANDRA-5727)
 * Allow compacting 2Is via nodetool (CASSANDRA-5670)
 * Hex-encode non-String keys in OPP (CASSANDRA-5793)
 * nodetool history logging (CASSANDRA-5823)
 * (Hadoop) fix support for Thrift tables in CqlPagingRecordReader 
   (CASSANDRA-5752)
 * add "all time blocked" to StatusLogger output (CASSANDRA-5825)
 * Future-proof inter-major-version schema migrations (CASSANDRA-5845)
 * (Hadoop) add CqlPagingRecordReader support for ReversedType in Thrift table
   (CASSANDRA-5718)
 * Add -no-snapshot option to scrub (CASSANDRA-5891)
 * Fix to support off heap bloom filters size greater than 2 GB (CASSANDRA-5903)
 * Properly handle parsing huge map and set literals (CASSANDRA-5893)
 * Fix LCS L0 compaction may overlap in L1 (CASSANDRA-5907)
 * New sstablesplit tool to split large sstables offline (CASSANDRA-4766)
 * Fix potential deadlock in native protocol server (CASSANDRA-5926)
 * Disallow incompatible type change in CQL3 (CASSANDRA-5882)
Merged from 1.1:
 * Correctly validate sparse composite cells in scrub (CASSANDRA-5855)


2.0.0-beta2
 * Replace countPendingHints with Hints Created metric (CASSANDRA-5746)
 * Allow nodetool with no args, and with help to run without a server (CASSANDRA-5734)
 * Cleanup AbstractType/TypeSerializer classes (CASSANDRA-5744)
 * Remove unimplemented cli option schema-mwt (CASSANDRA-5754)
 * Support range tombstones in thrift (CASSANDRA-5435)
 * Normalize table-manipulating CQL3 statements' class names (CASSANDRA-5759)
 * cqlsh: add missing table options to DESCRIBE output (CASSANDRA-5749)
 * Fix assertion error during repair (CASSANDRA-5757)
 * Fix bulkloader (CASSANDRA-5542)
 * Add LZ4 compression to the native protocol (CASSANDRA-5765)
 * Fix bugs in the native protocol v2 (CASSANDRA-5770)
 * CAS on 'primary key only' table (CASSANDRA-5715)
 * Support streaming SSTables of old versions (CASSANDRA-5772)
 * Always respect protocol version in native protocol (CASSANDRA-5778)
 * Fix ConcurrentModificationException during streaming (CASSANDRA-5782)
 * Update deletion timestamp in Commit#updatesWithPaxosTime (CASSANDRA-5787)
 * Thrift cas() method crashes if input columns are not sorted (CASSANDRA-5786)
 * Order columns names correctly when querying for CAS (CASSANDRA-5788)
 * Fix streaming retry (CASSANDRA-5775)
Merged from 1.2:
 * if no seeds can be a reached a node won't start in a ring by itself (CASSANDRA-5768)
 * add cassandra.unsafesystem property (CASSANDRA-5704)
 * (Hadoop) quote identifiers in CqlPagingRecordReader (CASSANDRA-5763)
 * Add replace_node functionality for vnodes (CASSANDRA-5337)
 * Add timeout events to query traces (CASSANDRA-5520)
 * Fix serialization of the LEFT gossip value (CASSANDRA-5696)
 * Pig: support for cql3 tables (CASSANDRA-5234)
 * Fix skipping range tombstones with reverse queries (CASSANDRA-5712)
 * Expire entries out of ThriftSessionManager (CASSANDRA-5719)
 * Don't keep ancestor information in memory (CASSANDRA-5342)
 * Expose native protocol server status in nodetool info (CASSANDRA-5735)
 * Fix pathetic performance of range tombstones (CASSANDRA-5677)
 * Fix querying with an empty (impossible) range (CASSANDRA-5573)
 * cqlsh: handle CUSTOM 2i in DESCRIBE output (CASSANDRA-5760)
 * Fix minor bug in Range.intersects(Bound) (CASSANDRA-5771)
 * cqlsh: handle disabled compression in DESCRIBE output (CASSANDRA-5766)
 * Ensure all UP events are notified on the native protocol (CASSANDRA-5769)
 * Fix formatting of sstable2json with multiple -k arguments (CASSANDRA-5781)
 * Don't rely on row marker for queries in general to hide lost markers
   after TTL expires (CASSANDRA-5762)
 * Sort nodetool help output (CASSANDRA-5776)
 * Fix column expiring during 2 phases compaction (CASSANDRA-5799)
 * now() is being rejected in INSERTs when inside collections (CASSANDRA-5795)


2.0.0-beta1
 * Add support for indexing clustered columns (CASSANDRA-5125)
 * Removed on-heap row cache (CASSANDRA-5348)
 * use nanotime consistently for node-local timeouts (CASSANDRA-5581)
 * Avoid unnecessary second pass on name-based queries (CASSANDRA-5577)
 * Experimental triggers (CASSANDRA-1311)
 * JEMalloc support for off-heap allocation (CASSANDRA-3997)
 * Single-pass compaction (CASSANDRA-4180)
 * Removed token range bisection (CASSANDRA-5518)
 * Removed compatibility with pre-1.2.5 sstables and network messages
   (CASSANDRA-5511)
 * removed PBSPredictor (CASSANDRA-5455)
 * CAS support (CASSANDRA-5062, 5441, 5442, 5443, 5619, 5667)
 * Leveled compaction performs size-tiered compactions in L0 
   (CASSANDRA-5371, 5439)
 * Add yaml network topology snitch for mixed ec2/other envs (CASSANDRA-5339)
 * Log when a node is down longer than the hint window (CASSANDRA-4554)
 * Optimize tombstone creation for ExpiringColumns (CASSANDRA-4917)
 * Improve LeveledScanner work estimation (CASSANDRA-5250, 5407)
 * Replace compaction lock with runWithCompactionsDisabled (CASSANDRA-3430)
 * Change Message IDs to ints (CASSANDRA-5307)
 * Move sstable level information into the Stats component, removing the
   need for a separate Manifest file (CASSANDRA-4872)
 * avoid serializing to byte[] on commitlog append (CASSANDRA-5199)
 * make index_interval configurable per columnfamily (CASSANDRA-3961, CASSANDRA-5650)
 * add default_time_to_live (CASSANDRA-3974)
 * add memtable_flush_period_in_ms (CASSANDRA-4237)
 * replace supercolumns internally by composites (CASSANDRA-3237, 5123)
 * upgrade thrift to 0.9.0 (CASSANDRA-3719)
 * drop unnecessary keyspace parameter from user-defined compaction API 
   (CASSANDRA-5139)
 * more robust solution to incomplete compactions + counters (CASSANDRA-5151)
 * Change order of directory searching for c*.in.sh (CASSANDRA-3983)
 * Add tool to reset SSTable compaction level for LCS (CASSANDRA-5271)
 * Allow custom configuration loader (CASSANDRA-5045)
 * Remove memory emergency pressure valve logic (CASSANDRA-3534)
 * Reduce request latency with eager retry (CASSANDRA-4705)
 * cqlsh: Remove ASSUME command (CASSANDRA-5331)
 * Rebuild BF when loading sstables if bloom_filter_fp_chance
   has changed since compaction (CASSANDRA-5015)
 * remove row-level bloom filters (CASSANDRA-4885)
 * Change Kernel Page Cache skipping into row preheating (disabled by default)
   (CASSANDRA-4937)
 * Improve repair by deciding on a gcBefore before sending
   out TreeRequests (CASSANDRA-4932)
 * Add an official way to disable compactions (CASSANDRA-5074)
 * Reenable ALTER TABLE DROP with new semantics (CASSANDRA-3919)
 * Add binary protocol versioning (CASSANDRA-5436)
 * Swap THshaServer for TThreadedSelectorServer (CASSANDRA-5530)
 * Add alias support to SELECT statement (CASSANDRA-5075)
 * Don't create empty RowMutations in CommitLogReplayer (CASSANDRA-5541)
 * Use range tombstones when dropping cfs/columns from schema (CASSANDRA-5579)
 * cqlsh: drop CQL2/CQL3-beta support (CASSANDRA-5585)
 * Track max/min column names in sstables to be able to optimize slice
   queries (CASSANDRA-5514, CASSANDRA-5595, CASSANDRA-5600)
 * Binary protocol: allow batching already prepared statements (CASSANDRA-4693)
 * Allow preparing timestamp, ttl and limit in CQL3 queries (CASSANDRA-4450)
 * Support native link w/o JNA in Java7 (CASSANDRA-3734)
 * Use SASL authentication in binary protocol v2 (CASSANDRA-5545)
 * Replace Thrift HsHa with LMAX Disruptor based implementation (CASSANDRA-5582)
 * cqlsh: Add row count to SELECT output (CASSANDRA-5636)
 * Include a timestamp with all read commands to determine column expiration
   (CASSANDRA-5149)
 * Streaming 2.0 (CASSANDRA-5286, 5699)
 * Conditional create/drop ks/table/index statements in CQL3 (CASSANDRA-2737)
 * more pre-table creation property validation (CASSANDRA-5693)
 * Redesign repair messages (CASSANDRA-5426)
 * Fix ALTER RENAME post-5125 (CASSANDRA-5702)
 * Disallow renaming a 2ndary indexed column (CASSANDRA-5705)
 * Rename Table to Keyspace (CASSANDRA-5613)
 * Ensure changing column_index_size_in_kb on different nodes don't corrupt the
   sstable (CASSANDRA-5454)
 * Move resultset type information into prepare, not execute (CASSANDRA-5649)
 * Auto paging in binary protocol (CASSANDRA-4415, 5714)
 * Don't tie client side use of AbstractType to JDBC (CASSANDRA-4495)
 * Adds new TimestampType to replace DateType (CASSANDRA-5723, CASSANDRA-5729)
Merged from 1.2:
 * make starting native protocol server idempotent (CASSANDRA-5728)
 * Fix loading key cache when a saved entry is no longer valid (CASSANDRA-5706)
 * Fix serialization of the LEFT gossip value (CASSANDRA-5696)
 * cqlsh: Don't show 'null' in place of empty values (CASSANDRA-5675)
 * Race condition in detecting version on a mixed 1.1/1.2 cluster
   (CASSANDRA-5692)
 * Fix skipping range tombstones with reverse queries (CASSANDRA-5712)
 * Expire entries out of ThriftSessionManager (CASSANRDA-5719)
 * Don't keep ancestor information in memory (CASSANDRA-5342)
 * cqlsh: fix handling of semicolons inside BATCH queries (CASSANDRA-5697)


1.2.6
 * Fix tracing when operation completes before all responses arrive 
   (CASSANDRA-5668)
 * Fix cross-DC mutation forwarding (CASSANDRA-5632)
 * Reduce SSTableLoader memory usage (CASSANDRA-5555)
 * Scale hinted_handoff_throttle_in_kb to cluster size (CASSANDRA-5272)
 * (Hadoop) Add CQL3 input/output formats (CASSANDRA-4421, 5622)
 * (Hadoop) Fix InputKeyRange in CFIF (CASSANDRA-5536)
 * Fix dealing with ridiculously large max sstable sizes in LCS (CASSANDRA-5589)
 * Ignore pre-truncate hints (CASSANDRA-4655)
 * Move System.exit on OOM into a separate thread (CASSANDRA-5273)
 * Write row markers when serializing schema (CASSANDRA-5572)
 * Check only SSTables for the requested range when streaming (CASSANDRA-5569)
 * Improve batchlog replay behavior and hint ttl handling (CASSANDRA-5314)
 * Exclude localTimestamp from validation for tombstones (CASSANDRA-5398)
 * cqlsh: add custom prompt support (CASSANDRA-5539)
 * Reuse prepared statements in hot auth queries (CASSANDRA-5594)
 * cqlsh: add vertical output option (see EXPAND) (CASSANDRA-5597)
 * Add a rate limit option to stress (CASSANDRA-5004)
 * have BulkLoader ignore snapshots directories (CASSANDRA-5587) 
 * fix SnitchProperties logging context (CASSANDRA-5602)
 * Expose whether jna is enabled and memory is locked via JMX (CASSANDRA-5508)
 * cqlsh: fix COPY FROM with ReversedType (CASSANDRA-5610)
 * Allow creating CUSTOM indexes on collections (CASSANDRA-5615)
 * Evaluate now() function at execution time (CASSANDRA-5616)
 * Expose detailed read repair metrics (CASSANDRA-5618)
 * Correct blob literal + ReversedType parsing (CASSANDRA-5629)
 * Allow GPFS to prefer the internal IP like EC2MRS (CASSANDRA-5630)
 * fix help text for -tspw cassandra-cli (CASSANDRA-5643)
 * don't throw away initial causes exceptions for internode encryption issues 
   (CASSANDRA-5644)
 * Fix message spelling errors for cql select statements (CASSANDRA-5647)
 * Suppress custom exceptions thru jmx (CASSANDRA-5652)
 * Update CREATE CUSTOM INDEX syntax (CASSANDRA-5639)
 * Fix PermissionDetails.equals() method (CASSANDRA-5655)
 * Never allow partition key ranges in CQL3 without token() (CASSANDRA-5666)
 * Gossiper incorrectly drops AppState for an upgrading node (CASSANDRA-5660)
 * Connection thrashing during multi-region ec2 during upgrade, due to 
   messaging version (CASSANDRA-5669)
 * Avoid over reconnecting in EC2MRS (CASSANDRA-5678)
 * Fix ReadResponseSerializer.serializedSize() for digest reads (CASSANDRA-5476)
 * allow sstable2json on 2i CFs (CASSANDRA-5694)
Merged from 1.1:
 * Remove buggy thrift max message length option (CASSANDRA-5529)
 * Fix NPE in Pig's widerow mode (CASSANDRA-5488)
 * Add split size parameter to Pig and disable split combination (CASSANDRA-5544)


1.2.5
 * make BytesToken.toString only return hex bytes (CASSANDRA-5566)
 * Ensure that submitBackground enqueues at least one task (CASSANDRA-5554)
 * fix 2i updates with identical values and timestamps (CASSANDRA-5540)
 * fix compaction throttling bursty-ness (CASSANDRA-4316)
 * reduce memory consumption of IndexSummary (CASSANDRA-5506)
 * remove per-row column name bloom filters (CASSANDRA-5492)
 * Include fatal errors in trace events (CASSANDRA-5447)
 * Ensure that PerRowSecondaryIndex is notified of row-level deletes
   (CASSANDRA-5445)
 * Allow empty blob literals in CQL3 (CASSANDRA-5452)
 * Fix streaming RangeTombstones at column index boundary (CASSANDRA-5418)
 * Fix preparing statements when current keyspace is not set (CASSANDRA-5468)
 * Fix SemanticVersion.isSupportedBy minor/patch handling (CASSANDRA-5496)
 * Don't provide oldCfId for post-1.1 system cfs (CASSANDRA-5490)
 * Fix primary range ignores replication strategy (CASSANDRA-5424)
 * Fix shutdown of binary protocol server (CASSANDRA-5507)
 * Fix repair -snapshot not working (CASSANDRA-5512)
 * Set isRunning flag later in binary protocol server (CASSANDRA-5467)
 * Fix use of CQL3 functions with descending clustering order (CASSANDRA-5472)
 * Disallow renaming columns one at a time for thrift table in CQL3
   (CASSANDRA-5531)
 * cqlsh: add CLUSTERING ORDER BY support to DESCRIBE (CASSANDRA-5528)
 * Add custom secondary index support to CQL3 (CASSANDRA-5484)
 * Fix repair hanging silently on unexpected error (CASSANDRA-5229)
 * Fix Ec2Snitch regression introduced by CASSANDRA-5171 (CASSANDRA-5432)
 * Add nodetool enablebackup/disablebackup (CASSANDRA-5556)
 * cqlsh: fix DESCRIBE after case insensitive USE (CASSANDRA-5567)
Merged from 1.1
 * Add retry mechanism to OTC for non-droppable_verbs (CASSANDRA-5393)
 * Use allocator information to improve memtable memory usage estimate
   (CASSANDRA-5497)
 * Fix trying to load deleted row into row cache on startup (CASSANDRA-4463)
 * fsync leveled manifest to avoid corruption (CASSANDRA-5535)
 * Fix Bound intersection computation (CASSANDRA-5551)
 * sstablescrub now respects max memory size in cassandra.in.sh (CASSANDRA-5562)


1.2.4
 * Ensure that PerRowSecondaryIndex updates see the most recent values
   (CASSANDRA-5397)
 * avoid duplicate index entries ind PrecompactedRow and 
   ParallelCompactionIterable (CASSANDRA-5395)
 * remove the index entry on oldColumn when new column is a tombstone 
   (CASSANDRA-5395)
 * Change default stream throughput from 400 to 200 mbps (CASSANDRA-5036)
 * Gossiper logs DOWN for symmetry with UP (CASSANDRA-5187)
 * Fix mixing prepared statements between keyspaces (CASSANDRA-5352)
 * Fix consistency level during bootstrap - strike 3 (CASSANDRA-5354)
 * Fix transposed arguments in AlreadyExistsException (CASSANDRA-5362)
 * Improve asynchronous hint delivery (CASSANDRA-5179)
 * Fix Guava dependency version (12.0 -> 13.0.1) for Maven (CASSANDRA-5364)
 * Validate that provided CQL3 collection value are < 64K (CASSANDRA-5355)
 * Make upgradeSSTable skip current version sstables by default (CASSANDRA-5366)
 * Optimize min/max timestamp collection (CASSANDRA-5373)
 * Invalid streamId in cql binary protocol when using invalid CL 
   (CASSANDRA-5164)
 * Fix validation for IN where clauses with collections (CASSANDRA-5376)
 * Copy resultSet on count query to avoid ConcurrentModificationException 
   (CASSANDRA-5382)
 * Correctly typecheck in CQL3 even with ReversedType (CASSANDRA-5386)
 * Fix streaming compressed files when using encryption (CASSANDRA-5391)
 * cassandra-all 1.2.0 pom missing netty dependency (CASSANDRA-5392)
 * Fix writetime/ttl functions on null values (CASSANDRA-5341)
 * Fix NPE during cql3 select with token() (CASSANDRA-5404)
 * IndexHelper.skipBloomFilters won't skip non-SHA filters (CASSANDRA-5385)
 * cqlsh: Print maps ordered by key, sort sets (CASSANDRA-5413)
 * Add null syntax support in CQL3 for inserts (CASSANDRA-3783)
 * Allow unauthenticated set_keyspace() calls (CASSANDRA-5423)
 * Fix potential incremental backups race (CASSANDRA-5410)
 * Fix prepared BATCH statements with batch-level timestamps (CASSANDRA-5415)
 * Allow overriding superuser setup delay (CASSANDRA-5430)
 * cassandra-shuffle with JMX usernames and passwords (CASSANDRA-5431)
Merged from 1.1:
 * cli: Quote ks and cf names in schema output when needed (CASSANDRA-5052)
 * Fix bad default for min/max timestamp in SSTableMetadata (CASSANDRA-5372)
 * Fix cf name extraction from manifest in Directories.migrateFile() 
   (CASSANDRA-5242)
 * Support pluggable internode authentication (CASSANDRA-5401)


1.2.3
 * add check for sstable overlap within a level on startup (CASSANDRA-5327)
 * replace ipv6 colons in jmx object names (CASSANDRA-5298, 5328)
 * Avoid allocating SSTableBoundedScanner during repair when the range does 
   not intersect the sstable (CASSANDRA-5249)
 * Don't lowercase property map keys (this breaks NTS) (CASSANDRA-5292)
 * Fix composite comparator with super columns (CASSANDRA-5287)
 * Fix insufficient validation of UPDATE queries against counter cfs
   (CASSANDRA-5300)
 * Fix PropertyFileSnitch default DC/Rack behavior (CASSANDRA-5285)
 * Handle null values when executing prepared statement (CASSANDRA-5081)
 * Add netty to pom dependencies (CASSANDRA-5181)
 * Include type arguments in Thrift CQLPreparedResult (CASSANDRA-5311)
 * Fix compaction not removing columns when bf_fp_ratio is 1 (CASSANDRA-5182)
 * cli: Warn about missing CQL3 tables in schema descriptions (CASSANDRA-5309)
 * Re-enable unknown option in replication/compaction strategies option for
   backward compatibility (CASSANDRA-4795)
 * Add binary protocol support to stress (CASSANDRA-4993)
 * cqlsh: Fix COPY FROM value quoting and null handling (CASSANDRA-5305)
 * Fix repair -pr for vnodes (CASSANDRA-5329)
 * Relax CL for auth queries for non-default users (CASSANDRA-5310)
 * Fix AssertionError during repair (CASSANDRA-5245)
 * Don't announce migrations to pre-1.2 nodes (CASSANDRA-5334)
Merged from 1.1:
 * Update offline scrub for 1.0 -> 1.1 directory structure (CASSANDRA-5195)
 * add tmp flag to Descriptor hashcode (CASSANDRA-4021)
 * fix logging of "Found table data in data directories" when only system tables
   are present (CASSANDRA-5289)
 * cli: Add JMX authentication support (CASSANDRA-5080)
 * nodetool: ability to repair specific range (CASSANDRA-5280)
 * Fix possible assertion triggered in SliceFromReadCommand (CASSANDRA-5284)
 * cqlsh: Add inet type support on Windows (ipv4-only) (CASSANDRA-4801)
 * Fix race when initializing ColumnFamilyStore (CASSANDRA-5350)
 * Add UseTLAB JVM flag (CASSANDRA-5361)


1.2.2
 * fix potential for multiple concurrent compactions of the same sstables
   (CASSANDRA-5256)
 * avoid no-op caching of byte[] on commitlog append (CASSANDRA-5199)
 * fix symlinks under data dir not working (CASSANDRA-5185)
 * fix bug in compact storage metadata handling (CASSANDRA-5189)
 * Validate login for USE queries (CASSANDRA-5207)
 * cli: remove default username and password (CASSANDRA-5208)
 * configure populate_io_cache_on_flush per-CF (CASSANDRA-4694)
 * allow configuration of internode socket buffer (CASSANDRA-3378)
 * Make sstable directory picking blacklist-aware again (CASSANDRA-5193)
 * Correctly expire gossip states for edge cases (CASSANDRA-5216)
 * Improve handling of directory creation failures (CASSANDRA-5196)
 * Expose secondary indicies to the rest of nodetool (CASSANDRA-4464)
 * Binary protocol: avoid sending notification for 0.0.0.0 (CASSANDRA-5227)
 * add UseCondCardMark XX jvm settings on jdk 1.7 (CASSANDRA-4366)
 * CQL3 refactor to allow conversion function (CASSANDRA-5226)
 * Fix drop of sstables in some circumstance (CASSANDRA-5232)
 * Implement caching of authorization results (CASSANDRA-4295)
 * Add support for LZ4 compression (CASSANDRA-5038)
 * Fix missing columns in wide rows queries (CASSANDRA-5225)
 * Simplify auth setup and make system_auth ks alterable (CASSANDRA-5112)
 * Stop compactions from hanging during bootstrap (CASSANDRA-5244)
 * fix compressed streaming sending extra chunk (CASSANDRA-5105)
 * Add CQL3-based implementations of IAuthenticator and IAuthorizer
   (CASSANDRA-4898)
 * Fix timestamp-based tomstone removal logic (CASSANDRA-5248)
 * cli: Add JMX authentication support (CASSANDRA-5080)
 * Fix forceFlush behavior (CASSANDRA-5241)
 * cqlsh: Add username autocompletion (CASSANDRA-5231)
 * Fix CQL3 composite partition key error (CASSANDRA-5240)
 * Allow IN clause on last clustering key (CASSANDRA-5230)
Merged from 1.1:
 * fix start key/end token validation for wide row iteration (CASSANDRA-5168)
 * add ConfigHelper support for Thrift frame and max message sizes (CASSANDRA-5188)
 * fix nodetool repair not fail on node down (CASSANDRA-5203)
 * always collect tombstone hints (CASSANDRA-5068)
 * Fix error when sourcing file in cqlsh (CASSANDRA-5235)


1.2.1
 * stream undelivered hints on decommission (CASSANDRA-5128)
 * GossipingPropertyFileSnitch loads saved dc/rack info if needed (CASSANDRA-5133)
 * drain should flush system CFs too (CASSANDRA-4446)
 * add inter_dc_tcp_nodelay setting (CASSANDRA-5148)
 * re-allow wrapping ranges for start_token/end_token range pairitspwng (CASSANDRA-5106)
 * fix validation compaction of empty rows (CASSANDRA-5136)
 * nodetool methods to enable/disable hint storage/delivery (CASSANDRA-4750)
 * disallow bloom filter false positive chance of 0 (CASSANDRA-5013)
 * add threadpool size adjustment methods to JMXEnabledThreadPoolExecutor and 
   CompactionManagerMBean (CASSANDRA-5044)
 * fix hinting for dropped local writes (CASSANDRA-4753)
 * off-heap cache doesn't need mutable column container (CASSANDRA-5057)
 * apply disk_failure_policy to bad disks on initial directory creation 
   (CASSANDRA-4847)
 * Optimize name-based queries to use ArrayBackedSortedColumns (CASSANDRA-5043)
 * Fall back to old manifest if most recent is unparseable (CASSANDRA-5041)
 * pool [Compressed]RandomAccessReader objects on the partitioned read path
   (CASSANDRA-4942)
 * Add debug logging to list filenames processed by Directories.migrateFile 
   method (CASSANDRA-4939)
 * Expose black-listed directories via JMX (CASSANDRA-4848)
 * Log compaction merge counts (CASSANDRA-4894)
 * Minimize byte array allocation by AbstractData{Input,Output} (CASSANDRA-5090)
 * Add SSL support for the binary protocol (CASSANDRA-5031)
 * Allow non-schema system ks modification for shuffle to work (CASSANDRA-5097)
 * cqlsh: Add default limit to SELECT statements (CASSANDRA-4972)
 * cqlsh: fix DESCRIBE for 1.1 cfs in CQL3 (CASSANDRA-5101)
 * Correctly gossip with nodes >= 1.1.7 (CASSANDRA-5102)
 * Ensure CL guarantees on digest mismatch (CASSANDRA-5113)
 * Validate correctly selects on composite partition key (CASSANDRA-5122)
 * Fix exception when adding collection (CASSANDRA-5117)
 * Handle states for non-vnode clusters correctly (CASSANDRA-5127)
 * Refuse unrecognized replication and compaction strategy options (CASSANDRA-4795)
 * Pick the correct value validator in sstable2json for cql3 tables (CASSANDRA-5134)
 * Validate login for describe_keyspace, describe_keyspaces and set_keyspace
   (CASSANDRA-5144)
 * Fix inserting empty maps (CASSANDRA-5141)
 * Don't remove tokens from System table for node we know (CASSANDRA-5121)
 * fix streaming progress report for compresed files (CASSANDRA-5130)
 * Coverage analysis for low-CL queries (CASSANDRA-4858)
 * Stop interpreting dates as valid timeUUID value (CASSANDRA-4936)
 * Adds E notation for floating point numbers (CASSANDRA-4927)
 * Detect (and warn) unintentional use of the cql2 thrift methods when cql3 was
   intended (CASSANDRA-5172)
 * cli: Quote ks and cf names in schema output when needed (CASSANDRA-5052)
 * Fix cf name extraction from manifest in Directories.migrateFile() (CASSANDRA-5242)
 * Replace mistaken usage of commons-logging with slf4j (CASSANDRA-5464)
 * Ensure Jackson dependency matches lib (CASSANDRA-5126)
 * Expose droppable tombstone ratio stats over JMX (CASSANDRA-5159)
Merged from 1.1:
 * Simplify CompressedRandomAccessReader to work around JDK FD bug (CASSANDRA-5088)
 * Improve handling a changing target throttle rate mid-compaction (CASSANDRA-5087)
 * Pig: correctly decode row keys in widerow mode (CASSANDRA-5098)
 * nodetool repair command now prints progress (CASSANDRA-4767)
 * fix user defined compaction to run against 1.1 data directory (CASSANDRA-5118)
 * Fix CQL3 BATCH authorization caching (CASSANDRA-5145)
 * fix get_count returns incorrect value with TTL (CASSANDRA-5099)
 * better handling for mid-compaction failure (CASSANDRA-5137)
 * convert default marshallers list to map for better readability (CASSANDRA-5109)
 * fix ConcurrentModificationException in getBootstrapSource (CASSANDRA-5170)
 * fix sstable maxtimestamp for row deletes and pre-1.1.1 sstables (CASSANDRA-5153)
 * Fix thread growth on node removal (CASSANDRA-5175)
 * Make Ec2Region's datacenter name configurable (CASSANDRA-5155)


1.2.0
 * Disallow counters in collections (CASSANDRA-5082)
 * cqlsh: add unit tests (CASSANDRA-3920)
 * fix default bloom_filter_fp_chance for LeveledCompactionStrategy (CASSANDRA-5093)
Merged from 1.1:
 * add validation for get_range_slices with start_key and end_token (CASSANDRA-5089)


1.2.0-rc2
 * fix nodetool ownership display with vnodes (CASSANDRA-5065)
 * cqlsh: add DESCRIBE KEYSPACES command (CASSANDRA-5060)
 * Fix potential infinite loop when reloading CFS (CASSANDRA-5064)
 * Fix SimpleAuthorizer example (CASSANDRA-5072)
 * cqlsh: force CL.ONE for tracing and system.schema* queries (CASSANDRA-5070)
 * Includes cassandra-shuffle in the debian package (CASSANDRA-5058)
Merged from 1.1:
 * fix multithreaded compaction deadlock (CASSANDRA-4492)
 * fix temporarily missing schema after upgrade from pre-1.1.5 (CASSANDRA-5061)
 * Fix ALTER TABLE overriding compression options with defaults
   (CASSANDRA-4996, 5066)
 * fix specifying and altering crc_check_chance (CASSANDRA-5053)
 * fix Murmur3Partitioner ownership% calculation (CASSANDRA-5076)
 * Don't expire columns sooner than they should in 2ndary indexes (CASSANDRA-5079)


1.2-rc1
 * rename rpc_timeout settings to request_timeout (CASSANDRA-5027)
 * add BF with 0.1 FP to LCS by default (CASSANDRA-5029)
 * Fix preparing insert queries (CASSANDRA-5016)
 * Fix preparing queries with counter increment (CASSANDRA-5022)
 * Fix preparing updates with collections (CASSANDRA-5017)
 * Don't generate UUID based on other node address (CASSANDRA-5002)
 * Fix message when trying to alter a clustering key type (CASSANDRA-5012)
 * Update IAuthenticator to match the new IAuthorizer (CASSANDRA-5003)
 * Fix inserting only a key in CQL3 (CASSANDRA-5040)
 * Fix CQL3 token() function when used with strings (CASSANDRA-5050)
Merged from 1.1:
 * reduce log spam from invalid counter shards (CASSANDRA-5026)
 * Improve schema propagation performance (CASSANDRA-5025)
 * Fix for IndexHelper.IndexFor throws OOB Exception (CASSANDRA-5030)
 * cqlsh: make it possible to describe thrift CFs (CASSANDRA-4827)
 * cqlsh: fix timestamp formatting on some platforms (CASSANDRA-5046)


1.2-beta3
 * make consistency level configurable in cqlsh (CASSANDRA-4829)
 * fix cqlsh rendering of blob fields (CASSANDRA-4970)
 * fix cqlsh DESCRIBE command (CASSANDRA-4913)
 * save truncation position in system table (CASSANDRA-4906)
 * Move CompressionMetadata off-heap (CASSANDRA-4937)
 * allow CLI to GET cql3 columnfamily data (CASSANDRA-4924)
 * Fix rare race condition in getExpireTimeForEndpoint (CASSANDRA-4402)
 * acquire references to overlapping sstables during compaction so bloom filter
   doesn't get free'd prematurely (CASSANDRA-4934)
 * Don't share slice query filter in CQL3 SelectStatement (CASSANDRA-4928)
 * Separate tracing from Log4J (CASSANDRA-4861)
 * Exclude gcable tombstones from merkle-tree computation (CASSANDRA-4905)
 * Better printing of AbstractBounds for tracing (CASSANDRA-4931)
 * Optimize mostRecentTombstone check in CC.collectAllData (CASSANDRA-4883)
 * Change stream session ID to UUID to avoid collision from same node (CASSANDRA-4813)
 * Use Stats.db when bulk loading if present (CASSANDRA-4957)
 * Skip repair on system_trace and keyspaces with RF=1 (CASSANDRA-4956)
 * (cql3) Remove arbitrary SELECT limit (CASSANDRA-4918)
 * Correctly handle prepared operation on collections (CASSANDRA-4945)
 * Fix CQL3 LIMIT (CASSANDRA-4877)
 * Fix Stress for CQL3 (CASSANDRA-4979)
 * Remove cassandra specific exceptions from JMX interface (CASSANDRA-4893)
 * (CQL3) Force using ALLOW FILTERING on potentially inefficient queries (CASSANDRA-4915)
 * (cql3) Fix adding column when the table has collections (CASSANDRA-4982)
 * (cql3) Fix allowing collections with compact storage (CASSANDRA-4990)
 * (cql3) Refuse ttl/writetime function on collections (CASSANDRA-4992)
 * Replace IAuthority with new IAuthorizer (CASSANDRA-4874)
 * clqsh: fix KEY pseudocolumn escaping when describing Thrift tables
   in CQL3 mode (CASSANDRA-4955)
 * add basic authentication support for Pig CassandraStorage (CASSANDRA-3042)
 * fix CQL2 ALTER TABLE compaction_strategy_class altering (CASSANDRA-4965)
Merged from 1.1:
 * Fall back to old describe_splits if d_s_ex is not available (CASSANDRA-4803)
 * Improve error reporting when streaming ranges fail (CASSANDRA-5009)
 * Fix cqlsh timestamp formatting of timezone info (CASSANDRA-4746)
 * Fix assertion failure with leveled compaction (CASSANDRA-4799)
 * Check for null end_token in get_range_slice (CASSANDRA-4804)
 * Remove all remnants of removed nodes (CASSANDRA-4840)
 * Add aut-reloading of the log4j file in debian package (CASSANDRA-4855)
 * Fix estimated row cache entry size (CASSANDRA-4860)
 * reset getRangeSlice filter after finishing a row for get_paged_slice
   (CASSANDRA-4919)
 * expunge row cache post-truncate (CASSANDRA-4940)
 * Allow static CF definition with compact storage (CASSANDRA-4910)
 * Fix endless loop/compaction of schema_* CFs due to broken timestamps (CASSANDRA-4880)
 * Fix 'wrong class type' assertion in CounterColumn (CASSANDRA-4976)


1.2-beta2
 * fp rate of 1.0 disables BF entirely; LCS defaults to 1.0 (CASSANDRA-4876)
 * off-heap bloom filters for row keys (CASSANDRA_4865)
 * add extension point for sstable components (CASSANDRA-4049)
 * improve tracing output (CASSANDRA-4852, 4862)
 * make TRACE verb droppable (CASSANDRA-4672)
 * fix BulkLoader recognition of CQL3 columnfamilies (CASSANDRA-4755)
 * Sort commitlog segments for replay by id instead of mtime (CASSANDRA-4793)
 * Make hint delivery asynchronous (CASSANDRA-4761)
 * Pluggable Thrift transport factories for CLI and cqlsh (CASSANDRA-4609, 4610)
 * cassandra-cli: allow Double value type to be inserted to a column (CASSANDRA-4661)
 * Add ability to use custom TServerFactory implementations (CASSANDRA-4608)
 * optimize batchlog flushing to skip successful batches (CASSANDRA-4667)
 * include metadata for system keyspace itself in schema tables (CASSANDRA-4416)
 * add check to PropertyFileSnitch to verify presence of location for
   local node (CASSANDRA-4728)
 * add PBSPredictor consistency modeler (CASSANDRA-4261)
 * remove vestiges of Thrift unframed mode (CASSANDRA-4729)
 * optimize single-row PK lookups (CASSANDRA-4710)
 * adjust blockFor calculation to account for pending ranges due to node 
   movement (CASSANDRA-833)
 * Change CQL version to 3.0.0 and stop accepting 3.0.0-beta1 (CASSANDRA-4649)
 * (CQL3) Make prepared statement global instead of per connection 
   (CASSANDRA-4449)
 * Fix scrubbing of CQL3 created tables (CASSANDRA-4685)
 * (CQL3) Fix validation when using counter and regular columns in the same 
   table (CASSANDRA-4706)
 * Fix bug starting Cassandra with simple authentication (CASSANDRA-4648)
 * Add support for batchlog in CQL3 (CASSANDRA-4545, 4738)
 * Add support for multiple column family outputs in CFOF (CASSANDRA-4208)
 * Support repairing only the local DC nodes (CASSANDRA-4747)
 * Use rpc_address for binary protocol and change default port (CASSANDRA-4751)
 * Fix use of collections in prepared statements (CASSANDRA-4739)
 * Store more information into peers table (CASSANDRA-4351, 4814)
 * Configurable bucket size for size tiered compaction (CASSANDRA-4704)
 * Run leveled compaction in parallel (CASSANDRA-4310)
 * Fix potential NPE during CFS reload (CASSANDRA-4786)
 * Composite indexes may miss results (CASSANDRA-4796)
 * Move consistency level to the protocol level (CASSANDRA-4734, 4824)
 * Fix Subcolumn slice ends not respected (CASSANDRA-4826)
 * Fix Assertion error in cql3 select (CASSANDRA-4783)
 * Fix list prepend logic (CQL3) (CASSANDRA-4835)
 * Add booleans as literals in CQL3 (CASSANDRA-4776)
 * Allow renaming PK columns in CQL3 (CASSANDRA-4822)
 * Fix binary protocol NEW_NODE event (CASSANDRA-4679)
 * Fix potential infinite loop in tombstone compaction (CASSANDRA-4781)
 * Remove system tables accounting from schema (CASSANDRA-4850)
 * (cql3) Force provided columns in clustering key order in 
   'CLUSTERING ORDER BY' (CASSANDRA-4881)
 * Fix composite index bug (CASSANDRA-4884)
 * Fix short read protection for CQL3 (CASSANDRA-4882)
 * Add tracing support to the binary protocol (CASSANDRA-4699)
 * (cql3) Don't allow prepared marker inside collections (CASSANDRA-4890)
 * Re-allow order by on non-selected columns (CASSANDRA-4645)
 * Bug when composite index is created in a table having collections (CASSANDRA-4909)
 * log index scan subject in CompositesSearcher (CASSANDRA-4904)
Merged from 1.1:
 * add get[Row|Key]CacheEntries to CacheServiceMBean (CASSANDRA-4859)
 * fix get_paged_slice to wrap to next row correctly (CASSANDRA-4816)
 * fix indexing empty column values (CASSANDRA-4832)
 * allow JdbcDate to compose null Date objects (CASSANDRA-4830)
 * fix possible stackoverflow when compacting 1000s of sstables
   (CASSANDRA-4765)
 * fix wrong leveled compaction progress calculation (CASSANDRA-4807)
 * add a close() method to CRAR to prevent leaking file descriptors (CASSANDRA-4820)
 * fix potential infinite loop in get_count (CASSANDRA-4833)
 * fix compositeType.{get/from}String methods (CASSANDRA-4842)
 * (CQL) fix CREATE COLUMNFAMILY permissions check (CASSANDRA-4864)
 * Fix DynamicCompositeType same type comparison (CASSANDRA-4711)
 * Fix duplicate SSTable reference when stream session failed (CASSANDRA-3306)
 * Allow static CF definition with compact storage (CASSANDRA-4910)
 * Fix endless loop/compaction of schema_* CFs due to broken timestamps (CASSANDRA-4880)
 * Fix 'wrong class type' assertion in CounterColumn (CASSANDRA-4976)


1.2-beta1
 * add atomic_batch_mutate (CASSANDRA-4542, -4635)
 * increase default max_hint_window_in_ms to 3h (CASSANDRA-4632)
 * include message initiation time to replicas so they can more
   accurately drop timed-out requests (CASSANDRA-2858)
 * fix clientutil.jar dependencies (CASSANDRA-4566)
 * optimize WriteResponse (CASSANDRA-4548)
 * new metrics (CASSANDRA-4009)
 * redesign KEYS indexes to avoid read-before-write (CASSANDRA-2897)
 * debug tracing (CASSANDRA-1123)
 * parallelize row cache loading (CASSANDRA-4282)
 * Make compaction, flush JBOD-aware (CASSANDRA-4292)
 * run local range scans on the read stage (CASSANDRA-3687)
 * clean up ioexceptions (CASSANDRA-2116)
 * add disk_failure_policy (CASSANDRA-2118)
 * Introduce new json format with row level deletion (CASSANDRA-4054)
 * remove redundant "name" column from schema_keyspaces (CASSANDRA-4433)
 * improve "nodetool ring" handling of multi-dc clusters (CASSANDRA-3047)
 * update NTS calculateNaturalEndpoints to be O(N log N) (CASSANDRA-3881)
 * split up rpc timeout by operation type (CASSANDRA-2819)
 * rewrite key cache save/load to use only sequential i/o (CASSANDRA-3762)
 * update MS protocol with a version handshake + broadcast address id
   (CASSANDRA-4311)
 * multithreaded hint replay (CASSANDRA-4189)
 * add inter-node message compression (CASSANDRA-3127)
 * remove COPP (CASSANDRA-2479)
 * Track tombstone expiration and compact when tombstone content is
   higher than a configurable threshold, default 20% (CASSANDRA-3442, 4234)
 * update MurmurHash to version 3 (CASSANDRA-2975)
 * (CLI) track elapsed time for `delete' operation (CASSANDRA-4060)
 * (CLI) jline version is bumped to 1.0 to properly  support
   'delete' key function (CASSANDRA-4132)
 * Save IndexSummary into new SSTable 'Summary' component (CASSANDRA-2392, 4289)
 * Add support for range tombstones (CASSANDRA-3708)
 * Improve MessagingService efficiency (CASSANDRA-3617)
 * Avoid ID conflicts from concurrent schema changes (CASSANDRA-3794)
 * Set thrift HSHA server thread limit to unlimited by default (CASSANDRA-4277)
 * Avoids double serialization of CF id in RowMutation messages
   (CASSANDRA-4293)
 * stream compressed sstables directly with java nio (CASSANDRA-4297)
 * Support multiple ranges in SliceQueryFilter (CASSANDRA-3885)
 * Add column metadata to system column families (CASSANDRA-4018)
 * (cql3) Always use composite types by default (CASSANDRA-4329)
 * (cql3) Add support for set, map and list (CASSANDRA-3647)
 * Validate date type correctly (CASSANDRA-4441)
 * (cql3) Allow definitions with only a PK (CASSANDRA-4361)
 * (cql3) Add support for row key composites (CASSANDRA-4179)
 * improve DynamicEndpointSnitch by using reservoir sampling (CASSANDRA-4038)
 * (cql3) Add support for 2ndary indexes (CASSANDRA-3680)
 * (cql3) fix defining more than one PK to be invalid (CASSANDRA-4477)
 * remove schema agreement checking from all external APIs (Thrift, CQL and CQL3) (CASSANDRA-4487)
 * add Murmur3Partitioner and make it default for new installations (CASSANDRA-3772, 4621)
 * (cql3) update pseudo-map syntax to use map syntax (CASSANDRA-4497)
 * Finer grained exceptions hierarchy and provides error code with exceptions (CASSANDRA-3979)
 * Adds events push to binary protocol (CASSANDRA-4480)
 * Rewrite nodetool help (CASSANDRA-2293)
 * Make CQL3 the default for CQL (CASSANDRA-4640)
 * update stress tool to be able to use CQL3 (CASSANDRA-4406)
 * Accept all thrift update on CQL3 cf but don't expose their metadata (CASSANDRA-4377)
 * Replace Throttle with Guava's RateLimiter for HintedHandOff (CASSANDRA-4541)
 * fix counter add/get using CQL2 and CQL3 in stress tool (CASSANDRA-4633)
 * Add sstable count per level to cfstats (CASSANDRA-4537)
 * (cql3) Add ALTER KEYSPACE statement (CASSANDRA-4611)
 * (cql3) Allow defining default consistency levels (CASSANDRA-4448)
 * (cql3) Fix queries using LIMIT missing results (CASSANDRA-4579)
 * fix cross-version gossip messaging (CASSANDRA-4576)
 * added inet data type (CASSANDRA-4627)


1.1.6
 * Wait for writes on synchronous read digest mismatch (CASSANDRA-4792)
 * fix commitlog replay for nanotime-infected sstables (CASSANDRA-4782)
 * preflight check ttl for maximum of 20 years (CASSANDRA-4771)
 * (Pig) fix widerow input with single column rows (CASSANDRA-4789)
 * Fix HH to compact with correct gcBefore, which avoids wiping out
   undelivered hints (CASSANDRA-4772)
 * LCS will merge up to 32 L0 sstables as intended (CASSANDRA-4778)
 * NTS will default unconfigured DC replicas to zero (CASSANDRA-4675)
 * use default consistency level in counter validation if none is
   explicitly provide (CASSANDRA-4700)
 * Improve IAuthority interface by introducing fine-grained
   access permissions and grant/revoke commands (CASSANDRA-4490, 4644)
 * fix assumption error in CLI when updating/describing keyspace 
   (CASSANDRA-4322)
 * Adds offline sstablescrub to debian packaging (CASSANDRA-4642)
 * Automatic fixing of overlapping leveled sstables (CASSANDRA-4644)
 * fix error when using ORDER BY with extended selections (CASSANDRA-4689)
 * (CQL3) Fix validation for IN queries for non-PK cols (CASSANDRA-4709)
 * fix re-created keyspace disappering after 1.1.5 upgrade 
   (CASSANDRA-4698, 4752)
 * (CLI) display elapsed time in 2 fraction digits (CASSANDRA-3460)
 * add authentication support to sstableloader (CASSANDRA-4712)
 * Fix CQL3 'is reversed' logic (CASSANDRA-4716, 4759)
 * (CQL3) Don't return ReversedType in result set metadata (CASSANDRA-4717)
 * Backport adding AlterKeyspace statement (CASSANDRA-4611)
 * (CQL3) Correcty accept upper-case data types (CASSANDRA-4770)
 * Add binary protocol events for schema changes (CASSANDRA-4684)
Merged from 1.0:
 * Switch from NBHM to CHM in MessagingService's callback map, which
   prevents OOM in long-running instances (CASSANDRA-4708)


1.1.5
 * add SecondaryIndex.reload API (CASSANDRA-4581)
 * use millis + atomicint for commitlog segment creation instead of
   nanotime, which has issues under some hypervisors (CASSANDRA-4601)
 * fix FD leak in slice queries (CASSANDRA-4571)
 * avoid recursion in leveled compaction (CASSANDRA-4587)
 * increase stack size under Java7 to 180K
 * Log(info) schema changes (CASSANDRA-4547)
 * Change nodetool setcachecapcity to manipulate global caches (CASSANDRA-4563)
 * (cql3) fix setting compaction strategy (CASSANDRA-4597)
 * fix broken system.schema_* timestamps on system startup (CASSANDRA-4561)
 * fix wrong skip of cache saving (CASSANDRA-4533)
 * Avoid NPE when lost+found is in data dir (CASSANDRA-4572)
 * Respect five-minute flush moratorium after initial CL replay (CASSANDRA-4474)
 * Adds ntp as recommended in debian packaging (CASSANDRA-4606)
 * Configurable transport in CF Record{Reader|Writer} (CASSANDRA-4558)
 * (cql3) fix potential NPE with both equal and unequal restriction (CASSANDRA-4532)
 * (cql3) improves ORDER BY validation (CASSANDRA-4624)
 * Fix potential deadlock during counter writes (CASSANDRA-4578)
 * Fix cql error with ORDER BY when using IN (CASSANDRA-4612)
Merged from 1.0:
 * increase Xss to 160k to accomodate latest 1.6 JVMs (CASSANDRA-4602)
 * fix toString of hint destination tokens (CASSANDRA-4568)
 * Fix multiple values for CurrentLocal NodeID (CASSANDRA-4626)


1.1.4
 * fix offline scrub to catch >= out of order rows (CASSANDRA-4411)
 * fix cassandra-env.sh on RHEL and other non-dash-based systems 
   (CASSANDRA-4494)
Merged from 1.0:
 * (Hadoop) fix setting key length for old-style mapred api (CASSANDRA-4534)
 * (Hadoop) fix iterating through a resultset consisting entirely
   of tombstoned rows (CASSANDRA-4466)


1.1.3
 * (cqlsh) add COPY TO (CASSANDRA-4434)
 * munmap commitlog segments before rename (CASSANDRA-4337)
 * (JMX) rename getRangeKeySample to sampleKeyRange to avoid returning
   multi-MB results as an attribute (CASSANDRA-4452)
 * flush based on data size, not throughput; overwritten columns no 
   longer artificially inflate liveRatio (CASSANDRA-4399)
 * update default commitlog segment size to 32MB and total commitlog
   size to 32/1024 MB for 32/64 bit JVMs, respectively (CASSANDRA-4422)
 * avoid using global partitioner to estimate ranges in index sstables
   (CASSANDRA-4403)
 * restore pre-CASSANDRA-3862 approach to removing expired tombstones
   from row cache during compaction (CASSANDRA-4364)
 * (stress) support for CQL prepared statements (CASSANDRA-3633)
 * Correctly catch exception when Snappy cannot be loaded (CASSANDRA-4400)
 * (cql3) Support ORDER BY when IN condition is given in WHERE clause (CASSANDRA-4327)
 * (cql3) delete "component_index" column on DROP TABLE call (CASSANDRA-4420)
 * change nanoTime() to currentTimeInMillis() in schema related code (CASSANDRA-4432)
 * add a token generation tool (CASSANDRA-3709)
 * Fix LCS bug with sstable containing only 1 row (CASSANDRA-4411)
 * fix "Can't Modify Index Name" problem on CF update (CASSANDRA-4439)
 * Fix assertion error in getOverlappingSSTables during repair (CASSANDRA-4456)
 * fix nodetool's setcompactionthreshold command (CASSANDRA-4455)
 * Ensure compacted files are never used, to avoid counter overcount (CASSANDRA-4436)
Merged from 1.0:
 * Push the validation of secondary index values to the SecondaryIndexManager (CASSANDRA-4240)
 * allow dropping columns shadowed by not-yet-expired supercolumn or row
   tombstones in PrecompactedRow (CASSANDRA-4396)


1.1.2
 * Fix cleanup not deleting index entries (CASSANDRA-4379)
 * Use correct partitioner when saving + loading caches (CASSANDRA-4331)
 * Check schema before trying to export sstable (CASSANDRA-2760)
 * Raise a meaningful exception instead of NPE when PFS encounters
   an unconfigured node + no default (CASSANDRA-4349)
 * fix bug in sstable blacklisting with LCS (CASSANDRA-4343)
 * LCS no longer promotes tiny sstables out of L0 (CASSANDRA-4341)
 * skip tombstones during hint replay (CASSANDRA-4320)
 * fix NPE in compactionstats (CASSANDRA-4318)
 * enforce 1m min keycache for auto (CASSANDRA-4306)
 * Have DeletedColumn.isMFD always return true (CASSANDRA-4307)
 * (cql3) exeption message for ORDER BY constraints said primary filter can be
    an IN clause, which is misleading (CASSANDRA-4319)
 * (cql3) Reject (not yet supported) creation of 2ndardy indexes on tables with
   composite primary keys (CASSANDRA-4328)
 * Set JVM stack size to 160k for java 7 (CASSANDRA-4275)
 * cqlsh: add COPY command to load data from CSV flat files (CASSANDRA-4012)
 * CFMetaData.fromThrift to throw ConfigurationException upon error (CASSANDRA-4353)
 * Use CF comparator to sort indexed columns in SecondaryIndexManager
   (CASSANDRA-4365)
 * add strategy_options to the KSMetaData.toString() output (CASSANDRA-4248)
 * (cql3) fix range queries containing unqueried results (CASSANDRA-4372)
 * (cql3) allow updating column_alias types (CASSANDRA-4041)
 * (cql3) Fix deletion bug (CASSANDRA-4193)
 * Fix computation of overlapping sstable for leveled compaction (CASSANDRA-4321)
 * Improve scrub and allow to run it offline (CASSANDRA-4321)
 * Fix assertionError in StorageService.bulkLoad (CASSANDRA-4368)
 * (cqlsh) add option to authenticate to a keyspace at startup (CASSANDRA-4108)
 * (cqlsh) fix ASSUME functionality (CASSANDRA-4352)
 * Fix ColumnFamilyRecordReader to not return progress > 100% (CASSANDRA-3942)
Merged from 1.0:
 * Set gc_grace on index CF to 0 (CASSANDRA-4314)


1.1.1
 * add populate_io_cache_on_flush option (CASSANDRA-2635)
 * allow larger cache capacities than 2GB (CASSANDRA-4150)
 * add getsstables command to nodetool (CASSANDRA-4199)
 * apply parent CF compaction settings to secondary index CFs (CASSANDRA-4280)
 * preserve commitlog size cap when recycling segments at startup
   (CASSANDRA-4201)
 * (Hadoop) fix split generation regression (CASSANDRA-4259)
 * ignore min/max compactions settings in LCS, while preserving
   behavior that min=max=0 disables autocompaction (CASSANDRA-4233)
 * log number of rows read from saved cache (CASSANDRA-4249)
 * calculate exact size required for cleanup operations (CASSANDRA-1404)
 * avoid blocking additional writes during flush when the commitlog
   gets behind temporarily (CASSANDRA-1991)
 * enable caching on index CFs based on data CF cache setting (CASSANDRA-4197)
 * warn on invalid replication strategy creation options (CASSANDRA-4046)
 * remove [Freeable]Memory finalizers (CASSANDRA-4222)
 * include tombstone size in ColumnFamily.size, which can prevent OOM
   during sudden mass delete operations by yielding a nonzero liveRatio
   (CASSANDRA-3741)
 * Open 1 sstableScanner per level for leveled compaction (CASSANDRA-4142)
 * Optimize reads when row deletion timestamps allow us to restrict
   the set of sstables we check (CASSANDRA-4116)
 * add support for commitlog archiving and point-in-time recovery
   (CASSANDRA-3690)
 * avoid generating redundant compaction tasks during streaming
   (CASSANDRA-4174)
 * add -cf option to nodetool snapshot, and takeColumnFamilySnapshot to
   StorageService mbean (CASSANDRA-556)
 * optimize cleanup to drop entire sstables where possible (CASSANDRA-4079)
 * optimize truncate when autosnapshot is disabled (CASSANDRA-4153)
 * update caches to use byte[] keys to reduce memory overhead (CASSANDRA-3966)
 * add column limit to cli (CASSANDRA-3012, 4098)
 * clean up and optimize DataOutputBuffer, used by CQL compression and
   CompositeType (CASSANDRA-4072)
 * optimize commitlog checksumming (CASSANDRA-3610)
 * identify and blacklist corrupted SSTables from future compactions 
   (CASSANDRA-2261)
 * Move CfDef and KsDef validation out of thrift (CASSANDRA-4037)
 * Expose API to repair a user provided range (CASSANDRA-3912)
 * Add way to force the cassandra-cli to refresh its schema (CASSANDRA-4052)
 * Avoid having replicate on write tasks stacking up at CL.ONE (CASSANDRA-2889)
 * (cql3) Backwards compatibility for composite comparators in non-cql3-aware
   clients (CASSANDRA-4093)
 * (cql3) Fix order by for reversed queries (CASSANDRA-4160)
 * (cql3) Add ReversedType support (CASSANDRA-4004)
 * (cql3) Add timeuuid type (CASSANDRA-4194)
 * (cql3) Minor fixes (CASSANDRA-4185)
 * (cql3) Fix prepared statement in BATCH (CASSANDRA-4202)
 * (cql3) Reduce the list of reserved keywords (CASSANDRA-4186)
 * (cql3) Move max/min compaction thresholds to compaction strategy options
   (CASSANDRA-4187)
 * Fix exception during move when localhost is the only source (CASSANDRA-4200)
 * (cql3) Allow paging through non-ordered partitioner results (CASSANDRA-3771)
 * (cql3) Fix drop index (CASSANDRA-4192)
 * (cql3) Don't return range ghosts anymore (CASSANDRA-3982)
 * fix re-creating Keyspaces/ColumnFamilies with the same name as dropped
   ones (CASSANDRA-4219)
 * fix SecondaryIndex LeveledManifest save upon snapshot (CASSANDRA-4230)
 * fix missing arrayOffset in FBUtilities.hash (CASSANDRA-4250)
 * (cql3) Add name of parameters in CqlResultSet (CASSANDRA-4242)
 * (cql3) Correctly validate order by queries (CASSANDRA-4246)
 * rename stress to cassandra-stress for saner packaging (CASSANDRA-4256)
 * Fix exception on colum metadata with non-string comparator (CASSANDRA-4269)
 * Check for unknown/invalid compression options (CASSANDRA-4266)
 * (cql3) Adds simple access to column timestamp and ttl (CASSANDRA-4217)
 * (cql3) Fix range queries with secondary indexes (CASSANDRA-4257)
 * Better error messages from improper input in cli (CASSANDRA-3865)
 * Try to stop all compaction upon Keyspace or ColumnFamily drop (CASSANDRA-4221)
 * (cql3) Allow keyspace properties to contain hyphens (CASSANDRA-4278)
 * (cql3) Correctly validate keyspace access in create table (CASSANDRA-4296)
 * Avoid deadlock in migration stage (CASSANDRA-3882)
 * Take supercolumn names and deletion info into account in memtable throughput
   (CASSANDRA-4264)
 * Add back backward compatibility for old style replication factor (CASSANDRA-4294)
 * Preserve compatibility with pre-1.1 index queries (CASSANDRA-4262)
Merged from 1.0:
 * Fix super columns bug where cache is not updated (CASSANDRA-4190)
 * fix maxTimestamp to include row tombstones (CASSANDRA-4116)
 * (CLI) properly handle quotes in create/update keyspace commands (CASSANDRA-4129)
 * Avoids possible deadlock during bootstrap (CASSANDRA-4159)
 * fix stress tool that hangs forever on timeout or error (CASSANDRA-4128)
 * stress tool to return appropriate exit code on failure (CASSANDRA-4188)
 * fix compaction NPE when out of disk space and assertions disabled
   (CASSANDRA-3985)
 * synchronize LCS getEstimatedTasks to avoid CME (CASSANDRA-4255)
 * ensure unique streaming session id's (CASSANDRA-4223)
 * kick off background compaction when min/max thresholds change 
   (CASSANDRA-4279)
 * improve ability of STCS.getBuckets to deal with 100s of 1000s of
   sstables, such as when convertinb back from LCS (CASSANDRA-4287)
 * Oversize integer in CQL throws NumberFormatException (CASSANDRA-4291)
 * fix 1.0.x node join to mixed version cluster, other nodes >= 1.1 (CASSANDRA-4195)
 * Fix LCS splitting sstable base on uncompressed size (CASSANDRA-4419)
 * Push the validation of secondary index values to the SecondaryIndexManager (CASSANDRA-4240)
 * Don't purge columns during upgradesstables (CASSANDRA-4462)
 * Make cqlsh work with piping (CASSANDRA-4113)
 * Validate arguments for nodetool decommission (CASSANDRA-4061)
 * Report thrift status in nodetool info (CASSANDRA-4010)


1.1.0-final
 * average a reduced liveRatio estimate with the previous one (CASSANDRA-4065)
 * Allow KS and CF names up to 48 characters (CASSANDRA-4157)
 * fix stress build (CASSANDRA-4140)
 * add time remaining estimate to nodetool compactionstats (CASSANDRA-4167)
 * (cql) fix NPE in cql3 ALTER TABLE (CASSANDRA-4163)
 * (cql) Add support for CL.TWO and CL.THREE in CQL (CASSANDRA-4156)
 * (cql) Fix type in CQL3 ALTER TABLE preventing update (CASSANDRA-4170)
 * (cql) Throw invalid exception from CQL3 on obsolete options (CASSANDRA-4171)
 * (cqlsh) fix recognizing uppercase SELECT keyword (CASSANDRA-4161)
 * Pig: wide row support (CASSANDRA-3909)
Merged from 1.0:
 * avoid streaming empty files with bulk loader if sstablewriter errors out
   (CASSANDRA-3946)


1.1-rc1
 * Include stress tool in binary builds (CASSANDRA-4103)
 * (Hadoop) fix wide row iteration when last row read was deleted
   (CASSANDRA-4154)
 * fix read_repair_chance to really default to 0.1 in the cli (CASSANDRA-4114)
 * Adds caching and bloomFilterFpChange to CQL options (CASSANDRA-4042)
 * Adds posibility to autoconfigure size of the KeyCache (CASSANDRA-4087)
 * fix KEYS index from skipping results (CASSANDRA-3996)
 * Remove sliced_buffer_size_in_kb dead option (CASSANDRA-4076)
 * make loadNewSStable preserve sstable version (CASSANDRA-4077)
 * Respect 1.0 cache settings as much as possible when upgrading 
   (CASSANDRA-4088)
 * relax path length requirement for sstable files when upgrading on 
   non-Windows platforms (CASSANDRA-4110)
 * fix terminination of the stress.java when errors were encountered
   (CASSANDRA-4128)
 * Move CfDef and KsDef validation out of thrift (CASSANDRA-4037)
 * Fix get_paged_slice (CASSANDRA-4136)
 * CQL3: Support slice with exclusive start and stop (CASSANDRA-3785)
Merged from 1.0:
 * support PropertyFileSnitch in bulk loader (CASSANDRA-4145)
 * add auto_snapshot option allowing disabling snapshot before drop/truncate
   (CASSANDRA-3710)
 * allow short snitch names (CASSANDRA-4130)


1.1-beta2
 * rename loaded sstables to avoid conflicts with local snapshots
   (CASSANDRA-3967)
 * start hint replay as soon as FD notifies that the target is back up
   (CASSANDRA-3958)
 * avoid unproductive deserializing of cached rows during compaction
   (CASSANDRA-3921)
 * fix concurrency issues with CQL keyspace creation (CASSANDRA-3903)
 * Show Effective Owership via Nodetool ring <keyspace> (CASSANDRA-3412)
 * Update ORDER BY syntax for CQL3 (CASSANDRA-3925)
 * Fix BulkRecordWriter to not throw NPE if reducer gets no map data from Hadoop (CASSANDRA-3944)
 * Fix bug with counters in super columns (CASSANDRA-3821)
 * Remove deprecated merge_shard_chance (CASSANDRA-3940)
 * add a convenient way to reset a node's schema (CASSANDRA-2963)
 * fix for intermittent SchemaDisagreementException (CASSANDRA-3884)
 * CLI `list <CF>` to limit number of columns and their order (CASSANDRA-3012)
 * ignore deprecated KsDef/CfDef/ColumnDef fields in native schema (CASSANDRA-3963)
 * CLI to report when unsupported column_metadata pair was given (CASSANDRA-3959)
 * reincarnate removed and deprecated KsDef/CfDef attributes (CASSANDRA-3953)
 * Fix race between writes and read for cache (CASSANDRA-3862)
 * perform static initialization of StorageProxy on start-up (CASSANDRA-3797)
 * support trickling fsync() on writes (CASSANDRA-3950)
 * expose counters for unavailable/timeout exceptions given to thrift clients (CASSANDRA-3671)
 * avoid quadratic startup time in LeveledManifest (CASSANDRA-3952)
 * Add type information to new schema_ columnfamilies and remove thrift
   serialization for schema (CASSANDRA-3792)
 * add missing column validator options to the CLI help (CASSANDRA-3926)
 * skip reading saved key cache if CF's caching strategy is NONE or ROWS_ONLY (CASSANDRA-3954)
 * Unify migration code (CASSANDRA-4017)
Merged from 1.0:
 * cqlsh: guess correct version of Python for Arch Linux (CASSANDRA-4090)
 * (CLI) properly handle quotes in create/update keyspace commands (CASSANDRA-4129)
 * Avoids possible deadlock during bootstrap (CASSANDRA-4159)
 * fix stress tool that hangs forever on timeout or error (CASSANDRA-4128)
 * Fix super columns bug where cache is not updated (CASSANDRA-4190)
 * stress tool to return appropriate exit code on failure (CASSANDRA-4188)


1.0.9
 * improve index sampling performance (CASSANDRA-4023)
 * always compact away deleted hints immediately after handoff (CASSANDRA-3955)
 * delete hints from dropped ColumnFamilies on handoff instead of
   erroring out (CASSANDRA-3975)
 * add CompositeType ref to the CLI doc for create/update column family (CASSANDRA-3980)
 * Pig: support Counter ColumnFamilies (CASSANDRA-3973)
 * Pig: Composite column support (CASSANDRA-3684)
 * Avoid NPE during repair when a keyspace has no CFs (CASSANDRA-3988)
 * Fix division-by-zero error on get_slice (CASSANDRA-4000)
 * don't change manifest level for cleanup, scrub, and upgradesstables
   operations under LeveledCompactionStrategy (CASSANDRA-3989, 4112)
 * fix race leading to super columns assertion failure (CASSANDRA-3957)
 * fix NPE on invalid CQL delete command (CASSANDRA-3755)
 * allow custom types in CLI's assume command (CASSANDRA-4081)
 * fix totalBytes count for parallel compactions (CASSANDRA-3758)
 * fix intermittent NPE in get_slice (CASSANDRA-4095)
 * remove unnecessary asserts in native code interfaces (CASSANDRA-4096)
 * Validate blank keys in CQL to avoid assertion errors (CASSANDRA-3612)
 * cqlsh: fix bad decoding of some column names (CASSANDRA-4003)
 * cqlsh: fix incorrect padding with unicode chars (CASSANDRA-4033)
 * Fix EC2 snitch incorrectly reporting region (CASSANDRA-4026)
 * Shut down thrift during decommission (CASSANDRA-4086)
 * Expose nodetool cfhistograms for 2ndary indexes (CASSANDRA-4063)
Merged from 0.8:
 * Fix ConcurrentModificationException in gossiper (CASSANDRA-4019)


1.1-beta1
 * (cqlsh)
   + add SOURCE and CAPTURE commands, and --file option (CASSANDRA-3479)
   + add ALTER COLUMNFAMILY WITH (CASSANDRA-3523)
   + bundle Python dependencies with Cassandra (CASSANDRA-3507)
   + added to Debian package (CASSANDRA-3458)
   + display byte data instead of erroring out on decode failure 
     (CASSANDRA-3874)
 * add nodetool rebuild_index (CASSANDRA-3583)
 * add nodetool rangekeysample (CASSANDRA-2917)
 * Fix streaming too much data during move operations (CASSANDRA-3639)
 * Nodetool and CLI connect to localhost by default (CASSANDRA-3568)
 * Reduce memory used by primary index sample (CASSANDRA-3743)
 * (Hadoop) separate input/output configurations (CASSANDRA-3197, 3765)
 * avoid returning internal Cassandra classes over JMX (CASSANDRA-2805)
 * add row-level isolation via SnapTree (CASSANDRA-2893)
 * Optimize key count estimation when opening sstable on startup
   (CASSANDRA-2988)
 * multi-dc replication optimization supporting CL > ONE (CASSANDRA-3577)
 * add command to stop compactions (CASSANDRA-1740, 3566, 3582)
 * multithreaded streaming (CASSANDRA-3494)
 * removed in-tree redhat spec (CASSANDRA-3567)
 * "defragment" rows for name-based queries under STCS, again (CASSANDRA-2503)
 * Recycle commitlog segments for improved performance 
   (CASSANDRA-3411, 3543, 3557, 3615)
 * update size-tiered compaction to prioritize small tiers (CASSANDRA-2407)
 * add message expiration logic to OutboundTcpConnection (CASSANDRA-3005)
 * off-heap cache to use sun.misc.Unsafe instead of JNA (CASSANDRA-3271)
 * EACH_QUORUM is only supported for writes (CASSANDRA-3272)
 * replace compactionlock use in schema migration by checking CFS.isValid
   (CASSANDRA-3116)
 * recognize that "SELECT first ... *" isn't really "SELECT *" (CASSANDRA-3445)
 * Use faster bytes comparison (CASSANDRA-3434)
 * Bulk loader is no longer a fat client, (HADOOP) bulk load output format
   (CASSANDRA-3045)
 * (Hadoop) add support for KeyRange.filter
 * remove assumption that keys and token are in bijection
   (CASSANDRA-1034, 3574, 3604)
 * always remove endpoints from delevery queue in HH (CASSANDRA-3546)
 * fix race between cf flush and its 2ndary indexes flush (CASSANDRA-3547)
 * fix potential race in AES when a repair fails (CASSANDRA-3548)
 * Remove columns shadowed by a deleted container even when we cannot purge
   (CASSANDRA-3538)
 * Improve memtable slice iteration performance (CASSANDRA-3545)
 * more efficient allocation of small bloom filters (CASSANDRA-3618)
 * Use separate writer thread in SSTableSimpleUnsortedWriter (CASSANDRA-3619)
 * fsync the directory after new sstable or commitlog segment are created (CASSANDRA-3250)
 * fix minor issues reported by FindBugs (CASSANDRA-3658)
 * global key/row caches (CASSANDRA-3143, 3849)
 * optimize memtable iteration during range scan (CASSANDRA-3638)
 * introduce 'crc_check_chance' in CompressionParameters to support
   a checksum percentage checking chance similarly to read-repair (CASSANDRA-3611)
 * a way to deactivate global key/row cache on per-CF basis (CASSANDRA-3667)
 * fix LeveledCompactionStrategy broken because of generation pre-allocation
   in LeveledManifest (CASSANDRA-3691)
 * finer-grained control over data directories (CASSANDRA-2749)
 * Fix ClassCastException during hinted handoff (CASSANDRA-3694)
 * Upgrade Thrift to 0.7 (CASSANDRA-3213)
 * Make stress.java insert operation to use microseconds (CASSANDRA-3725)
 * Allows (internally) doing a range query with a limit of columns instead of
   rows (CASSANDRA-3742)
 * Allow rangeSlice queries to be start/end inclusive/exclusive (CASSANDRA-3749)
 * Fix BulkLoader to support new SSTable layout and add stream
   throttling to prevent an NPE when there is no yaml config (CASSANDRA-3752)
 * Allow concurrent schema migrations (CASSANDRA-1391, 3832)
 * Add SnapshotCommand to trigger snapshot on remote node (CASSANDRA-3721)
 * Make CFMetaData conversions to/from thrift/native schema inverses
   (CASSANDRA_3559)
 * Add initial code for CQL 3.0-beta (CASSANDRA-2474, 3781, 3753)
 * Add wide row support for ColumnFamilyInputFormat (CASSANDRA-3264)
 * Allow extending CompositeType comparator (CASSANDRA-3657)
 * Avoids over-paging during get_count (CASSANDRA-3798)
 * Add new command to rebuild a node without (repair) merkle tree calculations
   (CASSANDRA-3483, 3922)
 * respect not only row cache capacity but caching mode when
   trying to read data (CASSANDRA-3812)
 * fix system tests (CASSANDRA-3827)
 * CQL support for altering row key type in ALTER TABLE (CASSANDRA-3781)
 * turn compression on by default (CASSANDRA-3871)
 * make hexToBytes refuse invalid input (CASSANDRA-2851)
 * Make secondary indexes CF inherit compression and compaction from their
   parent CF (CASSANDRA-3877)
 * Finish cleanup up tombstone purge code (CASSANDRA-3872)
 * Avoid NPE on aboarted stream-out sessions (CASSANDRA-3904)
 * BulkRecordWriter throws NPE for counter columns (CASSANDRA-3906)
 * Support compression using BulkWriter (CASSANDRA-3907)


1.0.8
 * fix race between cleanup and flush on secondary index CFSes (CASSANDRA-3712)
 * avoid including non-queried nodes in rangeslice read repair
   (CASSANDRA-3843)
 * Only snapshot CF being compacted for snapshot_before_compaction 
   (CASSANDRA-3803)
 * Log active compactions in StatusLogger (CASSANDRA-3703)
 * Compute more accurate compaction score per level (CASSANDRA-3790)
 * Return InvalidRequest when using a keyspace that doesn't exist
   (CASSANDRA-3764)
 * disallow user modification of System keyspace (CASSANDRA-3738)
 * allow using sstable2json on secondary index data (CASSANDRA-3738)
 * (cqlsh) add DESCRIBE COLUMNFAMILIES (CASSANDRA-3586)
 * (cqlsh) format blobs correctly and use colors to improve output
   readability (CASSANDRA-3726)
 * synchronize BiMap of bootstrapping tokens (CASSANDRA-3417)
 * show index options in CLI (CASSANDRA-3809)
 * add optional socket timeout for streaming (CASSANDRA-3838)
 * fix truncate not to leave behind non-CFS backed secondary indexes
   (CASSANDRA-3844)
 * make CLI `show schema` to use output stream directly instead
   of StringBuilder (CASSANDRA-3842)
 * remove the wait on hint future during write (CASSANDRA-3870)
 * (cqlsh) ignore missing CfDef opts (CASSANDRA-3933)
 * (cqlsh) look for cqlshlib relative to realpath (CASSANDRA-3767)
 * Fix short read protection (CASSANDRA-3934)
 * Make sure infered and actual schema match (CASSANDRA-3371)
 * Fix NPE during HH delivery (CASSANDRA-3677)
 * Don't put boostrapping node in 'hibernate' status (CASSANDRA-3737)
 * Fix double quotes in windows bat files (CASSANDRA-3744)
 * Fix bad validator lookup (CASSANDRA-3789)
 * Fix soft reset in EC2MultiRegionSnitch (CASSANDRA-3835)
 * Don't leave zombie connections with THSHA thrift server (CASSANDRA-3867)
 * (cqlsh) fix deserialization of data (CASSANDRA-3874)
 * Fix removetoken force causing an inconsistent state (CASSANDRA-3876)
 * Fix ahndling of some types with Pig (CASSANDRA-3886)
 * Don't allow to drop the system keyspace (CASSANDRA-3759)
 * Make Pig deletes disabled by default and configurable (CASSANDRA-3628)
Merged from 0.8:
 * (Pig) fix CassandraStorage to use correct comparator in Super ColumnFamily
   case (CASSANDRA-3251)
 * fix thread safety issues in commitlog replay, primarily affecting
   systems with many (100s) of CF definitions (CASSANDRA-3751)
 * Fix relevant tombstone ignored with super columns (CASSANDRA-3875)


1.0.7
 * fix regression in HH page size calculation (CASSANDRA-3624)
 * retry failed stream on IOException (CASSANDRA-3686)
 * allow configuring bloom_filter_fp_chance (CASSANDRA-3497)
 * attempt hint delivery every ten minutes, or when failure detector
   notifies us that a node is back up, whichever comes first.  hint
   handoff throttle delay default changed to 1ms, from 50 (CASSANDRA-3554)
 * add nodetool setstreamthroughput (CASSANDRA-3571)
 * fix assertion when dropping a columnfamily with no sstables (CASSANDRA-3614)
 * more efficient allocation of small bloom filters (CASSANDRA-3618)
 * CLibrary.createHardLinkWithExec() to check for errors (CASSANDRA-3101)
 * Avoid creating empty and non cleaned writer during compaction (CASSANDRA-3616)
 * stop thrift service in shutdown hook so we can quiesce MessagingService
   (CASSANDRA-3335)
 * (CQL) compaction_strategy_options and compression_parameters for
   CREATE COLUMNFAMILY statement (CASSANDRA-3374)
 * Reset min/max compaction threshold when creating size tiered compaction
   strategy (CASSANDRA-3666)
 * Don't ignore IOException during compaction (CASSANDRA-3655)
 * Fix assertion error for CF with gc_grace=0 (CASSANDRA-3579)
 * Shutdown ParallelCompaction reducer executor after use (CASSANDRA-3711)
 * Avoid < 0 value for pending tasks in leveled compaction (CASSANDRA-3693)
 * (Hadoop) Support TimeUUID in Pig CassandraStorage (CASSANDRA-3327)
 * Check schema is ready before continuing boostrapping (CASSANDRA-3629)
 * Catch overflows during parsing of chunk_length_kb (CASSANDRA-3644)
 * Improve stream protocol mismatch errors (CASSANDRA-3652)
 * Avoid multiple thread doing HH to the same target (CASSANDRA-3681)
 * Add JMX property for rp_timeout_in_ms (CASSANDRA-2940)
 * Allow DynamicCompositeType to compare component of different types
   (CASSANDRA-3625)
 * Flush non-cfs backed secondary indexes (CASSANDRA-3659)
 * Secondary Indexes should report memory consumption (CASSANDRA-3155)
 * fix for SelectStatement start/end key are not set correctly
   when a key alias is involved (CASSANDRA-3700)
 * fix CLI `show schema` command insert of an extra comma in
   column_metadata (CASSANDRA-3714)
Merged from 0.8:
 * avoid logging (harmless) exception when GC takes < 1ms (CASSANDRA-3656)
 * prevent new nodes from thinking down nodes are up forever (CASSANDRA-3626)
 * use correct list of replicas for LOCAL_QUORUM reads when read repair
   is disabled (CASSANDRA-3696)
 * block on flush before compacting hints (may prevent OOM) (CASSANDRA-3733)


1.0.6
 * (CQL) fix cqlsh support for replicate_on_write (CASSANDRA-3596)
 * fix adding to leveled manifest after streaming (CASSANDRA-3536)
 * filter out unavailable cipher suites when using encryption (CASSANDRA-3178)
 * (HADOOP) add old-style api support for CFIF and CFRR (CASSANDRA-2799)
 * Support TimeUUIDType column names in Stress.java tool (CASSANDRA-3541)
 * (CQL) INSERT/UPDATE/DELETE/TRUNCATE commands should allow CF names to
   be qualified by keyspace (CASSANDRA-3419)
 * always remove endpoints from delevery queue in HH (CASSANDRA-3546)
 * fix race between cf flush and its 2ndary indexes flush (CASSANDRA-3547)
 * fix potential race in AES when a repair fails (CASSANDRA-3548)
 * fix default value validation usage in CLI SET command (CASSANDRA-3553)
 * Optimize componentsFor method for compaction and startup time
   (CASSANDRA-3532)
 * (CQL) Proper ColumnFamily metadata validation on CREATE COLUMNFAMILY 
   (CASSANDRA-3565)
 * fix compression "chunk_length_kb" option to set correct kb value for 
   thrift/avro (CASSANDRA-3558)
 * fix missing response during range slice repair (CASSANDRA-3551)
 * 'describe ring' moved from CLI to nodetool and available through JMX (CASSANDRA-3220)
 * add back partitioner to sstable metadata (CASSANDRA-3540)
 * fix NPE in get_count for counters (CASSANDRA-3601)
Merged from 0.8:
 * remove invalid assertion that table was opened before dropping it
   (CASSANDRA-3580)
 * range and index scans now only send requests to enough replicas to
   satisfy requested CL + RR (CASSANDRA-3598)
 * use cannonical host for local node in nodetool info (CASSANDRA-3556)
 * remove nonlocal DC write optimization since it only worked with
   CL.ONE or CL.LOCAL_QUORUM (CASSANDRA-3577, 3585)
 * detect misuses of CounterColumnType (CASSANDRA-3422)
 * turn off string interning in json2sstable, take 2 (CASSANDRA-2189)
 * validate compression parameters on add/update of the ColumnFamily 
   (CASSANDRA-3573)
 * Check for 0.0.0.0 is incorrect in CFIF (CASSANDRA-3584)
 * Increase vm.max_map_count in debian packaging (CASSANDRA-3563)
 * gossiper will never add itself to saved endpoints (CASSANDRA-3485)


1.0.5
 * revert CASSANDRA-3407 (see CASSANDRA-3540)
 * fix assertion error while forwarding writes to local nodes (CASSANDRA-3539)


1.0.4
 * fix self-hinting of timed out read repair updates and make hinted handoff
   less prone to OOMing a coordinator (CASSANDRA-3440)
 * expose bloom filter sizes via JMX (CASSANDRA-3495)
 * enforce RP tokens 0..2**127 (CASSANDRA-3501)
 * canonicalize paths exposed through JMX (CASSANDRA-3504)
 * fix "liveSize" stat when sstables are removed (CASSANDRA-3496)
 * add bloom filter FP rates to nodetool cfstats (CASSANDRA-3347)
 * record partitioner in sstable metadata component (CASSANDRA-3407)
 * add new upgradesstables nodetool command (CASSANDRA-3406)
 * skip --debug requirement to see common exceptions in CLI (CASSANDRA-3508)
 * fix incorrect query results due to invalid max timestamp (CASSANDRA-3510)
 * make sstableloader recognize compressed sstables (CASSANDRA-3521)
 * avoids race in OutboundTcpConnection in multi-DC setups (CASSANDRA-3530)
 * use SETLOCAL in cassandra.bat (CASSANDRA-3506)
 * fix ConcurrentModificationException in Table.all() (CASSANDRA-3529)
Merged from 0.8:
 * fix concurrence issue in the FailureDetector (CASSANDRA-3519)
 * fix array out of bounds error in counter shard removal (CASSANDRA-3514)
 * avoid dropping tombstones when they might still be needed to shadow
   data in a different sstable (CASSANDRA-2786)


1.0.3
 * revert name-based query defragmentation aka CASSANDRA-2503 (CASSANDRA-3491)
 * fix invalidate-related test failures (CASSANDRA-3437)
 * add next-gen cqlsh to bin/ (CASSANDRA-3188, 3131, 3493)
 * (CQL) fix handling of rows with no columns (CASSANDRA-3424, 3473)
 * fix querying supercolumns by name returning only a subset of
   subcolumns or old subcolumn versions (CASSANDRA-3446)
 * automatically compute sha1 sum for uncompressed data files (CASSANDRA-3456)
 * fix reading metadata/statistics component for version < h (CASSANDRA-3474)
 * add sstable forward-compatibility (CASSANDRA-3478)
 * report compression ratio in CFSMBean (CASSANDRA-3393)
 * fix incorrect size exception during streaming of counters (CASSANDRA-3481)
 * (CQL) fix for counter decrement syntax (CASSANDRA-3418)
 * Fix race introduced by CASSANDRA-2503 (CASSANDRA-3482)
 * Fix incomplete deletion of delivered hints (CASSANDRA-3466)
 * Avoid rescheduling compactions when no compaction was executed 
   (CASSANDRA-3484)
 * fix handling of the chunk_length_kb compression options (CASSANDRA-3492)
Merged from 0.8:
 * fix updating CF row_cache_provider (CASSANDRA-3414)
 * CFMetaData.convertToThrift method to set RowCacheProvider (CASSANDRA-3405)
 * acquire compactionlock during truncate (CASSANDRA-3399)
 * fix displaying cfdef entries for super columnfamilies (CASSANDRA-3415)
 * Make counter shard merging thread safe (CASSANDRA-3178)
 * Revert CASSANDRA-2855
 * Fix bug preventing the use of efficient cross-DC writes (CASSANDRA-3472)
 * `describe ring` command for CLI (CASSANDRA-3220)
 * (Hadoop) skip empty rows when entire row is requested, redux (CASSANDRA-2855)


1.0.2
 * "defragment" rows for name-based queries under STCS (CASSANDRA-2503)
 * Add timing information to cassandra-cli GET/SET/LIST queries (CASSANDRA-3326)
 * Only create one CompressionMetadata object per sstable (CASSANDRA-3427)
 * cleanup usage of StorageService.setMode() (CASSANDRA-3388)
 * Avoid large array allocation for compressed chunk offsets (CASSANDRA-3432)
 * fix DecimalType bytebuffer marshalling (CASSANDRA-3421)
 * fix bug that caused first column in per row indexes to be ignored 
   (CASSANDRA-3441)
 * add JMX call to clean (failed) repair sessions (CASSANDRA-3316)
 * fix sstableloader reference acquisition bug (CASSANDRA-3438)
 * fix estimated row size regression (CASSANDRA-3451)
 * make sure we don't return more columns than asked (CASSANDRA-3303, 3395)
Merged from 0.8:
 * acquire compactionlock during truncate (CASSANDRA-3399)
 * fix displaying cfdef entries for super columnfamilies (CASSANDRA-3415)


1.0.1
 * acquire references during index build to prevent delete problems
   on Windows (CASSANDRA-3314)
 * describe_ring should include datacenter/topology information (CASSANDRA-2882)
 * Thrift sockets are not properly buffered (CASSANDRA-3261)
 * performance improvement for bytebufferutil compare function (CASSANDRA-3286)
 * add system.versions ColumnFamily (CASSANDRA-3140)
 * reduce network copies (CASSANDRA-3333, 3373)
 * limit nodetool to 32MB of heap (CASSANDRA-3124)
 * (CQL) update parser to accept "timestamp" instead of "date" (CASSANDRA-3149)
 * Fix CLI `show schema` to include "compression_options" (CASSANDRA-3368)
 * Snapshot to include manifest under LeveledCompactionStrategy (CASSANDRA-3359)
 * (CQL) SELECT query should allow CF name to be qualified by keyspace (CASSANDRA-3130)
 * (CQL) Fix internal application error specifying 'using consistency ...'
   in lower case (CASSANDRA-3366)
 * fix Deflate compression when compression actually makes the data bigger
   (CASSANDRA-3370)
 * optimize UUIDGen to avoid lock contention on InetAddress.getLocalHost 
   (CASSANDRA-3387)
 * tolerate index being dropped mid-mutation (CASSANDRA-3334, 3313)
 * CompactionManager is now responsible for checking for new candidates
   post-task execution, enabling more consistent leveled compaction 
   (CASSANDRA-3391)
 * Cache HSHA threads (CASSANDRA-3372)
 * use CF/KS names as snapshot prefix for drop + truncate operations
   (CASSANDRA-2997)
 * Break bloom filters up to avoid heap fragmentation (CASSANDRA-2466)
 * fix cassandra hanging on jsvc stop (CASSANDRA-3302)
 * Avoid leveled compaction getting blocked on errors (CASSANDRA-3408)
 * Make reloading the compaction strategy safe (CASSANDRA-3409)
 * ignore 0.8 hints even if compaction begins before we try to purge
   them (CASSANDRA-3385)
 * remove procrun (bin\daemon) from Cassandra source tree and 
   artifacts (CASSANDRA-3331)
 * make cassandra compile under JDK7 (CASSANDRA-3275)
 * remove dependency of clientutil.jar to FBUtilities (CASSANDRA-3299)
 * avoid truncation errors by using long math on long values (CASSANDRA-3364)
 * avoid clock drift on some Windows machine (CASSANDRA-3375)
 * display cache provider in cli 'describe keyspace' command (CASSANDRA-3384)
 * fix incomplete topology information in describe_ring (CASSANDRA-3403)
 * expire dead gossip states based on time (CASSANDRA-2961)
 * improve CompactionTask extensibility (CASSANDRA-3330)
 * Allow one leveled compaction task to kick off another (CASSANDRA-3363)
 * allow encryption only between datacenters (CASSANDRA-2802)
Merged from 0.8:
 * fix truncate allowing data to be replayed post-restart (CASSANDRA-3297)
 * make iwriter final in IndexWriter to avoid NPE (CASSANDRA-2863)
 * (CQL) update grammar to require key clause in DELETE statement
   (CASSANDRA-3349)
 * (CQL) allow numeric keyspace names in USE statement (CASSANDRA-3350)
 * (Hadoop) skip empty rows when slicing the entire row (CASSANDRA-2855)
 * Fix handling of tombstone by SSTableExport/Import (CASSANDRA-3357)
 * fix ColumnIndexer to use long offsets (CASSANDRA-3358)
 * Improved CLI exceptions (CASSANDRA-3312)
 * Fix handling of tombstone by SSTableExport/Import (CASSANDRA-3357)
 * Only count compaction as active (for throttling) when they have
   successfully acquired the compaction lock (CASSANDRA-3344)
 * Display CLI version string on startup (CASSANDRA-3196)
 * (Hadoop) make CFIF try rpc_address or fallback to listen_address
   (CASSANDRA-3214)
 * (Hadoop) accept comma delimited lists of initial thrift connections
   (CASSANDRA-3185)
 * ColumnFamily min_compaction_threshold should be >= 2 (CASSANDRA-3342)
 * (Pig) add 0.8+ types and key validation type in schema (CASSANDRA-3280)
 * Fix completely removing column metadata using CLI (CASSANDRA-3126)
 * CLI `describe cluster;` output should be on separate lines for separate versions
   (CASSANDRA-3170)
 * fix changing durable_writes keyspace option during CF creation
   (CASSANDRA-3292)
 * avoid locking on update when no indexes are involved (CASSANDRA-3386)
 * fix assertionError during repair with ordered partitioners (CASSANDRA-3369)
 * correctly serialize key_validation_class for avro (CASSANDRA-3391)
 * don't expire counter tombstone after streaming (CASSANDRA-3394)
 * prevent nodes that failed to join from hanging around forever 
   (CASSANDRA-3351)
 * remove incorrect optimization from slice read path (CASSANDRA-3390)
 * Fix race in AntiEntropyService (CASSANDRA-3400)


1.0.0-final
 * close scrubbed sstable fd before deleting it (CASSANDRA-3318)
 * fix bug preventing obsolete commitlog segments from being removed
   (CASSANDRA-3269)
 * tolerate whitespace in seed CDL (CASSANDRA-3263)
 * Change default heap thresholds to max(min(1/2 ram, 1G), min(1/4 ram, 8GB))
   (CASSANDRA-3295)
 * Fix broken CompressedRandomAccessReaderTest (CASSANDRA-3298)
 * (CQL) fix type information returned for wildcard queries (CASSANDRA-3311)
 * add estimated tasks to LeveledCompactionStrategy (CASSANDRA-3322)
 * avoid including compaction cache-warming in keycache stats (CASSANDRA-3325)
 * run compaction and hinted handoff threads at MIN_PRIORITY (CASSANDRA-3308)
 * default hsha thrift server to cpu core count in rpc pool (CASSANDRA-3329)
 * add bin\daemon to binary tarball for Windows service (CASSANDRA-3331)
 * Fix places where uncompressed size of sstables was use in place of the
   compressed one (CASSANDRA-3338)
 * Fix hsha thrift server (CASSANDRA-3346)
 * Make sure repair only stream needed sstables (CASSANDRA-3345)


1.0.0-rc2
 * Log a meaningful warning when a node receives a message for a repair session
   that doesn't exist anymore (CASSANDRA-3256)
 * test for NUMA policy support as well as numactl presence (CASSANDRA-3245)
 * Fix FD leak when internode encryption is enabled (CASSANDRA-3257)
 * Remove incorrect assertion in mergeIterator (CASSANDRA-3260)
 * FBUtilities.hexToBytes(String) to throw NumberFormatException when string
   contains non-hex characters (CASSANDRA-3231)
 * Keep SimpleSnitch proximity ordering unchanged from what the Strategy
   generates, as intended (CASSANDRA-3262)
 * remove Scrub from compactionstats when finished (CASSANDRA-3255)
 * fix counter entry in jdbc TypesMap (CASSANDRA-3268)
 * fix full queue scenario for ParallelCompactionIterator (CASSANDRA-3270)
 * fix bootstrap process (CASSANDRA-3285)
 * don't try delivering hints if when there isn't any (CASSANDRA-3176)
 * CLI documentation change for ColumnFamily `compression_options` (CASSANDRA-3282)
 * ignore any CF ids sent by client for adding CF/KS (CASSANDRA-3288)
 * remove obsolete hints on first startup (CASSANDRA-3291)
 * use correct ISortedColumns for time-optimized reads (CASSANDRA-3289)
 * Evict gossip state immediately when a token is taken over by a new IP 
   (CASSANDRA-3259)


1.0.0-rc1
 * Update CQL to generate microsecond timestamps by default (CASSANDRA-3227)
 * Fix counting CFMetadata towards Memtable liveRatio (CASSANDRA-3023)
 * Kill server on wrapped OOME such as from FileChannel.map (CASSANDRA-3201)
 * remove unnecessary copy when adding to row cache (CASSANDRA-3223)
 * Log message when a full repair operation completes (CASSANDRA-3207)
 * Fix streamOutSession keeping sstables references forever if the remote end
   dies (CASSANDRA-3216)
 * Remove dynamic_snitch boolean from example configuration (defaulting to 
   true) and set default badness threshold to 0.1 (CASSANDRA-3229)
 * Base choice of random or "balanced" token on bootstrap on whether
   schema definitions were found (CASSANDRA-3219)
 * Fixes for LeveledCompactionStrategy score computation, prioritization,
   scheduling, and performance (CASSANDRA-3224, 3234)
 * parallelize sstable open at server startup (CASSANDRA-2988)
 * fix handling of exceptions writing to OutboundTcpConnection (CASSANDRA-3235)
 * Allow using quotes in "USE <keyspace>;" CLI command (CASSANDRA-3208)
 * Don't allow any cache loading exceptions to halt startup (CASSANDRA-3218)
 * Fix sstableloader --ignores option (CASSANDRA-3247)
 * File descriptor limit increased in packaging (CASSANDRA-3206)
 * Fix deadlock in commit log during flush (CASSANDRA-3253) 


1.0.0-beta1
 * removed binarymemtable (CASSANDRA-2692)
 * add commitlog_total_space_in_mb to prevent fragmented logs (CASSANDRA-2427)
 * removed commitlog_rotation_threshold_in_mb configuration (CASSANDRA-2771)
 * make AbstractBounds.normalize de-overlapp overlapping ranges (CASSANDRA-2641)
 * replace CollatingIterator, ReducingIterator with MergeIterator 
   (CASSANDRA-2062)
 * Fixed the ability to set compaction strategy in cli using create column 
   family command (CASSANDRA-2778)
 * clean up tmp files after failed compaction (CASSANDRA-2468)
 * restrict repair streaming to specific columnfamilies (CASSANDRA-2280)
 * don't bother persisting columns shadowed by a row tombstone (CASSANDRA-2589)
 * reset CF and SC deletion times after gc_grace (CASSANDRA-2317)
 * optimize away seek when compacting wide rows (CASSANDRA-2879)
 * single-pass streaming (CASSANDRA-2677, 2906, 2916, 3003)
 * use reference counting for deleting sstables instead of relying on GC
   (CASSANDRA-2521, 3179)
 * store hints as serialized mutations instead of pointers to data row
   (CASSANDRA-2045)
 * store hints in the coordinator node instead of in the closest replica 
   (CASSANDRA-2914)
 * add row_cache_keys_to_save CF option (CASSANDRA-1966)
 * check column family validity in nodetool repair (CASSANDRA-2933)
 * use lazy initialization instead of class initialization in NodeId
   (CASSANDRA-2953)
 * add paging to get_count (CASSANDRA-2894)
 * fix "short reads" in [multi]get (CASSANDRA-2643, 3157, 3192)
 * add optional compression for sstables (CASSANDRA-47, 2994, 3001, 3128)
 * add scheduler JMX metrics (CASSANDRA-2962)
 * add block level checksum for compressed data (CASSANDRA-1717)
 * make column family backed column map pluggable and introduce unsynchronized
   ArrayList backed one to speedup reads (CASSANDRA-2843, 3165, 3205)
 * refactoring of the secondary index api (CASSANDRA-2982)
 * make CL > ONE reads wait for digest reconciliation before returning
   (CASSANDRA-2494)
 * fix missing logging for some exceptions (CASSANDRA-2061)
 * refactor and optimize ColumnFamilyStore.files(...) and Descriptor.fromFilename(String)
   and few other places responsible for work with SSTable files (CASSANDRA-3040)
 * Stop reading from sstables once we know we have the most recent columns,
   for query-by-name requests (CASSANDRA-2498)
 * Add query-by-column mode to stress.java (CASSANDRA-3064)
 * Add "install" command to cassandra.bat (CASSANDRA-292)
 * clean up KSMetadata, CFMetadata from unnecessary
   Thrift<->Avro conversion methods (CASSANDRA-3032)
 * Add timeouts to client request schedulers (CASSANDRA-3079, 3096)
 * Cli to use hashes rather than array of hashes for strategy options (CASSANDRA-3081)
 * LeveledCompactionStrategy (CASSANDRA-1608, 3085, 3110, 3087, 3145, 3154, 3182)
 * Improvements of the CLI `describe` command (CASSANDRA-2630)
 * reduce window where dropped CF sstables may not be deleted (CASSANDRA-2942)
 * Expose gossip/FD info to JMX (CASSANDRA-2806)
 * Fix streaming over SSL when compressed SSTable involved (CASSANDRA-3051)
 * Add support for pluggable secondary index implementations (CASSANDRA-3078)
 * remove compaction_thread_priority setting (CASSANDRA-3104)
 * generate hints for replicas that timeout, not just replicas that are known
   to be down before starting (CASSANDRA-2034)
 * Add throttling for internode streaming (CASSANDRA-3080)
 * make the repair of a range repair all replica (CASSANDRA-2610, 3194)
 * expose the ability to repair the first range (as returned by the
   partitioner) of a node (CASSANDRA-2606)
 * Streams Compression (CASSANDRA-3015)
 * add ability to use multiple threads during a single compaction
   (CASSANDRA-2901)
 * make AbstractBounds.normalize support overlapping ranges (CASSANDRA-2641)
 * fix of the CQL count() behavior (CASSANDRA-3068)
 * use TreeMap backed column families for the SSTable simple writers
   (CASSANDRA-3148)
 * fix inconsistency of the CLI syntax when {} should be used instead of [{}]
   (CASSANDRA-3119)
 * rename CQL type names to match expected SQL behavior (CASSANDRA-3149, 3031)
 * Arena-based allocation for memtables (CASSANDRA-2252, 3162, 3163, 3168)
 * Default RR chance to 0.1 (CASSANDRA-3169)
 * Add RowLevel support to secondary index API (CASSANDRA-3147)
 * Make SerializingCacheProvider the default if JNA is available (CASSANDRA-3183)
 * Fix backwards compatibilty for CQL memtable properties (CASSANDRA-3190)
 * Add five-minute delay before starting compactions on a restarted server
   (CASSANDRA-3181)
 * Reduce copies done for intra-host messages (CASSANDRA-1788, 3144)
 * support of compaction strategy option for stress.java (CASSANDRA-3204)
 * make memtable throughput and column count thresholds no-ops (CASSANDRA-2449)
 * Return schema information along with the resultSet in CQL (CASSANDRA-2734)
 * Add new DecimalType (CASSANDRA-2883)
 * Fix assertion error in RowRepairResolver (CASSANDRA-3156)
 * Reduce unnecessary high buffer sizes (CASSANDRA-3171)
 * Pluggable compaction strategy (CASSANDRA-1610)
 * Add new broadcast_address config option (CASSANDRA-2491)


0.8.7
 * Kill server on wrapped OOME such as from FileChannel.map (CASSANDRA-3201)
 * Allow using quotes in "USE <keyspace>;" CLI command (CASSANDRA-3208)
 * Log message when a full repair operation completes (CASSANDRA-3207)
 * Don't allow any cache loading exceptions to halt startup (CASSANDRA-3218)
 * Fix sstableloader --ignores option (CASSANDRA-3247)
 * File descriptor limit increased in packaging (CASSANDRA-3206)
 * Log a meaningfull warning when a node receive a message for a repair session
   that doesn't exist anymore (CASSANDRA-3256)
 * Fix FD leak when internode encryption is enabled (CASSANDRA-3257)
 * FBUtilities.hexToBytes(String) to throw NumberFormatException when string
   contains non-hex characters (CASSANDRA-3231)
 * Keep SimpleSnitch proximity ordering unchanged from what the Strategy
   generates, as intended (CASSANDRA-3262)
 * remove Scrub from compactionstats when finished (CASSANDRA-3255)
 * Fix tool .bat files when CASSANDRA_HOME contains spaces (CASSANDRA-3258)
 * Force flush of status table when removing/updating token (CASSANDRA-3243)
 * Evict gossip state immediately when a token is taken over by a new IP (CASSANDRA-3259)
 * Fix bug where the failure detector can take too long to mark a host
   down (CASSANDRA-3273)
 * (Hadoop) allow wrapping ranges in queries (CASSANDRA-3137)
 * (Hadoop) check all interfaces for a match with split location
   before falling back to random replica (CASSANDRA-3211)
 * (Hadoop) Make Pig storage handle implements LoadMetadata (CASSANDRA-2777)
 * (Hadoop) Fix exception during PIG 'dump' (CASSANDRA-2810)
 * Fix stress COUNTER_GET option (CASSANDRA-3301)
 * Fix missing fields in CLI `show schema` output (CASSANDRA-3304)
 * Nodetool no longer leaks threads and closes JMX connections (CASSANDRA-3309)
 * fix truncate allowing data to be replayed post-restart (CASSANDRA-3297)
 * Move SimpleAuthority and SimpleAuthenticator to examples (CASSANDRA-2922)
 * Fix handling of tombstone by SSTableExport/Import (CASSANDRA-3357)
 * Fix transposition in cfHistograms (CASSANDRA-3222)
 * Allow using number as DC name when creating keyspace in CQL (CASSANDRA-3239)
 * Force flush of system table after updating/removing a token (CASSANDRA-3243)


0.8.6
 * revert CASSANDRA-2388
 * change TokenRange.endpoints back to listen/broadcast address to match
   pre-1777 behavior, and add TokenRange.rpc_endpoints instead (CASSANDRA-3187)
 * avoid trying to watch cassandra-topology.properties when loaded from jar
   (CASSANDRA-3138)
 * prevent users from creating keyspaces with LocalStrategy replication
   (CASSANDRA-3139)
 * fix CLI `show schema;` to output correct keyspace definition statement
   (CASSANDRA-3129)
 * CustomTThreadPoolServer to log TTransportException at DEBUG level
   (CASSANDRA-3142)
 * allow topology sort to work with non-unique rack names between 
   datacenters (CASSANDRA-3152)
 * Improve caching of same-version Messages on digest and repair paths
   (CASSANDRA-3158)
 * Randomize choice of first replica for counter increment (CASSANDRA-2890)
 * Fix using read_repair_chance instead of merge_shard_change (CASSANDRA-3202)
 * Avoid streaming data to nodes that already have it, on move as well as
   decommission (CASSANDRA-3041)
 * Fix divide by zero error in GCInspector (CASSANDRA-3164)
 * allow quoting of the ColumnFamily name in CLI `create column family`
   statement (CASSANDRA-3195)
 * Fix rolling upgrade from 0.7 to 0.8 problem (CASSANDRA-3166)
 * Accomodate missing encryption_options in IncomingTcpConnection.stream
   (CASSANDRA-3212)


0.8.5
 * fix NPE when encryption_options is unspecified (CASSANDRA-3007)
 * include column name in validation failure exceptions (CASSANDRA-2849)
 * make sure truncate clears out the commitlog so replay won't re-
   populate with truncated data (CASSANDRA-2950)
 * fix NPE when debug logging is enabled and dropped CF is present
   in a commitlog segment (CASSANDRA-3021)
 * fix cassandra.bat when CASSANDRA_HOME contains spaces (CASSANDRA-2952)
 * fix to SSTableSimpleUnsortedWriter bufferSize calculation (CASSANDRA-3027)
 * make cleanup and normal compaction able to skip empty rows
   (rows containing nothing but expired tombstones) (CASSANDRA-3039)
 * work around native memory leak in com.sun.management.GarbageCollectorMXBean
   (CASSANDRA-2868)
 * validate that column names in column_metadata are not equal to key_alias
   on create/update of the ColumnFamily and CQL 'ALTER' statement (CASSANDRA-3036)
 * return an InvalidRequestException if an indexed column is assigned
   a value larger than 64KB (CASSANDRA-3057)
 * fix of numeric-only and string column names handling in CLI "drop index" 
   (CASSANDRA-3054)
 * prune index scan resultset back to original request for lazy
   resultset expansion case (CASSANDRA-2964)
 * (Hadoop) fail jobs when Cassandra node has failed but TaskTracker
   has not (CASSANDRA-2388)
 * fix dynamic snitch ignoring nodes when read_repair_chance is zero
   (CASSANDRA-2662)
 * avoid retaining references to dropped CFS objects in 
   CompactionManager.estimatedCompactions (CASSANDRA-2708)
 * expose rpc timeouts per host in MessagingServiceMBean (CASSANDRA-2941)
 * avoid including cwd in classpath for deb and rpm packages (CASSANDRA-2881)
 * remove gossip state when a new IP takes over a token (CASSANDRA-3071)
 * allow sstable2json to work on index sstable files (CASSANDRA-3059)
 * always hint counters (CASSANDRA-3099)
 * fix log4j initialization in EmbeddedCassandraService (CASSANDRA-2857)
 * remove gossip state when a new IP takes over a token (CASSANDRA-3071)
 * work around native memory leak in com.sun.management.GarbageCollectorMXBean
    (CASSANDRA-2868)
 * fix UnavailableException with writes at CL.EACH_QUORM (CASSANDRA-3084)
 * fix parsing of the Keyspace and ColumnFamily names in numeric
   and string representations in CLI (CASSANDRA-3075)
 * fix corner cases in Range.differenceToFetch (CASSANDRA-3084)
 * fix ip address String representation in the ring cache (CASSANDRA-3044)
 * fix ring cache compatibility when mixing pre-0.8.4 nodes with post-
   in the same cluster (CASSANDRA-3023)
 * make repair report failure when a node participating dies (instead of
   hanging forever) (CASSANDRA-2433)
 * fix handling of the empty byte buffer by ReversedType (CASSANDRA-3111)
 * Add validation that Keyspace names are case-insensitively unique (CASSANDRA-3066)
 * catch invalid key_validation_class before instantiating UpdateColumnFamily (CASSANDRA-3102)
 * make Range and Bounds objects client-safe (CASSANDRA-3108)
 * optionally skip log4j configuration (CASSANDRA-3061)
 * bundle sstableloader with the debian package (CASSANDRA-3113)
 * don't try to build secondary indexes when there is none (CASSANDRA-3123)
 * improve SSTableSimpleUnsortedWriter speed for large rows (CASSANDRA-3122)
 * handle keyspace arguments correctly in nodetool snapshot (CASSANDRA-3038)
 * Fix SSTableImportTest on windows (CASSANDRA-3043)
 * expose compactionThroughputMbPerSec through JMX (CASSANDRA-3117)
 * log keyspace and CF of large rows being compacted


0.8.4
 * change TokenRing.endpoints to be a list of rpc addresses instead of 
   listen/broadcast addresses (CASSANDRA-1777)
 * include files-to-be-streamed in StreamInSession.getSources (CASSANDRA-2972)
 * use JAVA env var in cassandra-env.sh (CASSANDRA-2785, 2992)
 * avoid doing read for no-op replicate-on-write at CL=1 (CASSANDRA-2892)
 * refuse counter write for CL.ANY (CASSANDRA-2990)
 * switch back to only logging recent dropped messages (CASSANDRA-3004)
 * always deserialize RowMutation for counters (CASSANDRA-3006)
 * ignore saved replication_factor strategy_option for NTS (CASSANDRA-3011)
 * make sure pre-truncate CL segments are discarded (CASSANDRA-2950)


0.8.3
 * add ability to drop local reads/writes that are going to timeout
   (CASSANDRA-2943)
 * revamp token removal process, keep gossip states for 3 days (CASSANDRA-2496)
 * don't accept extra args for 0-arg nodetool commands (CASSANDRA-2740)
 * log unavailableexception details at debug level (CASSANDRA-2856)
 * expose data_dir though jmx (CASSANDRA-2770)
 * don't include tmp files as sstable when create cfs (CASSANDRA-2929)
 * log Java classpath on startup (CASSANDRA-2895)
 * keep gossipped version in sync with actual on migration coordinator 
   (CASSANDRA-2946)
 * use lazy initialization instead of class initialization in NodeId
   (CASSANDRA-2953)
 * check column family validity in nodetool repair (CASSANDRA-2933)
 * speedup bytes to hex conversions dramatically (CASSANDRA-2850)
 * Flush memtables on shutdown when durable writes are disabled 
   (CASSANDRA-2958)
 * improved POSIX compatibility of start scripts (CASsANDRA-2965)
 * add counter support to Hadoop InputFormat (CASSANDRA-2981)
 * fix bug where dirty commitlog segments were removed (and avoid keeping 
   segments with no post-flush activity permanently dirty) (CASSANDRA-2829)
 * fix throwing exception with batch mutation of counter super columns
   (CASSANDRA-2949)
 * ignore system tables during repair (CASSANDRA-2979)
 * throw exception when NTS is given replication_factor as an option
   (CASSANDRA-2960)
 * fix assertion error during compaction of counter CFs (CASSANDRA-2968)
 * avoid trying to create index names, when no index exists (CASSANDRA-2867)
 * don't sample the system table when choosing a bootstrap token
   (CASSANDRA-2825)
 * gossiper notifies of local state changes (CASSANDRA-2948)
 * add asynchronous and half-sync/half-async (hsha) thrift servers 
   (CASSANDRA-1405)
 * fix potential use of free'd native memory in SerializingCache 
   (CASSANDRA-2951)
 * prune index scan resultset back to original request for lazy
   resultset expansion case (CASSANDRA-2964)
 * (Hadoop) fail jobs when Cassandra node has failed but TaskTracker
    has not (CASSANDRA-2388)


0.8.2
 * CQL: 
   - include only one row per unique key for IN queries (CASSANDRA-2717)
   - respect client timestamp on full row deletions (CASSANDRA-2912)
 * improve thread-safety in StreamOutSession (CASSANDRA-2792)
 * allow deleting a row and updating indexed columns in it in the
   same mutation (CASSANDRA-2773)
 * Expose number of threads blocked on submitting memtable to flush
   in JMX (CASSANDRA-2817)
 * add ability to return "endpoints" to nodetool (CASSANDRA-2776)
 * Add support for multiple (comma-delimited) coordinator addresses
   to ColumnFamilyInputFormat (CASSANDRA-2807)
 * fix potential NPE while scheduling read repair for range slice
   (CASSANDRA-2823)
 * Fix race in SystemTable.getCurrentLocalNodeId (CASSANDRA-2824)
 * Correctly set default for replicate_on_write (CASSANDRA-2835)
 * improve nodetool compactionstats formatting (CASSANDRA-2844)
 * fix index-building status display (CASSANDRA-2853)
 * fix CLI perpetuating obsolete KsDef.replication_factor (CASSANDRA-2846)
 * improve cli treatment of multiline comments (CASSANDRA-2852)
 * handle row tombstones correctly in EchoedRow (CASSANDRA-2786)
 * add MessagingService.get[Recently]DroppedMessages and
   StorageService.getExceptionCount (CASSANDRA-2804)
 * fix possibility of spurious UnavailableException for LOCAL_QUORUM
   reads with dynamic snitch + read repair disabled (CASSANDRA-2870)
 * add ant-optional as dependence for the debian package (CASSANDRA-2164)
 * add option to specify limit for get_slice in the CLI (CASSANDRA-2646)
 * decrease HH page size (CASSANDRA-2832)
 * reset cli keyspace after dropping the current one (CASSANDRA-2763)
 * add KeyRange option to Hadoop inputformat (CASSANDRA-1125)
 * fix protocol versioning (CASSANDRA-2818, 2860)
 * support spaces in path to log4j configuration (CASSANDRA-2383)
 * avoid including inferred types in CF update (CASSANDRA-2809)
 * fix JMX bulkload call (CASSANDRA-2908)
 * fix updating KS with durable_writes=false (CASSANDRA-2907)
 * add simplified facade to SSTableWriter for bulk loading use
   (CASSANDRA-2911)
 * fix re-using index CF sstable names after drop/recreate (CASSANDRA-2872)
 * prepend CF to default index names (CASSANDRA-2903)
 * fix hint replay (CASSANDRA-2928)
 * Properly synchronize repair's merkle tree computation (CASSANDRA-2816)


0.8.1
 * CQL:
   - support for insert, delete in BATCH (CASSANDRA-2537)
   - support for IN to SELECT, UPDATE (CASSANDRA-2553)
   - timestamp support for INSERT, UPDATE, and BATCH (CASSANDRA-2555)
   - TTL support (CASSANDRA-2476)
   - counter support (CASSANDRA-2473)
   - ALTER COLUMNFAMILY (CASSANDRA-1709)
   - DROP INDEX (CASSANDRA-2617)
   - add SCHEMA/TABLE as aliases for KS/CF (CASSANDRA-2743)
   - server handles wait-for-schema-agreement (CASSANDRA-2756)
   - key alias support (CASSANDRA-2480)
 * add support for comparator parameters and a generic ReverseType
   (CASSANDRA-2355)
 * add CompositeType and DynamicCompositeType (CASSANDRA-2231)
 * optimize batches containing multiple updates to the same row
   (CASSANDRA-2583)
 * adjust hinted handoff page size to avoid OOM with large columns 
   (CASSANDRA-2652)
 * mark BRAF buffer invalid post-flush so we don't re-flush partial
   buffers again, especially on CL writes (CASSANDRA-2660)
 * add DROP INDEX support to CLI (CASSANDRA-2616)
 * don't perform HH to client-mode [storageproxy] nodes (CASSANDRA-2668)
 * Improve forceDeserialize/getCompactedRow encapsulation (CASSANDRA-2659)
 * Don't write CounterUpdateColumn to disk in tests (CASSANDRA-2650)
 * Add sstable bulk loading utility (CASSANDRA-1278)
 * avoid replaying hints to dropped columnfamilies (CASSANDRA-2685)
 * add placeholders for missing rows in range query pseudo-RR (CASSANDRA-2680)
 * remove no-op HHOM.renameHints (CASSANDRA-2693)
 * clone super columns to avoid modifying them during flush (CASSANDRA-2675)
 * allow writes to bypass the commitlog for certain keyspaces (CASSANDRA-2683)
 * avoid NPE when bypassing commitlog during memtable flush (CASSANDRA-2781)
 * Added support for making bootstrap retry if nodes flap (CASSANDRA-2644)
 * Added statusthrift to nodetool to report if thrift server is running (CASSANDRA-2722)
 * Fixed rows being cached if they do not exist (CASSANDRA-2723)
 * Support passing tableName and cfName to RowCacheProviders (CASSANDRA-2702)
 * close scrub file handles (CASSANDRA-2669)
 * throttle migration replay (CASSANDRA-2714)
 * optimize column serializer creation (CASSANDRA-2716)
 * Added support for making bootstrap retry if nodes flap (CASSANDRA-2644)
 * Added statusthrift to nodetool to report if thrift server is running
   (CASSANDRA-2722)
 * Fixed rows being cached if they do not exist (CASSANDRA-2723)
 * fix truncate/compaction race (CASSANDRA-2673)
 * workaround large resultsets causing large allocation retention
   by nio sockets (CASSANDRA-2654)
 * fix nodetool ring use with Ec2Snitch (CASSANDRA-2733)
 * fix removing columns and subcolumns that are supressed by a row or
   supercolumn tombstone during replica resolution (CASSANDRA-2590)
 * support sstable2json against snapshot sstables (CASSANDRA-2386)
 * remove active-pull schema requests (CASSANDRA-2715)
 * avoid marking entire list of sstables as actively being compacted
   in multithreaded compaction (CASSANDRA-2765)
 * seek back after deserializing a row to update cache with (CASSANDRA-2752)
 * avoid skipping rows in scrub for counter column family (CASSANDRA-2759)
 * fix ConcurrentModificationException in repair when dealing with 0.7 node
   (CASSANDRA-2767)
 * use threadsafe collections for StreamInSession (CASSANDRA-2766)
 * avoid infinite loop when creating merkle tree (CASSANDRA-2758)
 * avoids unmarking compacting sstable prematurely in cleanup (CASSANDRA-2769)
 * fix NPE when the commit log is bypassed (CASSANDRA-2718)
 * don't throw an exception in SS.isRPCServerRunning (CASSANDRA-2721)
 * make stress.jar executable (CASSANDRA-2744)
 * add daemon mode to java stress (CASSANDRA-2267)
 * expose the DC and rack of a node through JMX and nodetool ring (CASSANDRA-2531)
 * fix cache mbean getSize (CASSANDRA-2781)
 * Add Date, Float, Double, and Boolean types (CASSANDRA-2530)
 * Add startup flag to renew counter node id (CASSANDRA-2788)
 * add jamm agent to cassandra.bat (CASSANDRA-2787)
 * fix repair hanging if a neighbor has nothing to send (CASSANDRA-2797)
 * purge tombstone even if row is in only one sstable (CASSANDRA-2801)
 * Fix wrong purge of deleted cf during compaction (CASSANDRA-2786)
 * fix race that could result in Hadoop writer failing to throw an
   exception encountered after close() (CASSANDRA-2755)
 * fix scan wrongly throwing assertion error (CASSANDRA-2653)
 * Always use even distribution for merkle tree with RandomPartitionner
   (CASSANDRA-2841)
 * fix describeOwnership for OPP (CASSANDRA-2800)
 * ensure that string tokens do not contain commas (CASSANDRA-2762)


0.8.0-final
 * fix CQL grammar warning and cqlsh regression from CASSANDRA-2622
 * add ant generate-cql-html target (CASSANDRA-2526)
 * update CQL consistency levels (CASSANDRA-2566)
 * debian packaging fixes (CASSANDRA-2481, 2647)
 * fix UUIDType, IntegerType for direct buffers (CASSANDRA-2682, 2684)
 * switch to native Thrift for Hadoop map/reduce (CASSANDRA-2667)
 * fix StackOverflowError when building from eclipse (CASSANDRA-2687)
 * only provide replication_factor to strategy_options "help" for
   SimpleStrategy, OldNetworkTopologyStrategy (CASSANDRA-2678, 2713)
 * fix exception adding validators to non-string columns (CASSANDRA-2696)
 * avoid instantiating DatabaseDescriptor in JDBC (CASSANDRA-2694)
 * fix potential stack overflow during compaction (CASSANDRA-2626)
 * clone super columns to avoid modifying them during flush (CASSANDRA-2675)
 * reset underlying iterator in EchoedRow constructor (CASSANDRA-2653)


0.8.0-rc1
 * faster flushes and compaction from fixing excessively pessimistic 
   rebuffering in BRAF (CASSANDRA-2581)
 * fix returning null column values in the python cql driver (CASSANDRA-2593)
 * fix merkle tree splitting exiting early (CASSANDRA-2605)
 * snapshot_before_compaction directory name fix (CASSANDRA-2598)
 * Disable compaction throttling during bootstrap (CASSANDRA-2612) 
 * fix CQL treatment of > and < operators in range slices (CASSANDRA-2592)
 * fix potential double-application of counter updates on commitlog replay
   by moving replay position from header to sstable metadata (CASSANDRA-2419)
 * JDBC CQL driver exposes getColumn for access to timestamp
 * JDBC ResultSetMetadata properties added to AbstractType
 * r/m clustertool (CASSANDRA-2607)
 * add support for presenting row key as a column in CQL result sets 
   (CASSANDRA-2622)
 * Don't allow {LOCAL|EACH}_QUORUM unless strategy is NTS (CASSANDRA-2627)
 * validate keyspace strategy_options during CQL create (CASSANDRA-2624)
 * fix empty Result with secondary index when limit=1 (CASSANDRA-2628)
 * Fix regression where bootstrapping a node with no schema fails
   (CASSANDRA-2625)
 * Allow removing LocationInfo sstables (CASSANDRA-2632)
 * avoid attempting to replay mutations from dropped keyspaces (CASSANDRA-2631)
 * avoid using cached position of a key when GT is requested (CASSANDRA-2633)
 * fix counting bloom filter true positives (CASSANDRA-2637)
 * initialize local ep state prior to gossip startup if needed (CASSANDRA-2638)
 * fix counter increment lost after restart (CASSANDRA-2642)
 * add quote-escaping via backslash to CLI (CASSANDRA-2623)
 * fix pig example script (CASSANDRA-2487)
 * fix dynamic snitch race in adding latencies (CASSANDRA-2618)
 * Start/stop cassandra after more important services such as mdadm in
   debian packaging (CASSANDRA-2481)


0.8.0-beta2
 * fix NPE compacting index CFs (CASSANDRA-2528)
 * Remove checking all column families on startup for compaction candidates 
   (CASSANDRA-2444)
 * validate CQL create keyspace options (CASSANDRA-2525)
 * fix nodetool setcompactionthroughput (CASSANDRA-2550)
 * move	gossip heartbeat back to its own thread (CASSANDRA-2554)
 * validate cql TRUNCATE columnfamily before truncating (CASSANDRA-2570)
 * fix batch_mutate for mixed standard-counter mutations (CASSANDRA-2457)
 * disallow making schema changes to system keyspace (CASSANDRA-2563)
 * fix sending mutation messages multiple times (CASSANDRA-2557)
 * fix incorrect use of NBHM.size in ReadCallback that could cause
   reads to time out even when responses were received (CASSANDRA-2552)
 * trigger read repair correctly for LOCAL_QUORUM reads (CASSANDRA-2556)
 * Allow configuring the number of compaction thread (CASSANDRA-2558)
 * forceUserDefinedCompaction will attempt to compact what it is given
   even if the pessimistic estimate is that there is not enough disk space;
   automatic compactions will only compact 2 or more sstables (CASSANDRA-2575)
 * refuse to apply migrations with older timestamps than the current 
   schema (CASSANDRA-2536)
 * remove unframed Thrift transport option
 * include indexes in snapshots (CASSANDRA-2596)
 * improve ignoring of obsolete mutations in index maintenance (CASSANDRA-2401)
 * recognize attempt to drop just the index while leaving the column
   definition alone (CASSANDRA-2619)
  

0.8.0-beta1
 * remove Avro RPC support (CASSANDRA-926)
 * support for columns that act as incr/decr counters 
   (CASSANDRA-1072, 1937, 1944, 1936, 2101, 2093, 2288, 2105, 2384, 2236, 2342,
   2454)
 * CQL (CASSANDRA-1703, 1704, 1705, 1706, 1707, 1708, 1710, 1711, 1940, 
   2124, 2302, 2277, 2493)
 * avoid double RowMutation serialization on write path (CASSANDRA-1800)
 * make NetworkTopologyStrategy the default (CASSANDRA-1960)
 * configurable internode encryption (CASSANDRA-1567, 2152)
 * human readable column names in sstable2json output (CASSANDRA-1933)
 * change default JMX port to 7199 (CASSANDRA-2027)
 * backwards compatible internal messaging (CASSANDRA-1015)
 * atomic switch of memtables and sstables (CASSANDRA-2284)
 * add pluggable SeedProvider (CASSANDRA-1669)
 * Fix clustertool to not throw exception when calling get_endpoints (CASSANDRA-2437)
 * upgrade to thrift 0.6 (CASSANDRA-2412) 
 * repair works on a token range instead of full ring (CASSANDRA-2324)
 * purge tombstones from row cache (CASSANDRA-2305)
 * push replication_factor into strategy_options (CASSANDRA-1263)
 * give snapshots the same name on each node (CASSANDRA-1791)
 * remove "nodetool loadbalance" (CASSANDRA-2448)
 * multithreaded compaction (CASSANDRA-2191)
 * compaction throttling (CASSANDRA-2156)
 * add key type information and alias (CASSANDRA-2311, 2396)
 * cli no longer divides read_repair_chance by 100 (CASSANDRA-2458)
 * made CompactionInfo.getTaskType return an enum (CASSANDRA-2482)
 * add a server-wide cap on measured memtable memory usage and aggressively
   flush to keep under that threshold (CASSANDRA-2006)
 * add unified UUIDType (CASSANDRA-2233)
 * add off-heap row cache support (CASSANDRA-1969)


0.7.5
 * improvements/fixes to PIG driver (CASSANDRA-1618, CASSANDRA-2387,
   CASSANDRA-2465, CASSANDRA-2484)
 * validate index names (CASSANDRA-1761)
 * reduce contention on Table.flusherLock (CASSANDRA-1954)
 * try harder to detect failures during streaming, cleaning up temporary
   files more reliably (CASSANDRA-2088)
 * shut down server for OOM on a Thrift thread (CASSANDRA-2269)
 * fix tombstone handling in repair and sstable2json (CASSANDRA-2279)
 * preserve version when streaming data from old sstables (CASSANDRA-2283)
 * don't start repair if a neighboring node is marked as dead (CASSANDRA-2290)
 * purge tombstones from row cache (CASSANDRA-2305)
 * Avoid seeking when sstable2json exports the entire file (CASSANDRA-2318)
 * clear Built flag in system table when dropping an index (CASSANDRA-2320)
 * don't allow arbitrary argument for stress.java (CASSANDRA-2323)
 * validate values for index predicates in get_indexed_slice (CASSANDRA-2328)
 * queue secondary indexes for flush before the parent (CASSANDRA-2330)
 * allow job configuration to set the CL used in Hadoop jobs (CASSANDRA-2331)
 * add memtable_flush_queue_size defaulting to 4 (CASSANDRA-2333)
 * Allow overriding of initial_token, storage_port and rpc_port from system
   properties (CASSANDRA-2343)
 * fix comparator used for non-indexed secondary expressions in index scan
   (CASSANDRA-2347)
 * ensure size calculation and write phase of large-row compaction use
   the same threshold for TTL expiration (CASSANDRA-2349)
 * fix race when iterating CFs during add/drop (CASSANDRA-2350)
 * add ConsistencyLevel command to CLI (CASSANDRA-2354)
 * allow negative numbers in the cli (CASSANDRA-2358)
 * hard code serialVersionUID for tokens class (CASSANDRA-2361)
 * fix potential infinite loop in ByteBufferUtil.inputStream (CASSANDRA-2365)
 * fix encoding bugs in HintedHandoffManager, SystemTable when default
   charset is not UTF8 (CASSANDRA-2367)
 * avoids having removed node reappearing in Gossip (CASSANDRA-2371)
 * fix incorrect truncation of long to int when reading columns via block
   index (CASSANDRA-2376)
 * fix NPE during stream session (CASSANDRA-2377)
 * fix race condition that could leave orphaned data files when dropping CF or
   KS (CASSANDRA-2381)
 * fsync statistics component on write (CASSANDRA-2382)
 * fix duplicate results from CFS.scan (CASSANDRA-2406)
 * add IntegerType to CLI help (CASSANDRA-2414)
 * avoid caching token-only decoratedkeys (CASSANDRA-2416)
 * convert mmap assertion to if/throw so scrub can catch it (CASSANDRA-2417)
 * don't overwrite gc log (CASSANDR-2418)
 * invalidate row cache for streamed row to avoid inconsitencies
   (CASSANDRA-2420)
 * avoid copies in range/index scans (CASSANDRA-2425)
 * make sure we don't wipe data during cleanup if the node has not join
   the ring (CASSANDRA-2428)
 * Try harder to close files after compaction (CASSANDRA-2431)
 * re-set bootstrapped flag after move finishes (CASSANDRA-2435)
 * display validation_class in CLI 'describe keyspace' (CASSANDRA-2442)
 * make cleanup compactions cleanup the row cache (CASSANDRA-2451)
 * add column fields validation to scrub (CASSANDRA-2460)
 * use 64KB flush buffer instead of in_memory_compaction_limit (CASSANDRA-2463)
 * fix backslash substitutions in CLI (CASSANDRA-2492)
 * disable cache saving for system CFS (CASSANDRA-2502)
 * fixes for verifying destination availability under hinted conditions
   so UE can be thrown intead of timing out (CASSANDRA-2514)
 * fix update of validation class in column metadata (CASSANDRA-2512)
 * support LOCAL_QUORUM, EACH_QUORUM CLs outside of NTS (CASSANDRA-2516)
 * preserve version when streaming data from old sstables (CASSANDRA-2283)
 * fix backslash substitutions in CLI (CASSANDRA-2492)
 * count a row deletion as one operation towards memtable threshold 
   (CASSANDRA-2519)
 * support LOCAL_QUORUM, EACH_QUORUM CLs outside of NTS (CASSANDRA-2516)


0.7.4
 * add nodetool join command (CASSANDRA-2160)
 * fix secondary indexes on pre-existing or streamed data (CASSANDRA-2244)
 * initialize endpoint in gossiper earlier (CASSANDRA-2228)
 * add ability to write to Cassandra from Pig (CASSANDRA-1828)
 * add rpc_[min|max]_threads (CASSANDRA-2176)
 * add CL.TWO, CL.THREE (CASSANDRA-2013)
 * avoid exporting an un-requested row in sstable2json, when exporting 
   a key that does not exist (CASSANDRA-2168)
 * add incremental_backups option (CASSANDRA-1872)
 * add configurable row limit to Pig loadfunc (CASSANDRA-2276)
 * validate column values in batches as well as single-Column inserts
   (CASSANDRA-2259)
 * move sample schema from cassandra.yaml to schema-sample.txt,
   a cli scripts (CASSANDRA-2007)
 * avoid writing empty rows when scrubbing tombstoned rows (CASSANDRA-2296)
 * fix assertion error in range and index scans for CL < ALL
   (CASSANDRA-2282)
 * fix commitlog replay when flush position refers to data that didn't
   get synced before server died (CASSANDRA-2285)
 * fix fd leak in sstable2json with non-mmap'd i/o (CASSANDRA-2304)
 * reduce memory use during streaming of multiple sstables (CASSANDRA-2301)
 * purge tombstoned rows from cache after GCGraceSeconds (CASSANDRA-2305)
 * allow zero replicas in a NTS datacenter (CASSANDRA-1924)
 * make range queries respect snitch for local replicas (CASSANDRA-2286)
 * fix HH delivery when column index is larger than 2GB (CASSANDRA-2297)
 * make 2ary indexes use parent CF flush thresholds during initial build
   (CASSANDRA-2294)
 * update memtable_throughput to be a long (CASSANDRA-2158)


0.7.3
 * Keep endpoint state until aVeryLongTime (CASSANDRA-2115)
 * lower-latency read repair (CASSANDRA-2069)
 * add hinted_handoff_throttle_delay_in_ms option (CASSANDRA-2161)
 * fixes for cache save/load (CASSANDRA-2172, -2174)
 * Handle whole-row deletions in CFOutputFormat (CASSANDRA-2014)
 * Make memtable_flush_writers flush in parallel (CASSANDRA-2178)
 * Add compaction_preheat_key_cache option (CASSANDRA-2175)
 * refactor stress.py to have only one copy of the format string 
   used for creating row keys (CASSANDRA-2108)
 * validate index names for \w+ (CASSANDRA-2196)
 * Fix Cassandra cli to respect timeout if schema does not settle 
   (CASSANDRA-2187)
 * fix for compaction and cleanup writing old-format data into new-version 
   sstable (CASSANDRA-2211, -2216)
 * add nodetool scrub (CASSANDRA-2217, -2240)
 * fix sstable2json large-row pagination (CASSANDRA-2188)
 * fix EOFing on requests for the last bytes in a file (CASSANDRA-2213)
 * fix BufferedRandomAccessFile bugs (CASSANDRA-2218, -2241)
 * check for memtable flush_after_mins exceeded every 10s (CASSANDRA-2183)
 * fix cache saving on Windows (CASSANDRA-2207)
 * add validateSchemaAgreement call + synchronization to schema
   modification operations (CASSANDRA-2222)
 * fix for reversed slice queries on large rows (CASSANDRA-2212)
 * fat clients were writing local data (CASSANDRA-2223)
 * set DEFAULT_MEMTABLE_LIFETIME_IN_MINS to 24h
 * improve detection and cleanup of partially-written sstables 
   (CASSANDRA-2206)
 * fix supercolumn de/serialization when subcolumn comparator is different
   from supercolumn's (CASSANDRA-2104)
 * fix starting up on Windows when CASSANDRA_HOME contains whitespace
   (CASSANDRA-2237)
 * add [get|set][row|key]cacheSavePeriod to JMX (CASSANDRA-2100)
 * fix Hadoop ColumnFamilyOutputFormat dropping of mutations
   when batch fills up (CASSANDRA-2255)
 * move file deletions off of scheduledtasks executor (CASSANDRA-2253)


0.7.2
 * copy DecoratedKey.key when inserting into caches to avoid retaining
   a reference to the underlying buffer (CASSANDRA-2102)
 * format subcolumn names with subcomparator (CASSANDRA-2136)
 * fix column bloom filter deserialization (CASSANDRA-2165)


0.7.1
 * refactor MessageDigest creation code. (CASSANDRA-2107)
 * buffer network stack to avoid inefficient small TCP messages while avoiding
   the nagle/delayed ack problem (CASSANDRA-1896)
 * check log4j configuration for changes every 10s (CASSANDRA-1525, 1907)
 * more-efficient cross-DC replication (CASSANDRA-1530, -2051, -2138)
 * avoid polluting page cache with commitlog or sstable writes
   and seq scan operations (CASSANDRA-1470)
 * add RMI authentication options to nodetool (CASSANDRA-1921)
 * make snitches configurable at runtime (CASSANDRA-1374)
 * retry hadoop split requests on connection failure (CASSANDRA-1927)
 * implement describeOwnership for BOP, COPP (CASSANDRA-1928)
 * make read repair behave as expected for ConsistencyLevel > ONE
   (CASSANDRA-982, 2038)
 * distributed test harness (CASSANDRA-1859, 1964)
 * reduce flush lock contention (CASSANDRA-1930)
 * optimize supercolumn deserialization (CASSANDRA-1891)
 * fix CFMetaData.apply to only compare objects of the same class 
   (CASSANDRA-1962)
 * allow specifying specific SSTables to compact from JMX (CASSANDRA-1963)
 * fix race condition in MessagingService.targets (CASSANDRA-1959, 2094, 2081)
 * refuse to open sstables from a future version (CASSANDRA-1935)
 * zero-copy reads (CASSANDRA-1714)
 * fix copy bounds for word Text in wordcount demo (CASSANDRA-1993)
 * fixes for contrib/javautils (CASSANDRA-1979)
 * check more frequently for memtable expiration (CASSANDRA-2000)
 * fix writing SSTable column count statistics (CASSANDRA-1976)
 * fix streaming of multiple CFs during bootstrap (CASSANDRA-1992)
 * explicitly set JVM GC new generation size with -Xmn (CASSANDRA-1968)
 * add short options for CLI flags (CASSANDRA-1565)
 * make keyspace argument to "describe keyspace" in CLI optional
   when authenticated to keyspace already (CASSANDRA-2029)
 * added option to specify -Dcassandra.join_ring=false on startup
   to allow "warm spare" nodes or performing JMX maintenance before
   joining the ring (CASSANDRA-526)
 * log migrations at INFO (CASSANDRA-2028)
 * add CLI verbose option in file mode (CASSANDRA-2030)
 * add single-line "--" comments to CLI (CASSANDRA-2032)
 * message serialization tests (CASSANDRA-1923)
 * switch from ivy to maven-ant-tasks (CASSANDRA-2017)
 * CLI attempts to block for new schema to propagate (CASSANDRA-2044)
 * fix potential overflow in nodetool cfstats (CASSANDRA-2057)
 * add JVM shutdownhook to sync commitlog (CASSANDRA-1919)
 * allow nodes to be up without being part of  normal traffic (CASSANDRA-1951)
 * fix CLI "show keyspaces" with null options on NTS (CASSANDRA-2049)
 * fix possible ByteBuffer race conditions (CASSANDRA-2066)
 * reduce garbage generated by MessagingService to prevent load spikes
   (CASSANDRA-2058)
 * fix math in RandomPartitioner.describeOwnership (CASSANDRA-2071)
 * fix deletion of sstable non-data components (CASSANDRA-2059)
 * avoid blocking gossip while deleting handoff hints (CASSANDRA-2073)
 * ignore messages from newer versions, keep track of nodes in gossip 
   regardless of version (CASSANDRA-1970)
 * cache writing moved to CompactionManager to reduce i/o contention and
   updated to use non-cache-polluting writes (CASSANDRA-2053)
 * page through large rows when exporting to JSON (CASSANDRA-2041)
 * add flush_largest_memtables_at and reduce_cache_sizes_at options
   (CASSANDRA-2142)
 * add cli 'describe cluster' command (CASSANDRA-2127)
 * add cli support for setting username/password at 'connect' command 
   (CASSANDRA-2111)
 * add -D option to Stress.java to allow reading hosts from a file 
   (CASSANDRA-2149)
 * bound hints CF throughput between 32M and 256M (CASSANDRA-2148)
 * continue starting when invalid saved cache entries are encountered
   (CASSANDRA-2076)
 * add max_hint_window_in_ms option (CASSANDRA-1459)


0.7.0-final
 * fix offsets to ByteBuffer.get (CASSANDRA-1939)


0.7.0-rc4
 * fix cli crash after backgrounding (CASSANDRA-1875)
 * count timeouts in storageproxy latencies, and include latency 
   histograms in StorageProxyMBean (CASSANDRA-1893)
 * fix CLI get recognition of supercolumns (CASSANDRA-1899)
 * enable keepalive on intra-cluster sockets (CASSANDRA-1766)
 * count timeouts towards dynamicsnitch latencies (CASSANDRA-1905)
 * Expose index-building status in JMX + cli schema description
   (CASSANDRA-1871)
 * allow [LOCAL|EACH]_QUORUM to be used with non-NetworkTopology 
   replication Strategies
 * increased amount of index locks for faster commitlog replay
 * collect secondary index tombstones immediately (CASSANDRA-1914)
 * revert commitlog changes from #1780 (CASSANDRA-1917)
 * change RandomPartitioner min token to -1 to avoid collision w/
   tokens on actual nodes (CASSANDRA-1901)
 * examine the right nibble when validating TimeUUID (CASSANDRA-1910)
 * include secondary indexes in cleanup (CASSANDRA-1916)
 * CFS.scrubDataDirectories should also cleanup invalid secondary indexes
   (CASSANDRA-1904)
 * ability to disable/enable gossip on nodes to force them down
   (CASSANDRA-1108)


0.7.0-rc3
 * expose getNaturalEndpoints in StorageServiceMBean taking byte[]
   key; RMI cannot serialize ByteBuffer (CASSANDRA-1833)
 * infer org.apache.cassandra.locator for replication strategy classes
   when not otherwise specified
 * validation that generates less garbage (CASSANDRA-1814)
 * add TTL support to CLI (CASSANDRA-1838)
 * cli defaults to bytestype for subcomparator when creating
   column families (CASSANDRA-1835)
 * unregister index MBeans when index is dropped (CASSANDRA-1843)
 * make ByteBufferUtil.clone thread-safe (CASSANDRA-1847)
 * change exception for read requests during bootstrap from 
   InvalidRequest to Unavailable (CASSANDRA-1862)
 * respect row-level tombstones post-flush in range scans
   (CASSANDRA-1837)
 * ReadResponseResolver check digests against each other (CASSANDRA-1830)
 * return InvalidRequest when remove of subcolumn without supercolumn
   is requested (CASSANDRA-1866)
 * flush before repair (CASSANDRA-1748)
 * SSTableExport validates key order (CASSANDRA-1884)
 * large row support for SSTableExport (CASSANDRA-1867)
 * Re-cache hot keys post-compaction without hitting disk (CASSANDRA-1878)
 * manage read repair in coordinator instead of data source, to
   provide latency information to dynamic snitch (CASSANDRA-1873)


0.7.0-rc2
 * fix live-column-count of slice ranges including tombstoned supercolumn 
   with live subcolumn (CASSANDRA-1591)
 * rename o.a.c.internal.AntientropyStage -> AntiEntropyStage,
   o.a.c.request.Request_responseStage -> RequestResponseStage,
   o.a.c.internal.Internal_responseStage -> InternalResponseStage
 * add AbstractType.fromString (CASSANDRA-1767)
 * require index_type to be present when specifying index_name
   on ColumnDef (CASSANDRA-1759)
 * fix add/remove index bugs in CFMetadata (CASSANDRA-1768)
 * rebuild Strategy during system_update_keyspace (CASSANDRA-1762)
 * cli updates prompt to ... in continuation lines (CASSANDRA-1770)
 * support multiple Mutations per key in hadoop ColumnFamilyOutputFormat
   (CASSANDRA-1774)
 * improvements to Debian init script (CASSANDRA-1772)
 * use local classloader to check for version.properties (CASSANDRA-1778)
 * Validate that column names in column_metadata are valid for the
   defined comparator, and decode properly in cli (CASSANDRA-1773)
 * use cross-platform newlines in cli (CASSANDRA-1786)
 * add ExpiringColumn support to sstable import/export (CASSANDRA-1754)
 * add flush for each append to periodic commitlog mode; added
   periodic_without_flush option to disable this (CASSANDRA-1780)
 * close file handle used for post-flush truncate (CASSANDRA-1790)
 * various code cleanup (CASSANDRA-1793, -1794, -1795)
 * fix range queries against wrapped range (CASSANDRA-1781)
 * fix consistencylevel calculations for NetworkTopologyStrategy
   (CASSANDRA-1804)
 * cli support index type enum names (CASSANDRA-1810)
 * improved validation of column_metadata (CASSANDRA-1813)
 * reads at ConsistencyLevel > 1 throw UnavailableException
   immediately if insufficient live nodes exist (CASSANDRA-1803)
 * copy bytebuffers for local writes to avoid retaining the entire
   Thrift frame (CASSANDRA-1801)
 * fix NPE adding index to column w/o prior metadata (CASSANDRA-1764)
 * reduce fat client timeout (CASSANDRA-1730)
 * fix botched merge of CASSANDRA-1316


0.7.0-rc1
 * fix compaction and flush races with schema updates (CASSANDRA-1715)
 * add clustertool, config-converter, sstablekeys, and schematool 
   Windows .bat files (CASSANDRA-1723)
 * reject range queries received during bootstrap (CASSANDRA-1739)
 * fix wrapping-range queries on non-minimum token (CASSANDRA-1700)
 * add nodetool cfhistogram (CASSANDRA-1698)
 * limit repaired ranges to what the nodes have in common (CASSANDRA-1674)
 * index scan treats missing columns as not matching secondary
   expressions (CASSANDRA-1745)
 * Fix misuse of DataOutputBuffer.getData in AntiEntropyService
   (CASSANDRA-1729)
 * detect and warn when obsolete version of JNA is present (CASSANDRA-1760)
 * reduce fat client timeout (CASSANDRA-1730)
 * cleanup smallest CFs first to increase free temp space for larger ones
   (CASSANDRA-1811)
 * Update windows .bat files to work outside of main Cassandra
   directory (CASSANDRA-1713)
 * fix read repair regression from 0.6.7 (CASSANDRA-1727)
 * more-efficient read repair (CASSANDRA-1719)
 * fix hinted handoff replay (CASSANDRA-1656)
 * log type of dropped messages (CASSANDRA-1677)
 * upgrade to SLF4J 1.6.1
 * fix ByteBuffer bug in ExpiringColumn.updateDigest (CASSANDRA-1679)
 * fix IntegerType.getString (CASSANDRA-1681)
 * make -Djava.net.preferIPv4Stack=true the default (CASSANDRA-628)
 * add INTERNAL_RESPONSE verb to differentiate from responses related
   to client requests (CASSANDRA-1685)
 * log tpstats when dropping messages (CASSANDRA-1660)
 * include unreachable nodes in describeSchemaVersions (CASSANDRA-1678)
 * Avoid dropping messages off the client request path (CASSANDRA-1676)
 * fix jna errno reporting (CASSANDRA-1694)
 * add friendlier error for UnknownHostException on startup (CASSANDRA-1697)
 * include jna dependency in RPM package (CASSANDRA-1690)
 * add --skip-keys option to stress.py (CASSANDRA-1696)
 * improve cli handling of non-string keys and column names 
   (CASSANDRA-1701, -1693)
 * r/m extra subcomparator line in cli keyspaces output (CASSANDRA-1712)
 * add read repair chance to cli "show keyspaces"
 * upgrade to ConcurrentLinkedHashMap 1.1 (CASSANDRA-975)
 * fix index scan routing (CASSANDRA-1722)
 * fix tombstoning of supercolumns in range queries (CASSANDRA-1734)
 * clear endpoint cache after updating keyspace metadata (CASSANDRA-1741)
 * fix wrapping-range queries on non-minimum token (CASSANDRA-1700)
 * truncate includes secondary indexes (CASSANDRA-1747)
 * retain reference to PendingFile sstables (CASSANDRA-1749)
 * fix sstableimport regression (CASSANDRA-1753)
 * fix for bootstrap when no non-system tables are defined (CASSANDRA-1732)
 * handle replica unavailability in index scan (CASSANDRA-1755)
 * fix service initialization order deadlock (CASSANDRA-1756)
 * multi-line cli commands (CASSANDRA-1742)
 * fix race between snapshot and compaction (CASSANDRA-1736)
 * add listEndpointsPendingHints, deleteHintsForEndpoint JMX methods 
   (CASSANDRA-1551)


0.7.0-beta3
 * add strategy options to describe_keyspace output (CASSANDRA-1560)
 * log warning when using randomly generated token (CASSANDRA-1552)
 * re-organize JMX into .db, .net, .internal, .request (CASSANDRA-1217)
 * allow nodes to change IPs between restarts (CASSANDRA-1518)
 * remember ring state between restarts by default (CASSANDRA-1518)
 * flush index built flag so we can read it before log replay (CASSANDRA-1541)
 * lock row cache updates to prevent race condition (CASSANDRA-1293)
 * remove assertion causing rare (and harmless) error messages in
   commitlog (CASSANDRA-1330)
 * fix moving nodes with no keyspaces defined (CASSANDRA-1574)
 * fix unbootstrap when no data is present in a transfer range (CASSANDRA-1573)
 * take advantage of AVRO-495 to simplify our avro IDL (CASSANDRA-1436)
 * extend authorization hierarchy to column family (CASSANDRA-1554)
 * deletion support in secondary indexes (CASSANDRA-1571)
 * meaningful error message for invalid replication strategy class 
   (CASSANDRA-1566)
 * allow keyspace creation with RF > N (CASSANDRA-1428)
 * improve cli error handling (CASSANDRA-1580)
 * add cache save/load ability (CASSANDRA-1417, 1606, 1647)
 * add StorageService.getDrainProgress (CASSANDRA-1588)
 * Disallow bootstrap to an in-use token (CASSANDRA-1561)
 * Allow dynamic secondary index creation and destruction (CASSANDRA-1532)
 * log auto-guessed memtable thresholds (CASSANDRA-1595)
 * add ColumnDef support to cli (CASSANDRA-1583)
 * reduce index sample time by 75% (CASSANDRA-1572)
 * add cli support for column, strategy metadata (CASSANDRA-1578, 1612)
 * add cli support for schema modification (CASSANDRA-1584)
 * delete temp files on failed compactions (CASSANDRA-1596)
 * avoid blocking for dead nodes during removetoken (CASSANDRA-1605)
 * remove ConsistencyLevel.ZERO (CASSANDRA-1607)
 * expose in-progress compaction type in jmx (CASSANDRA-1586)
 * removed IClock & related classes from internals (CASSANDRA-1502)
 * fix removing tokens from SystemTable on decommission and removetoken
   (CASSANDRA-1609)
 * include CF metadata in cli 'show keyspaces' (CASSANDRA-1613)
 * switch from Properties to HashMap in PropertyFileSnitch to
   avoid synchronization bottleneck (CASSANDRA-1481)
 * PropertyFileSnitch configuration file renamed to 
   cassandra-topology.properties
 * add cli support for get_range_slices (CASSANDRA-1088, CASSANDRA-1619)
 * Make memtable flush thresholds per-CF instead of global 
   (CASSANDRA-1007, 1637)
 * add cli support for binary data without CfDef hints (CASSANDRA-1603)
 * fix building SSTable statistics post-stream (CASSANDRA-1620)
 * fix potential infinite loop in 2ary index queries (CASSANDRA-1623)
 * allow creating NTS keyspaces with no replicas configured (CASSANDRA-1626)
 * add jmx histogram of sstables accessed per read (CASSANDRA-1624)
 * remove system_rename_column_family and system_rename_keyspace from the
   client API until races can be fixed (CASSANDRA-1630, CASSANDRA-1585)
 * add cli sanity tests (CASSANDRA-1582)
 * update GC settings in cassandra.bat (CASSANDRA-1636)
 * cli support for index queries (CASSANDRA-1635)
 * cli support for updating schema memtable settings (CASSANDRA-1634)
 * cli --file option (CASSANDRA-1616)
 * reduce automatically chosen memtable sizes by 50% (CASSANDRA-1641)
 * move endpoint cache from snitch to strategy (CASSANDRA-1643)
 * fix commitlog recovery deleting the newly-created segment as well as
   the old ones (CASSANDRA-1644)
 * upgrade to Thrift 0.5 (CASSANDRA-1367)
 * renamed CL.DCQUORUM to LOCAL_QUORUM and DCQUORUMSYNC to EACH_QUORUM
 * cli truncate support (CASSANDRA-1653)
 * update GC settings in cassandra.bat (CASSANDRA-1636)
 * avoid logging when a node's ip/token is gossipped back to it (CASSANDRA-1666)


0.7-beta2
 * always use UTF-8 for hint keys (CASSANDRA-1439)
 * remove cassandra.yaml dependency from Hadoop and Pig (CASSADRA-1322)
 * expose CfDef metadata in describe_keyspaces (CASSANDRA-1363)
 * restore use of mmap_index_only option (CASSANDRA-1241)
 * dropping a keyspace with no column families generated an error 
   (CASSANDRA-1378)
 * rename RackAwareStrategy to OldNetworkTopologyStrategy, RackUnawareStrategy 
   to SimpleStrategy, DatacenterShardStrategy to NetworkTopologyStrategy,
   AbstractRackAwareSnitch to AbstractNetworkTopologySnitch (CASSANDRA-1392)
 * merge StorageProxy.mutate, mutateBlocking (CASSANDRA-1396)
 * faster UUIDType, LongType comparisons (CASSANDRA-1386, 1393)
 * fix setting read_repair_chance from CLI addColumnFamily (CASSANDRA-1399)
 * fix updates to indexed columns (CASSANDRA-1373)
 * fix race condition leaving to FileNotFoundException (CASSANDRA-1382)
 * fix sharded lock hash on index write path (CASSANDRA-1402)
 * add support for GT/E, LT/E in subordinate index clauses (CASSANDRA-1401)
 * cfId counter got out of sync when CFs were added (CASSANDRA-1403)
 * less chatty schema updates (CASSANDRA-1389)
 * rename column family mbeans. 'type' will now include either 
   'IndexColumnFamilies' or 'ColumnFamilies' depending on the CFS type.
   (CASSANDRA-1385)
 * disallow invalid keyspace and column family names. This includes name that
   matches a '^\w+' regex. (CASSANDRA-1377)
 * use JNA, if present, to take snapshots (CASSANDRA-1371)
 * truncate hints if starting 0.7 for the first time (CASSANDRA-1414)
 * fix FD leak in single-row slicepredicate queries (CASSANDRA-1416)
 * allow index expressions against columns that are not part of the 
   SlicePredicate (CASSANDRA-1410)
 * config-converter properly handles snitches and framed support 
   (CASSANDRA-1420)
 * remove keyspace argument from multiget_count (CASSANDRA-1422)
 * allow specifying cassandra.yaml location as (local or remote) URL
   (CASSANDRA-1126)
 * fix using DynamicEndpointSnitch with NetworkTopologyStrategy
   (CASSANDRA-1429)
 * Add CfDef.default_validation_class (CASSANDRA-891)
 * fix EstimatedHistogram.max (CASSANDRA-1413)
 * quorum read optimization (CASSANDRA-1622)
 * handle zero-length (or missing) rows during HH paging (CASSANDRA-1432)
 * include secondary indexes during schema migrations (CASSANDRA-1406)
 * fix commitlog header race during schema change (CASSANDRA-1435)
 * fix ColumnFamilyStoreMBeanIterator to use new type name (CASSANDRA-1433)
 * correct filename generated by xml->yaml converter (CASSANDRA-1419)
 * add CMSInitiatingOccupancyFraction=75 and UseCMSInitiatingOccupancyOnly
   to default JVM options
 * decrease jvm heap for cassandra-cli (CASSANDRA-1446)
 * ability to modify keyspaces and column family definitions on a live cluster
   (CASSANDRA-1285)
 * support for Hadoop Streaming [non-jvm map/reduce via stdin/out]
   (CASSANDRA-1368)
 * Move persistent sstable stats from the system table to an sstable component
   (CASSANDRA-1430)
 * remove failed bootstrap attempt from pending ranges when gossip times
   it out after 1h (CASSANDRA-1463)
 * eager-create tcp connections to other cluster members (CASSANDRA-1465)
 * enumerate stages and derive stage from message type instead of 
   transmitting separately (CASSANDRA-1465)
 * apply reversed flag during collation from different data sources
   (CASSANDRA-1450)
 * make failure to remove commitlog segment non-fatal (CASSANDRA-1348)
 * correct ordering of drain operations so CL.recover is no longer 
   necessary (CASSANDRA-1408)
 * removed keyspace from describe_splits method (CASSANDRA-1425)
 * rename check_schema_agreement to describe_schema_versions
   (CASSANDRA-1478)
 * fix QUORUM calculation for RF > 3 (CASSANDRA-1487)
 * remove tombstones during non-major compactions when bloom filter
   verifies that row does not exist in other sstables (CASSANDRA-1074)
 * nodes that coordinated a loadbalance in the past could not be seen by
   newly added nodes (CASSANDRA-1467)
 * exposed endpoint states (gossip details) via jmx (CASSANDRA-1467)
 * ensure that compacted sstables are not included when new readers are
   instantiated (CASSANDRA-1477)
 * by default, calculate heap size and memtable thresholds at runtime (CASSANDRA-1469)
 * fix races dealing with adding/dropping keyspaces and column families in
   rapid succession (CASSANDRA-1477)
 * clean up of Streaming system (CASSANDRA-1503, 1504, 1506)
 * add options to configure Thrift socket keepalive and buffer sizes (CASSANDRA-1426)
 * make contrib CassandraServiceDataCleaner recursive (CASSANDRA-1509)
 * min, max compaction threshold are configurable and persistent 
   per-ColumnFamily (CASSANDRA-1468)
 * fix replaying the last mutation in a commitlog unnecessarily 
   (CASSANDRA-1512)
 * invoke getDefaultUncaughtExceptionHandler from DTPE with the original
   exception rather than the ExecutionException wrapper (CASSANDRA-1226)
 * remove Clock from the Thrift (and Avro) API (CASSANDRA-1501)
 * Close intra-node sockets when connection is broken (CASSANDRA-1528)
 * RPM packaging spec file (CASSANDRA-786)
 * weighted request scheduler (CASSANDRA-1485)
 * treat expired columns as deleted (CASSANDRA-1539)
 * make IndexInterval configurable (CASSANDRA-1488)
 * add describe_snitch to Thrift API (CASSANDRA-1490)
 * MD5 authenticator compares plain text submitted password with MD5'd
   saved property, instead of vice versa (CASSANDRA-1447)
 * JMX MessagingService pending and completed counts (CASSANDRA-1533)
 * fix race condition processing repair responses (CASSANDRA-1511)
 * make repair blocking (CASSANDRA-1511)
 * create EndpointSnitchInfo and MBean to expose rack and DC (CASSANDRA-1491)
 * added option to contrib/word_count to output results back to Cassandra
   (CASSANDRA-1342)
 * rewrite Hadoop ColumnFamilyRecordWriter to pool connections, retry to
   multiple Cassandra nodes, and smooth impact on the Cassandra cluster
   by using smaller batch sizes (CASSANDRA-1434)
 * fix setting gc_grace_seconds via CLI (CASSANDRA-1549)
 * support TTL'd index values (CASSANDRA-1536)
 * make removetoken work like decommission (CASSANDRA-1216)
 * make cli comparator-aware and improve quote rules (CASSANDRA-1523,-1524)
 * make nodetool compact and cleanup blocking (CASSANDRA-1449)
 * add memtable, cache information to GCInspector logs (CASSANDRA-1558)
 * enable/disable HintedHandoff via JMX (CASSANDRA-1550)
 * Ignore stray files in the commit log directory (CASSANDRA-1547)
 * Disallow bootstrap to an in-use token (CASSANDRA-1561)


0.7-beta1
 * sstable versioning (CASSANDRA-389)
 * switched to slf4j logging (CASSANDRA-625)
 * add (optional) expiration time for column (CASSANDRA-699)
 * access levels for authentication/authorization (CASSANDRA-900)
 * add ReadRepairChance to CF definition (CASSANDRA-930)
 * fix heisenbug in system tests, especially common on OS X (CASSANDRA-944)
 * convert to byte[] keys internally and all public APIs (CASSANDRA-767)
 * ability to alter schema definitions on a live cluster (CASSANDRA-44)
 * renamed configuration file to cassandra.xml, and log4j.properties to
   log4j-server.properties, which must now be loaded from
   the classpath (which is how our scripts in bin/ have always done it)
   (CASSANDRA-971)
 * change get_count to require a SlicePredicate. create multi_get_count
   (CASSANDRA-744)
 * re-organized endpointsnitch implementations and added SimpleSnitch
   (CASSANDRA-994)
 * Added preload_row_cache option (CASSANDRA-946)
 * add CRC to commitlog header (CASSANDRA-999)
 * removed deprecated batch_insert and get_range_slice methods (CASSANDRA-1065)
 * add truncate thrift method (CASSANDRA-531)
 * http mini-interface using mx4j (CASSANDRA-1068)
 * optimize away copy of sliced row on memtable read path (CASSANDRA-1046)
 * replace constant-size 2GB mmaped segments and special casing for index 
   entries spanning segment boundaries, with SegmentedFile that computes 
   segments that always contain entire entries/rows (CASSANDRA-1117)
 * avoid reading large rows into memory during compaction (CASSANDRA-16)
 * added hadoop OutputFormat (CASSANDRA-1101)
 * efficient Streaming (no more anticompaction) (CASSANDRA-579)
 * split commitlog header into separate file and add size checksum to
   mutations (CASSANDRA-1179)
 * avoid allocating a new byte[] for each mutation on replay (CASSANDRA-1219)
 * revise HH schema to be per-endpoint (CASSANDRA-1142)
 * add joining/leaving status to nodetool ring (CASSANDRA-1115)
 * allow multiple repair sessions per node (CASSANDRA-1190)
 * optimize away MessagingService for local range queries (CASSANDRA-1261)
 * make framed transport the default so malformed requests can't OOM the 
   server (CASSANDRA-475)
 * significantly faster reads from row cache (CASSANDRA-1267)
 * take advantage of row cache during range queries (CASSANDRA-1302)
 * make GCGraceSeconds a per-ColumnFamily value (CASSANDRA-1276)
 * keep persistent row size and column count statistics (CASSANDRA-1155)
 * add IntegerType (CASSANDRA-1282)
 * page within a single row during hinted handoff (CASSANDRA-1327)
 * push DatacenterShardStrategy configuration into keyspace definition,
   eliminating datacenter.properties. (CASSANDRA-1066)
 * optimize forward slices starting with '' and single-index-block name 
   queries by skipping the column index (CASSANDRA-1338)
 * streaming refactor (CASSANDRA-1189)
 * faster comparison for UUID types (CASSANDRA-1043)
 * secondary index support (CASSANDRA-749 and subtasks)
 * make compaction buckets deterministic (CASSANDRA-1265)


0.6.6
 * Allow using DynamicEndpointSnitch with RackAwareStrategy (CASSANDRA-1429)
 * remove the remaining vestiges of the unfinished DatacenterShardStrategy 
   (replaced by NetworkTopologyStrategy in 0.7)
   

0.6.5
 * fix key ordering in range query results with RandomPartitioner
   and ConsistencyLevel > ONE (CASSANDRA-1145)
 * fix for range query starting with the wrong token range (CASSANDRA-1042)
 * page within a single row during hinted handoff (CASSANDRA-1327)
 * fix compilation on non-sun JDKs (CASSANDRA-1061)
 * remove String.trim() call on row keys in batch mutations (CASSANDRA-1235)
 * Log summary of dropped messages instead of spamming log (CASSANDRA-1284)
 * add dynamic endpoint snitch (CASSANDRA-981)
 * fix streaming for keyspaces with hyphens in their name (CASSANDRA-1377)
 * fix errors in hard-coded bloom filter optKPerBucket by computing it
   algorithmically (CASSANDRA-1220
 * remove message deserialization stage, and uncap read/write stages
   so slow reads/writes don't block gossip processing (CASSANDRA-1358)
 * add jmx port configuration to Debian package (CASSANDRA-1202)
 * use mlockall via JNA, if present, to prevent Linux from swapping
   out parts of the JVM (CASSANDRA-1214)


0.6.4
 * avoid queuing multiple hint deliveries for the same endpoint
   (CASSANDRA-1229)
 * better performance for and stricter checking of UTF8 column names
   (CASSANDRA-1232)
 * extend option to lower compaction priority to hinted handoff
   as well (CASSANDRA-1260)
 * log errors in gossip instead of re-throwing (CASSANDRA-1289)
 * avoid aborting commitlog replay prematurely if a flushed-but-
   not-removed commitlog segment is encountered (CASSANDRA-1297)
 * fix duplicate rows being read during mapreduce (CASSANDRA-1142)
 * failure detection wasn't closing command sockets (CASSANDRA-1221)
 * cassandra-cli.bat works on windows (CASSANDRA-1236)
 * pre-emptively drop requests that cannot be processed within RPCTimeout
   (CASSANDRA-685)
 * add ack to Binary write verb and update CassandraBulkLoader
   to wait for acks for each row (CASSANDRA-1093)
 * added describe_partitioner Thrift method (CASSANDRA-1047)
 * Hadoop jobs no longer require the Cassandra storage-conf.xml
   (CASSANDRA-1280, CASSANDRA-1047)
 * log thread pool stats when GC is excessive (CASSANDRA-1275)
 * remove gossip message size limit (CASSANDRA-1138)
 * parallelize local and remote reads during multiget, and respect snitch 
   when determining whether to do local read for CL.ONE (CASSANDRA-1317)
 * fix read repair to use requested consistency level on digest mismatch,
   rather than assuming QUORUM (CASSANDRA-1316)
 * process digest mismatch re-reads in parallel (CASSANDRA-1323)
 * switch hints CF comparator to BytesType (CASSANDRA-1274)


0.6.3
 * retry to make streaming connections up to 8 times. (CASSANDRA-1019)
 * reject describe_ring() calls on invalid keyspaces (CASSANDRA-1111)
 * fix cache size calculation for size of 100% (CASSANDRA-1129)
 * fix cache capacity only being recalculated once (CASSANDRA-1129)
 * remove hourly scan of all hints on the off chance that the gossiper
   missed a status change; instead, expose deliverHintsToEndpoint to JMX
   so it can be done manually, if necessary (CASSANDRA-1141)
 * don't reject reads at CL.ALL (CASSANDRA-1152)
 * reject deletions to supercolumns in CFs containing only standard
   columns (CASSANDRA-1139)
 * avoid preserving login information after client disconnects
   (CASSANDRA-1057)
 * prefer sun jdk to openjdk in debian init script (CASSANDRA-1174)
 * detect partioner config changes between restarts and fail fast 
   (CASSANDRA-1146)
 * use generation time to resolve node token reassignment disagreements
   (CASSANDRA-1118)
 * restructure the startup ordering of Gossiper and MessageService to avoid
   timing anomalies (CASSANDRA-1160)
 * detect incomplete commit log hearders (CASSANDRA-1119)
 * force anti-entropy service to stream files on the stream stage to avoid
   sending streams out of order (CASSANDRA-1169)
 * remove inactive stream managers after AES streams files (CASSANDRA-1169)
 * allow removing entire row through batch_mutate Deletion (CASSANDRA-1027)
 * add JMX metrics for row-level bloom filter false positives (CASSANDRA-1212)
 * added a redhat init script to contrib (CASSANDRA-1201)
 * use midpoint when bootstrapping a new machine into range with not
   much data yet instead of random token (CASSANDRA-1112)
 * kill server on OOM in executor stage as well as Thrift (CASSANDRA-1226)
 * remove opportunistic repairs, when two machines with overlapping replica
   responsibilities happen to finish major compactions of the same CF near
   the same time.  repairs are now fully manual (CASSANDRA-1190)
 * add ability to lower compaction priority (default is no change from 0.6.2)
   (CASSANDRA-1181)


0.6.2
 * fix contrib/word_count build. (CASSANDRA-992)
 * split CommitLogExecutorService into BatchCommitLogExecutorService and 
   PeriodicCommitLogExecutorService (CASSANDRA-1014)
 * add latency histograms to CFSMBean (CASSANDRA-1024)
 * make resolving timestamp ties deterministic by using value bytes
   as a tiebreaker (CASSANDRA-1039)
 * Add option to turn off Hinted Handoff (CASSANDRA-894)
 * fix windows startup (CASSANDRA-948)
 * make concurrent_reads, concurrent_writes configurable at runtime via JMX
   (CASSANDRA-1060)
 * disable GCInspector on non-Sun JVMs (CASSANDRA-1061)
 * fix tombstone handling in sstable rows with no other data (CASSANDRA-1063)
 * fix size of row in spanned index entries (CASSANDRA-1056)
 * install json2sstable, sstable2json, and sstablekeys to Debian package
 * StreamingService.StreamDestinations wouldn't empty itself after streaming
   finished (CASSANDRA-1076)
 * added Collections.shuffle(splits) before returning the splits in 
   ColumnFamilyInputFormat (CASSANDRA-1096)
 * do not recalculate cache capacity post-compaction if it's been manually 
   modified (CASSANDRA-1079)
 * better defaults for flush sorter + writer executor queue sizes
   (CASSANDRA-1100)
 * windows scripts for SSTableImport/Export (CASSANDRA-1051)
 * windows script for nodetool (CASSANDRA-1113)
 * expose PhiConvictThreshold (CASSANDRA-1053)
 * make repair of RF==1 a no-op (CASSANDRA-1090)
 * improve default JVM GC options (CASSANDRA-1014)
 * fix SlicePredicate serialization inside Hadoop jobs (CASSANDRA-1049)
 * close Thrift sockets in Hadoop ColumnFamilyRecordReader (CASSANDRA-1081)


0.6.1
 * fix NPE in sstable2json when no excluded keys are given (CASSANDRA-934)
 * keep the replica set constant throughout the read repair process
   (CASSANDRA-937)
 * allow querying getAllRanges with empty token list (CASSANDRA-933)
 * fix command line arguments inversion in clustertool (CASSANDRA-942)
 * fix race condition that could trigger a false-positive assertion
   during post-flush discard of old commitlog segments (CASSANDRA-936)
 * fix neighbor calculation for anti-entropy repair (CASSANDRA-924)
 * perform repair even for small entropy differences (CASSANDRA-924)
 * Use hostnames in CFInputFormat to allow Hadoop's naive string-based
   locality comparisons to work (CASSANDRA-955)
 * cache read-only BufferedRandomAccessFile length to avoid
   3 system calls per invocation (CASSANDRA-950)
 * nodes with IPv6 (and no IPv4) addresses could not join cluster
   (CASSANDRA-969)
 * Retrieve the correct number of undeleted columns, if any, from
   a supercolumn in a row that had been deleted previously (CASSANDRA-920)
 * fix index scans that cross the 2GB mmap boundaries for both mmap
   and standard i/o modes (CASSANDRA-866)
 * expose drain via nodetool (CASSANDRA-978)


0.6.0-RC1
 * JMX drain to flush memtables and run through commit log (CASSANDRA-880)
 * Bootstrapping can skip ranges under the right conditions (CASSANDRA-902)
 * fix merging row versions in range_slice for CL > ONE (CASSANDRA-884)
 * default write ConsistencyLeven chaned from ZERO to ONE
 * fix for index entries spanning mmap buffer boundaries (CASSANDRA-857)
 * use lexical comparison if time part of TimeUUIDs are the same 
   (CASSANDRA-907)
 * bound read, mutation, and response stages to fix possible OOM
   during log replay (CASSANDRA-885)
 * Use microseconds-since-epoch (UTC) in cli, instead of milliseconds
 * Treat batch_mutate Deletion with null supercolumn as "apply this predicate 
   to top level supercolumns" (CASSANDRA-834)
 * Streaming destination nodes do not update their JMX status (CASSANDRA-916)
 * Fix internal RPC timeout calculation (CASSANDRA-911)
 * Added Pig loadfunc to contrib/pig (CASSANDRA-910)


0.6.0-beta3
 * fix compaction bucketing bug (CASSANDRA-814)
 * update windows batch file (CASSANDRA-824)
 * deprecate KeysCachedFraction configuration directive in favor
   of KeysCached; move to unified-per-CF key cache (CASSANDRA-801)
 * add invalidateRowCache to ColumnFamilyStoreMBean (CASSANDRA-761)
 * send Handoff hints to natural locations to reduce load on
   remaining nodes in a failure scenario (CASSANDRA-822)
 * Add RowWarningThresholdInMB configuration option to warn before very 
   large rows get big enough to threaten node stability, and -x option to
   be able to remove them with sstable2json if the warning is unheeded
   until it's too late (CASSANDRA-843)
 * Add logging of GC activity (CASSANDRA-813)
 * fix ConcurrentModificationException in commitlog discard (CASSANDRA-853)
 * Fix hardcoded row count in Hadoop RecordReader (CASSANDRA-837)
 * Add a jmx status to the streaming service and change several DEBUG
   messages to INFO (CASSANDRA-845)
 * fix classpath in cassandra-cli.bat for Windows (CASSANDRA-858)
 * allow re-specifying host, port to cassandra-cli if invalid ones
   are first tried (CASSANDRA-867)
 * fix race condition handling rpc timeout in the coordinator
   (CASSANDRA-864)
 * Remove CalloutLocation and StagingFileDirectory from storage-conf files 
   since those settings are no longer used (CASSANDRA-878)
 * Parse a long from RowWarningThresholdInMB instead of an int (CASSANDRA-882)
 * Remove obsolete ControlPort code from DatabaseDescriptor (CASSANDRA-886)
 * move skipBytes side effect out of assert (CASSANDRA-899)
 * add "double getLoad" to StorageServiceMBean (CASSANDRA-898)
 * track row stats per CF at compaction time (CASSANDRA-870)
 * disallow CommitLogDirectory matching a DataFileDirectory (CASSANDRA-888)
 * default key cache size is 200k entries, changed from 10% (CASSANDRA-863)
 * add -Dcassandra-foreground=yes to cassandra.bat
 * exit if cluster name is changed unexpectedly (CASSANDRA-769)


0.6.0-beta1/beta2
 * add batch_mutate thrift command, deprecating batch_insert (CASSANDRA-336)
 * remove get_key_range Thrift API, deprecated in 0.5 (CASSANDRA-710)
 * add optional login() Thrift call for authentication (CASSANDRA-547)
 * support fat clients using gossiper and StorageProxy to perform
   replication in-process [jvm-only] (CASSANDRA-535)
 * support mmapped I/O for reads, on by default on 64bit JVMs 
   (CASSANDRA-408, CASSANDRA-669)
 * improve insert concurrency, particularly during Hinted Handoff
   (CASSANDRA-658)
 * faster network code (CASSANDRA-675)
 * stress.py moved to contrib (CASSANDRA-635)
 * row caching [must be explicitly enabled per-CF in config] (CASSANDRA-678)
 * present a useful measure of compaction progress in JMX (CASSANDRA-599)
 * add bin/sstablekeys (CASSNADRA-679)
 * add ConsistencyLevel.ANY (CASSANDRA-687)
 * make removetoken remove nodes from gossip entirely (CASSANDRA-644)
 * add ability to set cache sizes at runtime (CASSANDRA-708)
 * report latency and cache hit rate statistics with lifetime totals
   instead of average over the last minute (CASSANDRA-702)
 * support get_range_slice for RandomPartitioner (CASSANDRA-745)
 * per-keyspace replication factory and replication strategy (CASSANDRA-620)
 * track latency in microseconds (CASSANDRA-733)
 * add describe_ Thrift methods, deprecating get_string_property and 
   get_string_list_property
 * jmx interface for tracking operation mode and streams in general.
   (CASSANDRA-709)
 * keep memtables in sorted order to improve range query performance
   (CASSANDRA-799)
 * use while loop instead of recursion when trimming sstables compaction list 
   to avoid blowing stack in pathological cases (CASSANDRA-804)
 * basic Hadoop map/reduce support (CASSANDRA-342)


0.5.1
 * ensure all files for an sstable are streamed to the same directory.
   (CASSANDRA-716)
 * more accurate load estimate for bootstrapping (CASSANDRA-762)
 * tolerate dead or unavailable bootstrap target on write (CASSANDRA-731)
 * allow larger numbers of keys (> 140M) in a sstable bloom filter
   (CASSANDRA-790)
 * include jvm argument improvements from CASSANDRA-504 in debian package
 * change streaming chunk size to 32MB to accomodate Windows XP limitations
   (was 64MB) (CASSANDRA-795)
 * fix get_range_slice returning results in the wrong order (CASSANDRA-781)
 

0.5.0 final
 * avoid attempting to delete temporary bootstrap files twice (CASSANDRA-681)
 * fix bogus NaN in nodeprobe cfstats output (CASSANDRA-646)
 * provide a policy for dealing with single thread executors w/ a full queue
   (CASSANDRA-694)
 * optimize inner read in MessagingService, vastly improving multiple-node
   performance (CASSANDRA-675)
 * wait for table flush before streaming data back to a bootstrapping node.
   (CASSANDRA-696)
 * keep track of bootstrapping sources by table so that bootstrapping doesn't 
   give the indication of finishing early (CASSANDRA-673)


0.5.0 RC3
 * commit the correct version of the patch for CASSANDRA-663


0.5.0 RC2 (unreleased)
 * fix bugs in converting get_range_slice results to Thrift 
   (CASSANDRA-647, CASSANDRA-649)
 * expose java.util.concurrent.TimeoutException in StorageProxy methods
   (CASSANDRA-600)
 * TcpConnectionManager was holding on to disconnected connections, 
   giving the false indication they were being used. (CASSANDRA-651)
 * Remove duplicated write. (CASSANDRA-662)
 * Abort bootstrap if IP is already in the token ring (CASSANDRA-663)
 * increase default commitlog sync period, and wait for last sync to 
   finish before submitting another (CASSANDRA-668)


0.5.0 RC1
 * Fix potential NPE in get_range_slice (CASSANDRA-623)
 * add CRC32 to commitlog entries (CASSANDRA-605)
 * fix data streaming on windows (CASSANDRA-630)
 * GC compacted sstables after cleanup and compaction (CASSANDRA-621)
 * Speed up anti-entropy validation (CASSANDRA-629)
 * Fix anti-entropy assertion error (CASSANDRA-639)
 * Fix pending range conflicts when bootstapping or moving
   multiple nodes at once (CASSANDRA-603)
 * Handle obsolete gossip related to node movement in the case where
   one or more nodes is down when the movement occurs (CASSANDRA-572)
 * Include dead nodes in gossip to avoid a variety of problems
   and fix HH to removed nodes (CASSANDRA-634)
 * return an InvalidRequestException for mal-formed SlicePredicates
   (CASSANDRA-643)
 * fix bug determining closest neighbor for use in multiple datacenters
   (CASSANDRA-648)
 * Vast improvements in anticompaction speed (CASSANDRA-607)
 * Speed up log replay and writes by avoiding redundant serializations
   (CASSANDRA-652)


0.5.0 beta 2
 * Bootstrap improvements (several tickets)
 * add nodeprobe repair anti-entropy feature (CASSANDRA-193, CASSANDRA-520)
 * fix possibility of partition when many nodes restart at once
   in clusters with multiple seeds (CASSANDRA-150)
 * fix NPE in get_range_slice when no data is found (CASSANDRA-578)
 * fix potential NPE in hinted handoff (CASSANDRA-585)
 * fix cleanup of local "system" keyspace (CASSANDRA-576)
 * improve computation of cluster load balance (CASSANDRA-554)
 * added super column read/write, column count, and column/row delete to
   cassandra-cli (CASSANDRA-567, CASSANDRA-594)
 * fix returning live subcolumns of deleted supercolumns (CASSANDRA-583)
 * respect JAVA_HOME in bin/ scripts (several tickets)
 * add StorageService.initClient for fat clients on the JVM (CASSANDRA-535)
   (see contrib/client_only for an example of use)
 * make consistency_level functional in get_range_slice (CASSANDRA-568)
 * optimize key deserialization for RandomPartitioner (CASSANDRA-581)
 * avoid GCing tombstones except on major compaction (CASSANDRA-604)
 * increase failure conviction threshold, resulting in less nodes
   incorrectly (and temporarily) marked as down (CASSANDRA-610)
 * respect memtable thresholds during log replay (CASSANDRA-609)
 * support ConsistencyLevel.ALL on read (CASSANDRA-584)
 * add nodeprobe removetoken command (CASSANDRA-564)


0.5.0 beta
 * Allow multiple simultaneous flushes, improving flush throughput 
   on multicore systems (CASSANDRA-401)
 * Split up locks to improve write and read throughput on multicore systems
   (CASSANDRA-444, CASSANDRA-414)
 * More efficient use of memory during compaction (CASSANDRA-436)
 * autobootstrap option: when enabled, all non-seed nodes will attempt
   to bootstrap when started, until bootstrap successfully
   completes. -b option is removed.  (CASSANDRA-438)
 * Unless a token is manually specified in the configuration xml,
   a bootstraping node will use a token that gives it half the
   keys from the most-heavily-loaded node in the cluster,
   instead of generating a random token. 
   (CASSANDRA-385, CASSANDRA-517)
 * Miscellaneous bootstrap fixes (several tickets)
 * Ability to change a node's token even after it has data on it
   (CASSANDRA-541)
 * Ability to decommission a live node from the ring (CASSANDRA-435)
 * Semi-automatic loadbalancing via nodeprobe (CASSANDRA-192)
 * Add ability to set compaction thresholds at runtime via
   JMX / nodeprobe.  (CASSANDRA-465)
 * Add "comment" field to ColumnFamily definition. (CASSANDRA-481)
 * Additional JMX metrics (CASSANDRA-482)
 * JSON based export and import tools (several tickets)
 * Hinted Handoff fixes (several tickets)
 * Add key cache to improve read performance (CASSANDRA-423)
 * Simplified construction of custom ReplicationStrategy classes
   (CASSANDRA-497)
 * Graphical application (Swing) for ring integrity verification and 
   visualization was added to contrib (CASSANDRA-252)
 * Add DCQUORUM, DCQUORUMSYNC consistency levels and corresponding
   ReplicationStrategy / EndpointSnitch classes.  Experimental.
   (CASSANDRA-492)
 * Web client interface added to contrib (CASSANDRA-457)
 * More-efficient flush for Random, CollatedOPP partitioners 
   for normal writes (CASSANDRA-446) and bulk load (CASSANDRA-420)
 * Add MemtableFlushAfterMinutes, a global replacement for the old 
   per-CF FlushPeriodInMinutes setting (CASSANDRA-463)
 * optimizations to slice reading (CASSANDRA-350) and supercolumn
   queries (CASSANDRA-510)
 * force binding to given listenaddress for nodes with multiple
   interfaces (CASSANDRA-546)
 * stress.py benchmarking tool improvements (several tickets)
 * optimized replica placement code (CASSANDRA-525)
 * faster log replay on restart (CASSANDRA-539, CASSANDRA-540)
 * optimized local-node writes (CASSANDRA-558)
 * added get_range_slice, deprecating get_key_range (CASSANDRA-344)
 * expose TimedOutException to thrift (CASSANDRA-563)
 

0.4.2
 * Add validation disallowing null keys (CASSANDRA-486)
 * Fix race conditions in TCPConnectionManager (CASSANDRA-487)
 * Fix using non-utf8-aware comparison as a sanity check.
   (CASSANDRA-493)
 * Improve default garbage collector options (CASSANDRA-504)
 * Add "nodeprobe flush" (CASSANDRA-505)
 * remove NotFoundException from get_slice throws list (CASSANDRA-518)
 * fix get (not get_slice) of entire supercolumn (CASSANDRA-508)
 * fix null token during bootstrap (CASSANDRA-501)


0.4.1
 * Fix FlushPeriod columnfamily configuration regression
   (CASSANDRA-455)
 * Fix long column name support (CASSANDRA-460)
 * Fix for serializing a row that only contains tombstones
   (CASSANDRA-458)
 * Fix for discarding unneeded commitlog segments (CASSANDRA-459)
 * Add SnapshotBeforeCompaction configuration option (CASSANDRA-426)
 * Fix compaction abort under insufficient disk space (CASSANDRA-473)
 * Fix reading subcolumn slice from tombstoned CF (CASSANDRA-484)
 * Fix race condition in RVH causing occasional NPE (CASSANDRA-478)


0.4.0
 * fix get_key_range problems when a node is down (CASSANDRA-440)
   and add UnavailableException to more Thrift methods
 * Add example EndPointSnitch contrib code (several tickets)


0.4.0 RC2
 * fix SSTable generation clash during compaction (CASSANDRA-418)
 * reject method calls with null parameters (CASSANDRA-308)
 * properly order ranges in nodeprobe output (CASSANDRA-421)
 * fix logging of certain errors on executor threads (CASSANDRA-425)


0.4.0 RC1
 * Bootstrap feature is live; use -b on startup (several tickets)
 * Added multiget api (CASSANDRA-70)
 * fix Deadlock with SelectorManager.doProcess and TcpConnection.write
   (CASSANDRA-392)
 * remove key cache b/c of concurrency bugs in third-party
   CLHM library (CASSANDRA-405)
 * update non-major compaction logic to use two threshold values
   (CASSANDRA-407)
 * add periodic / batch commitlog sync modes (several tickets)
 * inline BatchMutation into batch_insert params (CASSANDRA-403)
 * allow setting the logging level at runtime via mbean (CASSANDRA-402)
 * change default comparator to BytesType (CASSANDRA-400)
 * add forwards-compatible ConsistencyLevel parameter to get_key_range
   (CASSANDRA-322)
 * r/m special case of blocking for local destination when writing with 
   ConsistencyLevel.ZERO (CASSANDRA-399)
 * Fixes to make BinaryMemtable [bulk load interface] useful (CASSANDRA-337);
   see contrib/bmt_example for an example of using it.
 * More JMX properties added (several tickets)
 * Thrift changes (several tickets)
    - Merged _super get methods with the normal ones; return values
      are now of ColumnOrSuperColumn.
    - Similarly, merged batch_insert_super into batch_insert.



0.4.0 beta
 * On-disk data format has changed to allow billions of keys/rows per
   node instead of only millions
 * Multi-keyspace support
 * Scan all sstables for all queries to avoid situations where
   different types of operation on the same ColumnFamily could
   disagree on what data was present
 * Snapshot support via JMX
 * Thrift API has changed a _lot_:
    - removed time-sorted CFs; instead, user-defined comparators
      may be defined on the column names, which are now byte arrays.
      Default comparators are provided for UTF8, Bytes, Ascii, Long (i64),
      and UUID types.
    - removed colon-delimited strings in thrift api in favor of explicit
      structs such as ColumnPath, ColumnParent, etc.  Also normalized
      thrift struct and argument naming.
    - Added columnFamily argument to get_key_range.
    - Change signature of get_slice to accept starting and ending
      columns as well as an offset.  (This allows use of indexes.)
      Added "ascending" flag to allow reasonably-efficient reverse
      scans as well.  Removed get_slice_by_range as redundant.
    - get_key_range operates on one CF at a time
    - changed `block` boolean on insert methods to ConsistencyLevel enum,
      with options of NONE, ONE, QUORUM, and ALL.
    - added similar consistency_level parameter to read methods
    - column-name-set slice with no names given now returns zero columns
      instead of all of them.  ("all" can run your server out of memory.
      use a range-based slice with a high max column count instead.)
 * Removed the web interface. Node information can now be obtained by 
   using the newly introduced nodeprobe utility.
 * More JMX stats
 * Remove magic values from internals (e.g. special key to indicate
   when to flush memtables)
 * Rename configuration "table" to "keyspace"
 * Moved to crash-only design; no more shutdown (just kill the process)
 * Lots of bug fixes

Full list of issues resolved in 0.4 is at https://issues.apache.org/jira/secure/IssueNavigator.jspa?reset=true&&pid=12310865&fixfor=12313862&resolution=1&sorter/field=issuekey&sorter/order=DESC


0.3.0 RC3
 * Fix potential deadlock under load in TCPConnection.
   (CASSANDRA-220)


0.3.0 RC2
 * Fix possible data loss when server is stopped after replaying
   log but before new inserts force memtable flush.
   (CASSANDRA-204)
 * Added BUGS file


0.3.0 RC1
 * Range queries on keys, including user-defined key collation
 * Remove support
 * Workarounds for a weird bug in JDK select/register that seems
   particularly common on VM environments. Cassandra should deploy
   fine on EC2 now
 * Much improved infrastructure: the beginnings of a decent test suite
   ("ant test" for unit tests; "nosetests" for system tests), code
   coverage reporting, etc.
 * Expanded node status reporting via JMX
 * Improved error reporting/logging on both server and client
 * Reduced memory footprint in default configuration
 * Combined blocking and non-blocking versions of insert APIs
 * Added FlushPeriodInMinutes configuration parameter to force
   flushing of infrequently-updated ColumnFamilies<|MERGE_RESOLUTION|>--- conflicted
+++ resolved
@@ -1,4 +1,3 @@
-<<<<<<< HEAD
 2.1.3
  * Don't reuse the same cleanup strategy for all sstables (CASSANDRA-8537)
  * Fix case-sensitivity of index name on CREATE and DROP INDEX
@@ -52,11 +51,8 @@
  * Log failed host when preparing incremental repair (CASSANDRA-8228)
  * Force config client mode in CQLSSTableWriter (CASSANDRA-8281)
 Merged from 2.0:
-=======
-2.0.12:
  * Fix DISTINCT queries with LIMITs or paging when some partitions
    contain only tombstones (CASSANDRA-8490)
->>>>>>> dd62f7bf
  * Introduce background cache refreshing to permissions cache
    (CASSANDRA-8194)
  * Fix race condition in StreamTransferTask that could lead to
